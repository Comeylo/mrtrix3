<<<<<<< HEAD
mrstats dwi.mif -output mean -output median -output std -output min -output max -output count > tmp.txt && testing_diff_matrix tmp.txt mrstats/out.txt 0.001
mrstats dwi.mif -output mean -output median -output std -output min -output max -output count -mask mask.mif > tmp.txt && testing_diff_matrix tmp.txt mrstats/masked.txt 0.001
mrstats dwi.mif -output mean -output median -output std -output min -output max -output count -allvolumes > tmp.txt && testing_diff_matrix tmp.txt mrstats/allvolumes.txt 0.001
=======
mrstats dwi.mif -output mean -output median -output std -output min -output max -output count > tmp.txt && testing_diff_matrix tmp.txt mrstats/out.txt -frac 1e-5
mrstats dwi.mif -output mean -output median -output std -output min -output max -output count -mask mask.mif > tmp.txt && testing_diff_matrix tmp.txt mrstats/masked.txt -frac 1e-5
mrstats dwi.mif -histogram tmp.txt -force && testing_diff_matrix tmp.txt mrstats/hist.txt
mrstats dwi_mean.mif -dump tmp.txt -force && testing_diff_matrix tmp.txt mrstats/dump.txt
mrstats dwi_mean.mif -mask mask.mif -position tmp.txt -force && testing_diff_matrix tmp.txt mrstats/position.txt
>>>>>>> 7372ab22
<|MERGE_RESOLUTION|>--- conflicted
+++ resolved
@@ -1,11 +1,5 @@
-<<<<<<< HEAD
-mrstats dwi.mif -output mean -output median -output std -output min -output max -output count > tmp.txt && testing_diff_matrix tmp.txt mrstats/out.txt 0.001
-mrstats dwi.mif -output mean -output median -output std -output min -output max -output count -mask mask.mif > tmp.txt && testing_diff_matrix tmp.txt mrstats/masked.txt 0.001
-mrstats dwi.mif -output mean -output median -output std -output min -output max -output count -allvolumes > tmp.txt && testing_diff_matrix tmp.txt mrstats/allvolumes.txt 0.001
-=======
 mrstats dwi.mif -output mean -output median -output std -output min -output max -output count > tmp.txt && testing_diff_matrix tmp.txt mrstats/out.txt -frac 1e-5
 mrstats dwi.mif -output mean -output median -output std -output min -output max -output count -mask mask.mif > tmp.txt && testing_diff_matrix tmp.txt mrstats/masked.txt -frac 1e-5
 mrstats dwi.mif -histogram tmp.txt -force && testing_diff_matrix tmp.txt mrstats/hist.txt
 mrstats dwi_mean.mif -dump tmp.txt -force && testing_diff_matrix tmp.txt mrstats/dump.txt
-mrstats dwi_mean.mif -mask mask.mif -position tmp.txt -force && testing_diff_matrix tmp.txt mrstats/position.txt
->>>>>>> 7372ab22
+mrstats dwi_mean.mif -mask mask.mif -position tmp.txt -force && testing_diff_matrix tmp.txt mrstats/position.txt