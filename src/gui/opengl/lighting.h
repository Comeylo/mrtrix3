/* Copyright (c) 2008-2017 the MRtrix3 contributors
 *
 * This Source Code Form is subject to the terms of the Mozilla Public
 * License, v. 2.0. If a copy of the MPL was not distributed with this
 * file, you can obtain one at http://mozilla.org/MPL/2.0/.
 *
 * MRtrix is distributed in the hope that it will be useful,
 * but WITHOUT ANY WARRANTY; without even the implied warranty
 * of MERCHANTABILITY or FITNESS FOR A PARTICULAR PURPOSE.
 *
 * For more details, see http://www.mrtrix.org/.
 */


#ifndef __gui_opengl_lighting_h__
#define __gui_opengl_lighting_h__

#include "gui/opengl/gl.h"

namespace MR
{
  namespace GUI
  {
    namespace GL
    {

      class Lighting : public QObject
<<<<<<< HEAD
      {
        Q_OBJECT
=======
      { MEMALIGN(Lighting)
          Q_OBJECT
>>>>>>> cb72fdc9

        public:

          Lighting (QObject* parent) :
            QObject (parent), 
            set_background (false) {
              load_defaults();
            }

          float ambient, diffuse, specular, shine;
          float light_color[3], lightpos[3], background_color[3];
          bool set_background;

          void  set () const;
          void  load_defaults ();
          void  update () {
            emit changed();
          }

        signals:
          void changed ();
      };

    }
  }
}

#endif


<|MERGE_RESOLUTION|>--- conflicted
+++ resolved
@@ -25,13 +25,8 @@
     {
 
       class Lighting : public QObject
-<<<<<<< HEAD
-      {
-        Q_OBJECT
-=======
       { MEMALIGN(Lighting)
           Q_OBJECT
->>>>>>> cb72fdc9
 
         public:
 
