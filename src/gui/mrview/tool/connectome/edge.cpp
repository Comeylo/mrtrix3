/*
   Copyright 2014 Brain Research Institute, Melbourne, Australia

   Written by Robert E. Smith, 2015.

   This file is part of MRtrix.

   MRtrix is free software: you can redistribute it and/or modify
   it under the terms of the GNU General Public License as published by
   the Free Software Foundation, either version 3 of the License, or
   (at your option) any later version.

   MRtrix is distributed in the hope that it will be useful,
   but WITHOUT ANY WARRANTY; without even the implied warranty of
   MERCHANTABILITY or FITNESS FOR A PARTICULAR PURPOSE.  See the
   GNU General Public License for more details.

   You should have received a copy of the GNU General Public License
   along with MRtrix.  If not, see <http://www.gnu.org/licenses/>.

*/

#include "gui/mrview/tool/connectome/edge.h"

#include "math/rng.h"
#include "math/versor.h"

#include "dwi/tractography/file.h"
#include "dwi/tractography/properties.h"
#include "dwi/tractography/streamline.h"
#include "gui/mrview/tool/connectome/connectome.h"

namespace MR
{
  namespace GUI
  {
    namespace MRView
    {
      namespace Tool
      {







        Edge::Edge (const node_t one, const node_t two, const Eigen::Vector3f& c_one, const Eigen::Vector3f& c_two) :
            node_indices { one, two },
            node_centres { c_one, c_two },
            dir ((node_centres[1] - node_centres[0]).normalized()),
            rot_matrix (new GLfloat[9]),
            size (1.0f),
            colour (0.5f, 0.5f, 0.5f),
            alpha (1.0f),
            visible (one != two),
            line (new Line (*this))
        {
          static const Eigen::Vector3f z_axis (0.0f, 0.0f, 1.0f);
          if (is_diagonal()) {

            rot_matrix[0] = 0.0f; rot_matrix[1] = 0.0f; rot_matrix[2] = 0.0f;
            rot_matrix[3] = 0.0f; rot_matrix[4] = 0.0f; rot_matrix[5] = 0.0f;
            rot_matrix[6] = 0.0f; rot_matrix[7] = 0.0f; rot_matrix[8] = 0.0f;

          } else {

            // First, let's get an axis of rotation, s.t. the rotation angle is positive
            Eigen::Vector3f v = (z_axis.cross (dir)).normalized();
            // Now, a rotation angle
            const float angle = std::acos (z_axis.dot (dir));
            // Convert to versor representation
            const Math::Versorf rot (angle, v);
            // Convert to a matrix
            const Eigen::MatrixXf matrix (rot.matrix());
            // Put into the GLfloat array
            rot_matrix[0] = matrix(0,0); rot_matrix[1] = matrix(0,1); rot_matrix[2] = matrix(0,2);
            rot_matrix[3] = matrix(1,0); rot_matrix[4] = matrix(1,1); rot_matrix[5] = matrix(1,2);
            rot_matrix[6] = matrix(2,0); rot_matrix[7] = matrix(2,1); rot_matrix[8] = matrix(2,2);

          }
        }

        Edge::Edge (Edge&& that) :
            node_indices { that.node_indices[0], that.node_indices[1] },
            node_centres { that.node_centres[0], that.node_centres[1] },
            dir (that.dir),
            rot_matrix (that.rot_matrix),
            size (that.size),
            colour (that.colour),
            alpha (that.alpha),
            visible (that.visible),
            line (std::move (that.line)),
            exemplar (std::move (that.exemplar)),
            streamline (std::move (that.streamline)),
            streamtube (std::move (that.streamtube))
        {
          that.rot_matrix = nullptr;
        }

        Edge::~Edge()
        {
          if (rot_matrix) {
            delete[] rot_matrix;
            rot_matrix = nullptr;
          }
        }






        Edge::Line::Line (const Edge& parent)
        {
<<<<<<< HEAD
          Window::GrabContext context;
          ASSERT_GL_MRVIEW_CONTEXT_IS_CURRENT;

          std::vector< Point<float> > data;
=======
          std::vector<Eigen::Vector3f> data;
>>>>>>> 17e390db
          data.push_back (parent.get_node_centre (0));
          data.push_back (parent.get_node_centre (1));

          Window::GrabContext context;

          vertex_buffer.gen();
          vertex_buffer.bind (gl::ARRAY_BUFFER);
          gl::BufferData (gl::ARRAY_BUFFER, 2 * sizeof (Eigen::Vector3f), &data[0][0], gl::STATIC_DRAW);

          data.assign (2, parent.get_dir());

          tangent_buffer.gen();
          tangent_buffer.bind (gl::ARRAY_BUFFER);
          gl::BufferData (gl::ARRAY_BUFFER, 2 * sizeof (Eigen::Vector3f), &data[0][0], gl::STATIC_DRAW);

          vertex_array_object.gen();
          vertex_array_object.bind();
          vertex_buffer.bind (gl::ARRAY_BUFFER);
          gl::EnableVertexAttribArray (0);
          gl::VertexAttribPointer (0, 3, gl::FLOAT, gl::FALSE_, 0, (void*)(0));
          tangent_buffer.bind (gl::ARRAY_BUFFER);
          gl::EnableVertexAttribArray (1);
          gl::VertexAttribPointer (1, 3, gl::FLOAT, gl::FALSE_, 0, (void*)(0));
          ASSERT_GL_MRVIEW_CONTEXT_IS_CURRENT;
        }

        Edge::Line::~Line()
        {
          Window::GrabContext context;
          vertex_buffer.clear();
          tangent_buffer.clear();
          vertex_array_object.clear();
        }

        void Edge::Line::render() const
        {
          ASSERT_GL_MRVIEW_CONTEXT_IS_CURRENT;
          if (!vertex_buffer || !tangent_buffer || !vertex_array_object)
            return;
          Window::GrabContext context;
          vertex_buffer.bind (gl::ARRAY_BUFFER);
          tangent_buffer.bind (gl::ARRAY_BUFFER);
          vertex_array_object.bind();
          gl::DrawArrays (gl::LINES, 0, 2);
          ASSERT_GL_MRVIEW_CONTEXT_IS_CURRENT;
        }








        Edge::Exemplar::Exemplar (const Edge& parent, const MR::DWI::Tractography::Streamline<float>& data) :
            endpoints { parent.get_node_centre(0), parent.get_node_centre(1) }
        {
          Math::RNG::Normal<float> rng;
          for (size_t i = 0; i != data.size(); ++i) {
            vertices.push_back (data[i]);
            if (!i)
              tangents.push_back ((data[i+1] - data[i]).normalized());
            else if (i == data.size() - 1)
              tangents.push_back ((data[i] - data[i-1]).normalized());
            else
              tangents.push_back ((data[i+1] - data[i-1]).normalized());
            Eigen::Vector3f n;
            if (i)
              n = binormals.back().cross (tangents[i]).normalized();
            else
              n = Eigen::Vector3f (rng(), rng(), rng()).cross (tangents[i]).normalized();
            normals.push_back (n);
            binormals.push_back (tangents[i].cross (n).normalized());
          }
        }




        Edge::Streamline::Streamline (const Exemplar& data)
        {
          Window::GrabContext context;
          ASSERT_GL_MRVIEW_CONTEXT_IS_CURRENT;
          assert (data.tangents.size() == data.vertices.size());

          count = data.vertices.size();

          vertex_buffer.gen();
          vertex_buffer.bind (gl::ARRAY_BUFFER);
          if (data.vertices.size())
            gl::BufferData (gl::ARRAY_BUFFER, data.vertices.size() * sizeof (Eigen::Vector3f), &data.vertices[0][0], gl::STATIC_DRAW);

          tangent_buffer.gen();
          tangent_buffer.bind (gl::ARRAY_BUFFER);
          if (data.tangents.size())
            gl::BufferData (gl::ARRAY_BUFFER, data.tangents.size() * sizeof (Eigen::Vector3f), &data.tangents[0][0], gl::STATIC_DRAW);

          vertex_array_object.gen();
          vertex_array_object.bind();
          vertex_buffer.bind (gl::ARRAY_BUFFER);
          gl::EnableVertexAttribArray (0);
          gl::VertexAttribPointer (0, 3, gl::FLOAT, gl::FALSE_, 0, (void*)(0));
          tangent_buffer.bind (gl::ARRAY_BUFFER);
          gl::EnableVertexAttribArray (1);
          gl::VertexAttribPointer (1, 3, gl::FLOAT, gl::FALSE_, 0, (void*)(0));
          ASSERT_GL_MRVIEW_CONTEXT_IS_CURRENT;
        }

        Edge::Streamline::~Streamline()
        {
          Window::GrabContext context;
          vertex_buffer.clear();
          tangent_buffer.clear();
          vertex_array_object.clear();
        }

        void Edge::Streamline::render() const
        {
          ASSERT_GL_MRVIEW_CONTEXT_IS_CURRENT;
          if (!vertex_buffer || !tangent_buffer || !vertex_array_object)
            return;
          vertex_buffer.bind (gl::ARRAY_BUFFER);
          tangent_buffer.bind (gl::ARRAY_BUFFER);
          vertex_array_object.bind();
          gl::DrawArrays (gl::LINE_STRIP, 0, count);
          ASSERT_GL_MRVIEW_CONTEXT_IS_CURRENT;
        }










        Edge::Streamtube::Streamtube (const Exemplar& data) :
            count (data.vertices.size())
        {
          Window::GrabContext context;
          ASSERT_GL_MRVIEW_CONTEXT_IS_CURRENT;
          assert (data.normals.size() == data.vertices.size());
          assert (data.binormals.size() == data.vertices.size());

          shared.check_num_points (count);

          std::vector<Eigen::Vector3f> vertices;
          const size_t N = shared.points_per_vertex();
          vertices.reserve (N * data.vertices.size());
          for (std::vector<Eigen::Vector3f>::const_iterator i = data.vertices.begin(); i != data.vertices.end(); ++i) {
            for (size_t j = 0; j != N; ++j)
              vertices.push_back (*i);
          }
          vertex_buffer.gen();
          vertex_buffer.bind (gl::ARRAY_BUFFER);
          if (vertices.size())
            gl::BufferData (gl::ARRAY_BUFFER, vertices.size() * sizeof (Eigen::Vector3f), &vertices[0][0], gl::STATIC_DRAW);

          std::vector<Eigen::Vector3f> tangents;
          tangents.reserve (vertices.size());
          for (std::vector<Eigen::Vector3f>::const_iterator i = data.tangents.begin(); i != data.tangents.end(); ++i) {
            for (size_t j = 0; j != N; ++j)
              tangents.push_back (*i);
          }
          tangent_buffer.gen();
          tangent_buffer.bind (gl::ARRAY_BUFFER);
          if (tangents.size())
            gl::BufferData (gl::ARRAY_BUFFER, tangents.size() * sizeof (Eigen::Vector3f), &tangents[0][0], gl::STATIC_DRAW);

          std::vector< std::pair<float, float> > normal_multipliers;
          const float angle_multiplier = 2.0 * Math::pi / float(shared.points_per_vertex());
          for (size_t i = 0; i != shared.points_per_vertex(); ++i)
            normal_multipliers.push_back (std::make_pair (std::cos (i * angle_multiplier), std::sin (i * angle_multiplier)));
          std::vector<Eigen::Vector3f> normals;
          normals.reserve (vertices.size());
          for (size_t i = 0; i != data.vertices.size(); ++i) {
            for (std::vector< std::pair<float, float> >::const_iterator j = normal_multipliers.begin(); j != normal_multipliers.end(); ++j)
              normals.push_back ((j->first * data.normals[i]) + (j->second * data.binormals[i]));
          }
          normal_buffer.gen();
          normal_buffer.bind (gl::ARRAY_BUFFER);
          if (normals.size())
            gl::BufferData (gl::ARRAY_BUFFER, normals.size() * sizeof (Eigen::Vector3f), &normals[0][0], gl::STATIC_DRAW);

          vertex_array_object.gen();
          vertex_array_object.bind();
          vertex_buffer.bind (gl::ARRAY_BUFFER);
          gl::EnableVertexAttribArray (0);
          gl::VertexAttribPointer (0, 3, gl::FLOAT, gl::FALSE_, 0, (void*)(0));
          tangent_buffer.bind (gl::ARRAY_BUFFER);
          gl::EnableVertexAttribArray (1);
          gl::VertexAttribPointer (1, 3, gl::FLOAT, gl::FALSE_, 0, (void*)(0));
          normal_buffer.bind (gl::ARRAY_BUFFER);
          gl::EnableVertexAttribArray (2);
          gl::VertexAttribPointer (2, 3, gl::FLOAT, gl::FALSE_, 0, (void*)(0));
          ASSERT_GL_MRVIEW_CONTEXT_IS_CURRENT;
        }

        Edge::Streamtube::~Streamtube()
        {
          Window::GrabContext context;
          vertex_buffer.clear();
          tangent_buffer.clear();
          normal_buffer.clear();
          vertex_array_object.clear();
        }

        void Edge::Streamtube::render() const
        {
          ASSERT_GL_MRVIEW_CONTEXT_IS_CURRENT;
          if (!vertex_buffer || !tangent_buffer || !normal_buffer || !vertex_array_object)
            return;
          vertex_buffer.bind (gl::ARRAY_BUFFER);
          tangent_buffer.bind (gl::ARRAY_BUFFER);
          normal_buffer.bind (gl::ARRAY_BUFFER);
          vertex_array_object.bind();
          gl::MultiDrawElements (gl::TRIANGLE_STRIP, shared.element_counts, gl::UNSIGNED_INT, (const GLvoid* const*)shared.element_indices, count-1);
          ASSERT_GL_MRVIEW_CONTEXT_IS_CURRENT;
        }





        Edge::Streamtube::Shared Edge::Streamtube::shared;

        void Edge::Streamtube::Shared::regenerate()
        {
          clear();
          if (!max_num_points)
            return;

          const size_t N = points_per_vertex();

          element_indices = new GLuint* [max_num_points];
          size_t prev_set_first = 0;
          for (size_t i = 0; i != max_num_points; ++i) {
            element_indices[i] = new GLuint[2*(N+1)];
            const size_t this_set_first = (i+1)*N;
            for (size_t j = 0; j != N; ++j) {
              element_indices[i][2*j]   = this_set_first + j;
              element_indices[i][2*j+1] = prev_set_first + j;
            }
            element_indices[i][2*N]   = this_set_first;
            element_indices[i][2*N+1] = prev_set_first;
            prev_set_first = this_set_first;
          }
          element_counts = new GLsizei[max_num_points];
          for (size_t i = 0; i != max_num_points; ++i)
            element_counts[i] = 2*(N+1);

        }



        void Edge::Streamtube::Shared::clear()
        {
          if (element_counts) {
            delete[] element_counts;
            element_counts = nullptr;
          }
          if (element_indices) {
            for (size_t i = 0; i != max_num_points; ++i) {
              delete[] element_indices[i];
              element_indices[i] = nullptr;
            }
            delete[] element_indices;
            element_indices = nullptr;
          }
        }





      }
    }
  }
}




<|MERGE_RESOLUTION|>--- conflicted
+++ resolved
@@ -113,18 +113,12 @@
 
         Edge::Line::Line (const Edge& parent)
         {
-<<<<<<< HEAD
-          Window::GrabContext context;
-          ASSERT_GL_MRVIEW_CONTEXT_IS_CURRENT;
-
-          std::vector< Point<float> > data;
-=======
           std::vector<Eigen::Vector3f> data;
->>>>>>> 17e390db
           data.push_back (parent.get_node_centre (0));
           data.push_back (parent.get_node_centre (1));
 
           Window::GrabContext context;
+          ASSERT_GL_MRVIEW_CONTEXT_IS_CURRENT;
 
           vertex_buffer.gen();
           vertex_buffer.bind (gl::ARRAY_BUFFER);
