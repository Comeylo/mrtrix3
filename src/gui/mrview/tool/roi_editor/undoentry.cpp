/*
   Copyright 2009 Brain Research Institute, Melbourne, Australia

   Written by J-Donald Tournier, 2014.

   This file is part of MRtrix.

   MRtrix is free software: you can redistribute it and/or modify
   it under the terms of the GNU General Public License as published by
   the Free Software Foundation, either version 3 of the License, or
   (at your option) any later version.

   MRtrix is distributed in the hope that it will be useful,
   but WITHOUT ANY WARRANTY; without even the implied warranty of
   MERCHANTABILITY or FITNESS FOR A PARTICULAR PURPOSE.  See the
   GNU General Public License for more details.

   You should have received a copy of the GNU General Public License
   along with MRtrix.  If not, see <http://www.gnu.org/licenses/>.

*/

#include <limits>
#include <vector>

#include "gui/mrview/window.h"
#include "gui/mrview/tool/roi_editor/item.h"
#include "gui/mrview/tool/roi_editor/undoentry.h"

namespace MR
{
  namespace GUI
  {
    namespace MRView
    {
      namespace Tool
      {


        std::unique_ptr<ROI_UndoEntry::Shared> ROI_UndoEntry::shared;
            

        ROI_UndoEntry::Shared::Shared() :
            count (1)
        {
          Window::GrabContext context;
          GL::Shader::Vertex vertex_shader (
              "layout(location = 0) in ivec3 vertpos;\n"
              "void main() {\n"
              "  gl_Position = vec4 (vertpos,1);\n"
              "}\n");
          GL::Shader::Fragment fragment_shader (
              "uniform isampler3D tex;\n"
              "uniform ivec3 position;\n"
              "uniform ivec2 axes;\n"
              "layout (location = 0) out vec3 color0;\n"
              "void main() {\n"
              "  ivec3 pos = position;\n"
              "  pos[axes.x] = int(gl_FragCoord.x);\n"
              "  pos[axes.y] = int(gl_FragCoord.y);\n"
              "  color0.r = texelFetch (tex, pos, 0).r;\n"
              "}\n");

          program.attach (vertex_shader);
          program.attach (fragment_shader);
          program.link();

          vertex_buffer.gen();
          vertex_array_object.gen();

          vertex_buffer.bind (gl::ARRAY_BUFFER);
          vertex_array_object.bind();

          gl::EnableVertexAttribArray (0);
          gl::VertexAttribIPointer (0, 3, gl::INT, 3*sizeof(GLint), (void*)0);

          GLint vertices[12] = {
            -1, -1, 0,
            -1, 1, 0,
            1, 1, 0,
            1, -1, 0,
          };
          gl::BufferData (gl::ARRAY_BUFFER, sizeof(vertices), vertices, gl::STREAM_DRAW);
        }



        ROI_UndoEntry::Shared::~Shared()
        {
          assert (!count);
          Window::GrabContext context;
          program.clear();
          vertex_buffer.clear();
          vertex_array_object.clear();
        }



        void ROI_UndoEntry::Shared::operator++ ()
        {
          ++count;
        }

        bool ROI_UndoEntry::Shared::operator-- ()
        {
          return --count;
        }




        ROI_UndoEntry::ROI_UndoEntry (ROI_Item& roi, int current_axis, int current_slice)
        {
          from = { { 0, 0, 0 } };
          from[current_axis] = current_slice;
          size = { { GLint(roi.header().size(0)), GLint(roi.header().size(1)), GLint(roi.header().size(2)) } };
          size[current_axis] = 1;

          if (current_axis == 0) { slice_axes[0] = 1; slice_axes[1] = 2; }
          else if (current_axis == 1) { slice_axes[0] = 0; slice_axes[1] = 2; }
          else { slice_axes[0] = 0; slice_axes[1] = 1; }
          tex_size = { { size[slice_axes[0]], size[slice_axes[1]] } };

          Window::GrabContext context;
<<<<<<< HEAD
          ASSERT_GL_MRVIEW_CONTEXT_IS_CURRENT;
          if (!copy_program) {
            GL::Shader::Vertex vertex_shader (
                "layout(location = 0) in ivec3 vertpos;\n"
                "void main() {\n"
                "  gl_Position = vec4 (vertpos,1);\n"
                "}\n");
            GL::Shader::Fragment fragment_shader (
                "uniform isampler3D tex;\n"
                "uniform ivec3 position;\n"
                "uniform ivec2 axes;\n"
                "layout (location = 0) out vec3 color0;\n"
                "void main() {\n"
                "  ivec3 pos = position;\n"
                "  pos[axes.x] = int(gl_FragCoord.x);\n"
                "  pos[axes.y] = int(gl_FragCoord.y);\n"
                "  color0.r = texelFetch (tex, pos, 0).r;\n"
                "}\n");

            copy_program.attach (vertex_shader);
            copy_program.attach (fragment_shader);
            copy_program.link();
          }

          if (!copy_vertex_array_object) {
            copy_vertex_buffer.gen();
            copy_vertex_array_object.gen();

            copy_vertex_buffer.bind (gl::ARRAY_BUFFER);
            copy_vertex_array_object.bind();

            gl::EnableVertexAttribArray (0);
            gl::VertexAttribIPointer (0, 3, gl::INT, 3*sizeof(GLint), (void*)0);

            GLint vertices[12] = {
              -1, -1, 0,
              -1, 1, 0,
              1, 1, 0,
              1, -1, 0,
            };
            gl::BufferData (gl::ARRAY_BUFFER, sizeof(vertices), vertices, gl::STREAM_DRAW);
          }
          else copy_vertex_array_object.bind();

=======
          if (!shared)
            shared.reset (new Shared());
          else
            ++(*shared);
          shared->vertex_array_object.bind();
>>>>>>> 17e390db

          // set up 2D texture to store slice:
          GL::Texture tex;
          tex.gen (gl::TEXTURE_2D, gl::NEAREST);
          gl::PixelStorei (gl::UNPACK_ALIGNMENT, 1);
          gl::TexImage2D (gl::TEXTURE_2D, 0, gl::R8, tex_size[0], tex_size[1], 0, gl::RED, gl::UNSIGNED_BYTE, nullptr);
          GL_CHECK_ERROR;

          // set up off-screen framebuffer to map textures onto:
          GL::FrameBuffer framebuffer;
          framebuffer.gen();
          tex.set_interp_on (false);
          framebuffer.attach_color (tex, 0);
          framebuffer.draw_buffers (0);
          framebuffer.check();
          GL_CHECK_ERROR;

          // render slice onto framebuffer:
          gl::Disable (gl::DEPTH_TEST);
          gl::Disable (gl::BLEND);
          gl::DepthMask (gl::FALSE_);
          gl::Viewport (0, 0, tex_size[0], tex_size[1]);
          roi.texture().bind();
          shared->program.start();
          gl::Uniform3iv (gl::GetUniformLocation (shared->program, "position"), 1, from.data());
          gl::Uniform2iv (gl::GetUniformLocation (shared->program, "axes"), 1, slice_axes.data());

          gl::DrawArrays (gl::TRIANGLE_FAN, 0, 4);
          shared->program.stop();
          framebuffer.unbind();
          GL_CHECK_ERROR;

          // retrieve texture contents to main memory:
          before.resize (tex_size[0]*tex_size[1]);
          tex.bind();
          gl::PixelStorei (gl::PACK_ALIGNMENT, 1);

          gl::GetTexImage (gl::TEXTURE_2D, 0, gl::RED, gl::UNSIGNED_BYTE, (void*)(&before[0]));
          after = before;
          GL_CHECK_ERROR;
          ASSERT_GL_MRVIEW_CONTEXT_IS_CURRENT;
        }



        ROI_UndoEntry::ROI_UndoEntry (ROI_UndoEntry&& r) :
          from (r.from),
          size (r.size),
          tex_size (r.tex_size),
          slice_axes (r.slice_axes),
          before (std::move (r.before)),
          after (std::move (r.after))
        {
          assert (shared);
          ++(*shared);
        }



        ROI_UndoEntry::~ROI_UndoEntry()
        {
          assert (shared);
          if (!--(*shared))
            delete shared.release();
        }



        ROI_UndoEntry& ROI_UndoEntry::operator= (ROI_UndoEntry&& r)
        {
          from = r.from;
          size = r.size;
          tex_size = r.tex_size;
          slice_axes = r.slice_axes;
          before = std::move (r.before);
          after = std::move (r.after);
          return *this;
        }




        void ROI_UndoEntry::draw_line (ROI_Item& roi, const Eigen::Vector3f& prev_pos, const Eigen::Vector3f& pos, const bool insert_mode_value)
        {
          const GLubyte value = insert_mode_value ? 1 : 0;
          Eigen::Vector3f p = roi.transform().scanner2voxel.cast<float>() * prev_pos;
          const Eigen::Vector3f final_pos = roi.transform().scanner2voxel.cast<float>() * pos;
          const Eigen::Vector3f dir ((final_pos - p).normalized());
          Eigen::Array3i v (int(std::round (p[0])), int(std::round (p[1])), int(std::round (p[2])));
          const Eigen::Array3i final_vox (int(std::round (final_pos[0])), int(std::round (final_pos[1])), int(std::round (final_pos[2])));
          do {
            if (v[0] >= 0 && v[0] < roi.header().size(0) && v[1] >= 0 && v[1] < roi.header().size(1) && v[2] >= 0 && v[2] < roi.header().size(2))
              after[v[0]-from[0] + size[0] * (v[1]-from[1] + size[1] * (v[2]-from[2]))] = value;
            if ((v - final_vox).abs().maxCoeff()) {
              Eigen::Array3i step (0, 0, 0);
              float min_multiplier = std::numeric_limits<float>::infinity();
              for (size_t axis = 0; axis != 3; ++axis) {
                float this_multiplier;
                if (dir[axis] > 0.0f)
                  this_multiplier = ((v[axis]+0.5f) - p[axis]) / dir[axis];
                else
                  this_multiplier = ((v[axis]-0.5f) - p[axis]) / dir[axis];
                if (std::isfinite (this_multiplier) && this_multiplier < min_multiplier) {
                  min_multiplier = this_multiplier;
                  step = { 0, 0, 0 };
                  step[axis] = (dir[axis] > 0.0f) ? 1 : -1;
                }
              }
              v += step;
              p += dir * min_multiplier;
            }
          } while ((v - final_vox).abs().maxCoeff());

          Window::GrabContext context;
          ASSERT_GL_MRVIEW_CONTEXT_IS_CURRENT;
          roi.texture().bind();
          gl::TexSubImage3D (gl::TEXTURE_3D, 0, from[0], from[1], from[2], size[0], size[1], size[2], gl::RED, gl::UNSIGNED_BYTE, (void*) (&after[0]));
          ASSERT_GL_MRVIEW_CONTEXT_IS_CURRENT;
        }




        void ROI_UndoEntry::draw_thick_line (ROI_Item& roi, const Eigen::Vector3f& prev_pos, const Eigen::Vector3f& pos, const bool insert_mode_value, const float diameter)
        {
          roi.brush_size = diameter;
          const float radius = 0.5f * diameter;
          const float radius_sq = Math::pow2 (radius);
          const GLubyte value = insert_mode_value ? 1 : 0;
          const Eigen::Vector3f start = roi.transform().scanner2voxel.cast<float>() * prev_pos;
          const Eigen::Vector3f end = roi.transform().scanner2voxel.cast<float>() * pos;
          const Eigen::Vector3f offset (end - start);
          const float offset_norm (offset.norm());
          const Eigen::Vector3f dir (Eigen::Vector3f(offset).normalized());

          std::array<int,3> a = { { int(std::lround (std::min (start[0], end[0]))),   int(std::lround (std::min (start[1], end[1]))),   int(std::lround (std::min (start[2], end[2])))   } };
          std::array<int,3> b = { { int(std::lround (std::max (start[0], end[0])))+1, int(std::lround (std::max (start[1], end[1])))+1, int(std::lround (std::max (start[2], end[2])))+1 } };

          int rad[2] = { int(std::ceil (radius/roi.header().spacing (slice_axes[0]))), int(std::ceil (radius/roi.header().spacing (slice_axes[1]))) };
          a[slice_axes[0]] = std::max (0, a[slice_axes[0]]-rad[0]);
          a[slice_axes[1]] = std::max (0, a[slice_axes[1]]-rad[1]);
          b[slice_axes[0]] = std::min (int(roi.header().size (slice_axes[0])), b[slice_axes[0]]+rad[0]);
          b[slice_axes[1]] = std::min (int(roi.header().size (slice_axes[1])), b[slice_axes[1]]+rad[1]);

          for (int k = a[2]; k < b[2]; ++k) {
            for (int j = a[1]; j < b[1]; ++j) {
              for (int i = a[0]; i < b[0]; ++i) {

                const Eigen::Vector3f p { float(i), float(j), float(k) };
                const Eigen::Vector3f v (p - start);
                if ((v.dot (dir) > 0.0f) && (v.dot (dir) < offset_norm)) {
                  Eigen::Vector3f d (v - (dir * v.dot (dir)));
                  d[0] *= roi.header().spacing(0); d[1] *= roi.header().spacing(1); d[2] *= roi.header().spacing(2);
                  if (d.squaredNorm() < radius_sq)
                    after[i-from[0] + size[0] * (j-from[1] + size[1] * (k-from[2]))] = value;
                }

          } } }

          Window::GrabContext context;
          ASSERT_GL_MRVIEW_CONTEXT_IS_CURRENT;
          roi.texture().bind();
          gl::TexSubImage3D (gl::TEXTURE_3D, 0, from[0], from[1], from[2], size[0], size[1], size[2], gl::RED, gl::UNSIGNED_BYTE, (void*) (&after[0]));
          ASSERT_GL_MRVIEW_CONTEXT_IS_CURRENT;
        }




        void ROI_UndoEntry::draw_circle (ROI_Item& roi, const Eigen::Vector3f& pos, const bool insert_mode_value, const float diameter)
        {
          Eigen::Vector3f vox = roi.transform().scanner2voxel.cast<float>() * pos;
          roi.brush_size = diameter;
          const float radius = 0.5f * diameter;
          const float radius_sq = Math::pow2 (radius);
          const GLubyte value = insert_mode_value ? 1 : 0;

          std::array<int,3> a = { { int(std::lround (vox[0])), int(std::lround (vox[1])), int(std::lround (vox[2])) } };
          std::array<int,3> b = { { a[0]+1, a[1]+1, a[2]+1 } };

          int rad[2] = { int(std::ceil (radius/roi.header().spacing (slice_axes[0]))), int(std::ceil (radius/roi.header().spacing (slice_axes[1]))) };
          a[slice_axes[0]] = std::max (0, a[slice_axes[0]]-rad[0]);
          a[slice_axes[1]] = std::max (0, a[slice_axes[1]]-rad[1]);
          b[slice_axes[0]] = std::min (int(roi.header().size (slice_axes[0])), b[slice_axes[0]]+rad[0]);
          b[slice_axes[1]] = std::min (int(roi.header().size (slice_axes[1])), b[slice_axes[1]]+rad[1]);

          for (int k = a[2]; k < b[2]; ++k)
            for (int j = a[1]; j < b[1]; ++j)
              for (int i = a[0]; i < b[0]; ++i)
                if (Math::pow2 (roi.header().spacing(0) * (vox[0]-i)) +
                    Math::pow2 (roi.header().spacing(1) * (vox[1]-j)) +
                    Math::pow2 (roi.header().spacing(2) * (vox[2]-k)) < radius_sq)
                  after[i-from[0] + size[0] * (j-from[1] + size[1] * (k-from[2]))] = value;

          Window::GrabContext context;
          ASSERT_GL_MRVIEW_CONTEXT_IS_CURRENT;
          roi.texture().bind();
          gl::TexSubImage3D (gl::TEXTURE_3D, 0, from[0], from[1], from[2], size[0], size[1], size[2], gl::RED, gl::UNSIGNED_BYTE, (void*) (&after[0]));
          ASSERT_GL_MRVIEW_CONTEXT_IS_CURRENT;
        }




        void ROI_UndoEntry::draw_rectangle (ROI_Item& roi, const Eigen::Vector3f& from_pos, const Eigen::Vector3f& to_pos, const bool insert_mode_value)
        {
          Eigen::Vector3f vox = roi.transform().scanner2voxel.cast<float>() * from_pos;
          const GLubyte value = insert_mode_value ? 1 : 0;
          std::array<int,3> a = { { int(std::lround (vox[0])), int(std::lround (vox[1])), int(std::lround (vox[2])) } };
          vox = roi.transform().scanner2voxel.cast<float>() * to_pos;
          std::array<int,3> b = { { int(std::lround (vox[0])), int(std::lround (vox[1])), int(std::lround (vox[2])) } };

          if (a[0] > b[0]) std::swap (a[0], b[0]);
          if (a[1] > b[1]) std::swap (a[1], b[1]);
          if (a[2] > b[2]) std::swap (a[2], b[2]);

          a[slice_axes[0]] = std::max (0, a[slice_axes[0]]);
          a[slice_axes[1]] = std::max (0, a[slice_axes[1]]);
          b[slice_axes[0]] = std::min (int(roi.header().size (slice_axes[0])-1), b[slice_axes[0]]);
          b[slice_axes[1]] = std::min (int(roi.header().size (slice_axes[1])-1), b[slice_axes[1]]);

          after = before;
          for (int k = a[2]; k <= b[2]; ++k)
            for (int j = a[1]; j <= b[1]; ++j)
              for (int i = a[0]; i <= b[0]; ++i)
                after[i-from[0] + size[0] * (j-from[1] + size[1] * (k-from[2]))] = value;

          Window::GrabContext context;
          ASSERT_GL_MRVIEW_CONTEXT_IS_CURRENT;
          roi.texture().bind();
          gl::TexSubImage3D (gl::TEXTURE_3D, 0, from[0], from[1], from[2], size[0], size[1], size[2], gl::RED, gl::UNSIGNED_BYTE, (void*) (&after[0]));
          ASSERT_GL_MRVIEW_CONTEXT_IS_CURRENT;
        }



        void ROI_UndoEntry::draw_fill (ROI_Item& roi, const Eigen::Vector3f& pos, const bool insert_mode_value)
        {
          const Eigen::Vector3f vox = roi.transform().scanner2voxel.cast<float>() * pos;
          const std::array<int,3> seed_voxel = { { int(std::lround (vox[0])), int(std::lround (vox[1])), int(std::lround (vox[2])) } };
          for (size_t axis = 0; axis != 3; ++axis) {
            if (seed_voxel[axis] < 0) return;
            if (seed_voxel[axis] >= int(roi.header().size (axis))) return;
          }
          const GLubyte fill_value = insert_mode_value ? 1 : 0;
          const size_t seed_index = seed_voxel[0]-from[0] + size[0] * (seed_voxel[1]-from[1] + size[1] * (seed_voxel[2]-from[2]));
          const bool existing_value = after[seed_index];
          if (existing_value == insert_mode_value) return;
          after[seed_index] = fill_value;
          std::vector<std::array<int,3>> buffer (1, seed_voxel);
          while (buffer.size()) {
            const std::array<int,3> v (buffer.back());
            buffer.pop_back();
            for (size_t i = 0; i != 4; ++i) {
              std::array<int,3> adj (v);
              switch (i) {
                case 0: adj[slice_axes[0]] -= 1; break;
                case 1: adj[slice_axes[0]] += 1; break;
                case 2: adj[slice_axes[1]] -= 1; break;
                case 3: adj[slice_axes[1]] += 1; break;
              }
              if (adj[0] >= 0 && adj[0] < int(roi.header().size (0)) && adj[1] >= 0 && adj[1] < int(roi.header().size (1)) && adj[2] >= 0 && adj[2] < int(roi.header().size (2))) {
                const size_t adj_index = adj[0]-from[0] + size[0] * (adj[1]-from[1] + size[1] * (adj[2]-from[2]));
                const bool adj_value = after[adj_index];
                if (adj_value != insert_mode_value) {
                  after[adj_index] = fill_value;
                  buffer.push_back (adj);
                }
              }
            }
          }
          Window::GrabContext context;
          ASSERT_GL_MRVIEW_CONTEXT_IS_CURRENT;
          roi.texture().bind();
          gl::TexSubImage3D (gl::TEXTURE_3D, 0, from[0], from[1], from[2], size[0], size[1], size[2], gl::RED, gl::UNSIGNED_BYTE, (void*) (&after[0]));
          ASSERT_GL_MRVIEW_CONTEXT_IS_CURRENT;
        }





        void ROI_UndoEntry::undo (ROI_Item& roi) 
        {
          Window::GrabContext context;
          ASSERT_GL_MRVIEW_CONTEXT_IS_CURRENT;
          roi.texture().bind();
          gl::TexSubImage3D (gl::TEXTURE_3D, 0, from[0], from[1], from[2], size[0], size[1], size[2], gl::RED, gl::UNSIGNED_BYTE, (void*) (&before[0]));
          ASSERT_GL_MRVIEW_CONTEXT_IS_CURRENT;
        }

        void ROI_UndoEntry::redo (ROI_Item& roi) 
        {
          Window::GrabContext context;
          ASSERT_GL_MRVIEW_CONTEXT_IS_CURRENT;
          roi.texture().bind();
          gl::TexSubImage3D (gl::TEXTURE_3D, 0, from[0], from[1], from[2], size[0], size[1], size[2], gl::RED, gl::UNSIGNED_BYTE, (void*) (&after[0]));
          ASSERT_GL_MRVIEW_CONTEXT_IS_CURRENT;
        }

        void ROI_UndoEntry::copy (ROI_Item& roi, ROI_UndoEntry& source) 
        {
          Window::GrabContext context;
          ASSERT_GL_MRVIEW_CONTEXT_IS_CURRENT;
          after = source.before;
          roi.texture().bind();
          gl::TexSubImage3D (gl::TEXTURE_3D, 0, from[0], from[1], from[2], size[0], size[1], size[2], gl::RED, gl::UNSIGNED_BYTE, (void*) (&after[0]));
          ASSERT_GL_MRVIEW_CONTEXT_IS_CURRENT;
        }




      }
    }
  }
}



<|MERGE_RESOLUTION|>--- conflicted
+++ resolved
@@ -122,58 +122,12 @@
           tex_size = { { size[slice_axes[0]], size[slice_axes[1]] } };
 
           Window::GrabContext context;
-<<<<<<< HEAD
-          ASSERT_GL_MRVIEW_CONTEXT_IS_CURRENT;
-          if (!copy_program) {
-            GL::Shader::Vertex vertex_shader (
-                "layout(location = 0) in ivec3 vertpos;\n"
-                "void main() {\n"
-                "  gl_Position = vec4 (vertpos,1);\n"
-                "}\n");
-            GL::Shader::Fragment fragment_shader (
-                "uniform isampler3D tex;\n"
-                "uniform ivec3 position;\n"
-                "uniform ivec2 axes;\n"
-                "layout (location = 0) out vec3 color0;\n"
-                "void main() {\n"
-                "  ivec3 pos = position;\n"
-                "  pos[axes.x] = int(gl_FragCoord.x);\n"
-                "  pos[axes.y] = int(gl_FragCoord.y);\n"
-                "  color0.r = texelFetch (tex, pos, 0).r;\n"
-                "}\n");
-
-            copy_program.attach (vertex_shader);
-            copy_program.attach (fragment_shader);
-            copy_program.link();
-          }
-
-          if (!copy_vertex_array_object) {
-            copy_vertex_buffer.gen();
-            copy_vertex_array_object.gen();
-
-            copy_vertex_buffer.bind (gl::ARRAY_BUFFER);
-            copy_vertex_array_object.bind();
-
-            gl::EnableVertexAttribArray (0);
-            gl::VertexAttribIPointer (0, 3, gl::INT, 3*sizeof(GLint), (void*)0);
-
-            GLint vertices[12] = {
-              -1, -1, 0,
-              -1, 1, 0,
-              1, 1, 0,
-              1, -1, 0,
-            };
-            gl::BufferData (gl::ARRAY_BUFFER, sizeof(vertices), vertices, gl::STREAM_DRAW);
-          }
-          else copy_vertex_array_object.bind();
-
-=======
+          ASSERT_GL_MRVIEW_CONTEXT_IS_CURRENT;
           if (!shared)
             shared.reset (new Shared());
           else
             ++(*shared);
           shared->vertex_array_object.bind();
->>>>>>> 17e390db
 
           // set up 2D texture to store slice:
           GL::Texture tex;
