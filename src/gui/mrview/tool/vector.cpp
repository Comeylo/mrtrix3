--- conflicted
+++ resolved
@@ -576,11 +576,7 @@
           QModelIndexList indices = fixel_list_view->selectionModel()->selectedIndexes();
           for (int i = 0; i < indices.size(); ++i)
             fixel_list_model->get_fixel_image (indices[i])->show_colour_bar = visible;
-<<<<<<< HEAD
-          window.updateGL();
-=======
-          window().updateGL();
->>>>>>> 5d43dbc7
+          window().updateGL();
         }
 
 
@@ -591,11 +587,7 @@
             fixel_list_model->get_fixel_image (indices[i])->colourmap = index;
             fixel_list_model->get_fixel_image (indices[i])->set_colour_type (CValue);
           }
-<<<<<<< HEAD
-          window.updateGL();
-=======
-          window().updateGL();
->>>>>>> 5d43dbc7
+          window().updateGL();
         }
 
         void Vector::selected_custom_colour(const QColor& colour, const ColourMapButton&)
@@ -606,11 +598,7 @@
             for (int i = 0; i < indices.size(); ++i) {
               fixel_list_model->get_fixel_image (indices[i])->set_colour (c_colour);
             }
-<<<<<<< HEAD
-            window.updateGL();
-=======
             window().updateGL();
->>>>>>> 5d43dbc7
           }
         }
 
@@ -620,11 +608,7 @@
           for (int i = 0; i < indices.size(); ++i)
             fixel_list_model->get_fixel_image (indices[i])->reset_windowing ();
           update_selection ();
-<<<<<<< HEAD
-          window.updateGL();
-=======
-          window().updateGL();
->>>>>>> 5d43dbc7
+          window().updateGL();
         }
 
 
@@ -633,11 +617,7 @@
           QModelIndexList indices = fixel_list_view->selectionModel()->selectedIndexes();
           for (int i = 0; i < indices.size(); ++i)
             fixel_list_model->get_fixel_image (indices[i])->set_invert_scale (inverted);
-<<<<<<< HEAD
-          window.updateGL();
-=======
-          window().updateGL();
->>>>>>> 5d43dbc7
+          window().updateGL();
         }
 
 
@@ -661,11 +641,7 @@
             default:
               break;
           }
-<<<<<<< HEAD
-          window.updateGL();
-=======
-          window().updateGL();
->>>>>>> 5d43dbc7
+          window().updateGL();
 
         }
 
