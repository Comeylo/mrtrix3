<<<<<<< HEAD
/*
 * Copyright (c) 2008-2016 the MRtrix3 contributors
 *
 * This Source Code Form is subject to the terms of the Mozilla Public
 * License, v. 2.0. If a copy of the MPL was not distributed with this
 * file, You can obtain one at http://mozilla.org/MPL/2.0/
 *
 * MRtrix is distributed in the hope that it will be useful,
 * but WITHOUT ANY WARRANTY; without even the implied warranty of
 * MERCHANTABILITY or FITNESS FOR A PARTICULAR PURPOSE.
 *
 * For more details, see www.mrtrix.org
 *
=======
/* Copyright (c) 2008-2017 the MRtrix3 contributors.
 *
 * This Source Code Form is subject to the terms of the Mozilla Public
 * License, v. 2.0. If a copy of the MPL was not distributed with this
 * file, you can obtain one at http://mozilla.org/MPL/2.0/.
 *
 * MRtrix is distributed in the hope that it will be useful,
 * but WITHOUT ANY WARRANTY; without even the implied warranty
 * of MERCHANTABILITY or FITNESS FOR A PARTICULAR PURPOSE.
 *
 * For more details, see http://www.mrtrix.org/.
>>>>>>> 57e44453
 */


#include "mrtrix.h"
#include "gui/mrview/window.h"
#include "gui/mrview/tool/tractography/tractography.h"
#include "gui/dialog/file.h"
#include "gui/mrview/tool/list_model_base.h"
#include "gui/mrview/tool/tractography/track_scalar_file.h"
#include "gui/mrview/tool/tractography/tractogram.h"
#include "gui/opengl/lighting.h"
#include "gui/lighting_dock.h"

 // as a fraction of the image FOV:
#define MRTRIX_DEFAULT_LINE_THICKNESS 0.002f

namespace MR
{
  namespace GUI
  {
    namespace MRView
    {
      namespace Tool
      {

        class Tractography::Model : public ListModelBase
        { MEMALIGN(Tractography::Model)

          public:
            Model (QObject* parent) :
              ListModelBase (parent) { }

            void add_items (vector<std::string>& filenames,
                            Tractography& tractography_tool) {

              for (size_t i = 0; i < filenames.size(); ++i) {
                Tractogram* tractogram = new Tractogram (tractography_tool, filenames[i]);
                try {
                  tractogram->load_tracks();
                  beginInsertRows (QModelIndex(), items.size(), items.size() + 1);
                  items.push_back (std::unique_ptr<Displayable> (tractogram));
                  endInsertRows();
                } catch (Exception& e) {
                  delete tractogram;
                  e.display();
                }
              }
            }

            Tractogram* get_tractogram (QModelIndex& index) {
              return dynamic_cast<Tractogram*>(items[index.row()].get());
            }
        };


        Tractography::Tractography (Dock* parent) :
          Base (parent),
          line_thickness (MRTRIX_DEFAULT_LINE_THICKNESS),
          do_crop_to_slab (true),
          use_lighting (false),
          not_3D (true),
          line_opacity (1.0),
          scalar_file_options (nullptr),
          lighting_dock (nullptr) {

            float voxel_size;
            if (window().image()) {
              voxel_size = (window().image()->header().spacing(0) +
                            window().image()->header().spacing(1) +
                            window().image()->header().spacing(2)) / 3.0f;
            } else {
              voxel_size = 2.5;
            }

            slab_thickness  = 2 * voxel_size;

            VBoxLayout* main_box = new VBoxLayout (this);
            HBoxLayout* hlayout = new HBoxLayout;
            hlayout->setContentsMargins (0, 0, 0, 0);
            hlayout->setSpacing (0);

            QPushButton* button = new QPushButton (this);
            button->setToolTip (tr ("Open tractogram"));
            button->setIcon (QIcon (":/open.svg"));
            connect (button, SIGNAL (clicked()), this, SLOT (tractogram_open_slot ()));
            hlayout->addWidget (button, 1);

            button = new QPushButton (this);
            button->setToolTip (tr ("Close tractogram"));
            button->setIcon (QIcon (":/close.svg"));
            connect (button, SIGNAL (clicked()), this, SLOT (tractogram_close_slot ()));
            hlayout->addWidget (button, 1);

            hide_all_button = new QPushButton (this);
            hide_all_button->setToolTip (tr ("Hide all tractograms"));
            hide_all_button->setIcon (QIcon (":/hide.svg"));
            hide_all_button->setCheckable (true);
            connect (hide_all_button, SIGNAL (clicked()), this, SLOT (hide_all_slot ()));
            hlayout->addWidget (hide_all_button, 1);

            main_box->addLayout (hlayout, 0);

            tractogram_list_view = new QListView (this);
            tractogram_list_view->setSelectionMode (QAbstractItemView::ExtendedSelection);
            tractogram_list_view->setDragEnabled (true);
            tractogram_list_view->viewport()->setAcceptDrops (true);
            tractogram_list_view->setDropIndicatorShown (true);

            tractogram_list_model = new Model (this);
            tractogram_list_view->setModel (tractogram_list_model);

            connect (tractogram_list_model, SIGNAL (dataChanged (const QModelIndex&, const QModelIndex&)),
                     this, SLOT (toggle_shown_slot (const QModelIndex&, const QModelIndex&)));

            connect (tractogram_list_view->selectionModel(),
                     SIGNAL (selectionChanged (const QItemSelection &, const QItemSelection &)),
                     SLOT (selection_changed_slot (const QItemSelection &, const QItemSelection &)));

            tractogram_list_view->setContextMenuPolicy (Qt::CustomContextMenu);
            connect (tractogram_list_view, SIGNAL (customContextMenuRequested (const QPoint&)),
                     this, SLOT (right_click_menu_slot (const QPoint&)));

            main_box->addWidget (tractogram_list_view, 1);

            hlayout = new HBoxLayout;
            hlayout->setContentsMargins (0, 0, 0, 0);
            hlayout->setSpacing (0);

            hlayout->addWidget (new QLabel ("color"));

            colour_combobox = new ComboBoxWithErrorMsg (this, "(variable)");
            colour_combobox->setToolTip (tr ("Set how this tractogram will be colored"));
            colour_combobox->addItem ("Direction");
            colour_combobox->addItem ("Endpoints");
            colour_combobox->addItem ("Random");
            colour_combobox->addItem ("Manual");
            colour_combobox->addItem ("File");
            colour_combobox->setEnabled (false);
            connect (colour_combobox, SIGNAL (activated(int)), this, SLOT (colour_mode_selection_slot (int)));
            hlayout->addWidget (colour_combobox);

            colour_button = new QColorButton;
            colour_button->setToolTip (tr ("Set the fixed colour to use for all tracks"));
            colour_button->setEnabled (false);
            connect (colour_button, SIGNAL (clicked()), this, SLOT (colour_button_slot()));
            hlayout->addWidget (colour_button);

            main_box->addLayout (hlayout);

            scalar_file_options = new TrackScalarFileOptions (this);
            main_box->addWidget (scalar_file_options);

            QGroupBox* general_groupbox = new QGroupBox ("General options");
            GridLayout* general_opt_grid = new GridLayout;
            general_opt_grid->setContentsMargins (0, 0, 0, 0);
            general_opt_grid->setSpacing (0);

            general_groupbox->setLayout (general_opt_grid);

            opacity_slider = new QSlider (Qt::Horizontal);
            opacity_slider->setRange (1,1000);
            opacity_slider->setSliderPosition (1000);
            connect (opacity_slider, SIGNAL (valueChanged (int)), this, SLOT (opacity_slot (int)));
            general_opt_grid->addWidget (new QLabel ("opacity"), 0, 0);
            general_opt_grid->addWidget (opacity_slider, 0, 1);

            thickness_slider = new QSlider (Qt::Horizontal);
            thickness_slider->setRange (-1000,1000);
            thickness_slider->setSliderPosition (0);
            connect (thickness_slider, SIGNAL (valueChanged (int)), this, SLOT (line_thickness_slot (int)));
            general_opt_grid->addWidget (new QLabel ("line thickness"), 1, 0);
            general_opt_grid->addWidget (thickness_slider, 1, 1);

            slab_group_box = new QGroupBox (tr("crop to slab"));
            slab_group_box->setCheckable (true);
            slab_group_box->setChecked (true);
            general_opt_grid->addWidget (slab_group_box, 4, 0, 1, 2);

            connect (slab_group_box, SIGNAL (clicked (bool)), this, SLOT (on_crop_to_slab_slot (bool)));

            GridLayout* slab_layout = new GridLayout;
            slab_group_box->setLayout(slab_layout);
            slab_layout->addWidget (new QLabel ("thickness (mm)"), 0, 0);
            slab_entry = new AdjustButton (this, 0.1);
            slab_entry->setValue (slab_thickness);
            slab_entry->setMin (0.0);
            connect (slab_entry, SIGNAL (valueChanged()), this, SLOT (on_slab_thickness_slot()));
            slab_layout->addWidget (slab_entry, 0, 1);

            QGroupBox* lighting_group_box = new QGroupBox (tr("use lighting"));
            lighting_group_box->setCheckable (true);
            lighting_group_box->setChecked (false);
            general_opt_grid->addWidget (lighting_group_box, 5, 0, 1, 2);

            connect (lighting_group_box, SIGNAL (clicked (bool)), this, SLOT (on_use_lighting_slot (bool)));

            VBoxLayout* lighting_layout = new VBoxLayout (lighting_group_box);
            QPushButton* lighting_button = new QPushButton ("Track lighting...");
            lighting_button->setIcon (QIcon (":/light.svg"));
            connect (lighting_button, SIGNAL (clicked()), this, SLOT (on_lighting_settings()));
            lighting_layout->addWidget (lighting_button);

            main_box->addWidget (general_groupbox, 0);

            lighting = new GL::Lighting (parent);
            lighting->diffuse = 0.8;
            lighting->shine = 5.0;
            connect (lighting, SIGNAL (changed()), SLOT (hide_all_slot()));


            QAction* action;
            track_option_menu = new QMenu ();
            action = new QAction("&Colour by direction", this);
            connect (action, SIGNAL(triggered()), this, SLOT (colour_track_by_direction_slot()));
            track_option_menu->addAction (action);
            action = new QAction("&Colour by track ends", this);
            connect (action, SIGNAL(triggered()), this, SLOT (colour_track_by_ends_slot()));
            track_option_menu->addAction (action);
            action = new QAction("&Randomise colour", this);
            connect (action, SIGNAL(triggered()), this, SLOT (randomise_track_colour_slot()));
            track_option_menu->addAction (action);
            action = new QAction("&Set colour", this);
            connect (action, SIGNAL(triggered()), this, SLOT (set_track_colour_slot()));
            track_option_menu->addAction (action);
            action = new QAction("&Colour by (track) scalar file", this);
            connect (action, SIGNAL(triggered()), this, SLOT (colour_by_scalar_file_slot()));
            track_option_menu->addAction (action);
        }


        Tractography::~Tractography () {}


        void Tractography::draw (const Projection& transform, bool is_3D, int, int)
        {
          ASSERT_GL_MRVIEW_CONTEXT_IS_CURRENT;
          not_3D = !is_3D;
          for (int i = 0; i < tractogram_list_model->rowCount(); ++i) {
            Tractogram* tractogram = dynamic_cast<Tractogram*>(tractogram_list_model->items[i].get());
            if (tractogram->show && !hide_all_button->isChecked())
              tractogram->render (transform);
          }
          ASSERT_GL_MRVIEW_CONTEXT_IS_CURRENT;
        }


        void Tractography::draw_colourbars ()
        {
          if (hide_all_button->isChecked())
            return;

          for (int i = 0; i < tractogram_list_model->rowCount(); ++i) {
            Tractogram* tractogram = dynamic_cast<Tractogram*>(tractogram_list_model->items[i].get());
            if (tractogram->show && tractogram->get_color_type() == TrackColourType::ScalarFile && tractogram->intensity_scalar_filename.length())
              tractogram->request_render_colourbar (*scalar_file_options);
          }
        }



        size_t Tractography::visible_number_colourbars () {
           size_t total_visible(0);

           if (!hide_all_button->isChecked()) {
             for (size_t i = 0, N = tractogram_list_model->rowCount(); i < N; ++i) {
               Tractogram* tractogram = dynamic_cast<Tractogram*>(tractogram_list_model->items[i].get());
               if (tractogram->show && tractogram->get_color_type() == TrackColourType::ScalarFile && tractogram->intensity_scalar_filename.length())
                 total_visible += 1;
             }
           }

           return total_visible;
        }



        void Tractography::tractogram_open_slot ()
        {
<<<<<<< HEAD
          std::vector<std::string> list = Dialog::File::get_files (this, "Select tractograms to open", "Tractograms (*.tck)");
          add_tractogram(list);
        }
        
        void Tractography::add_tractogram(std::vector<std::string>& list)
        {
            if (list.empty())
=======
          vector<std::string> list = Dialog::File::get_files (this, "Select tractograms to open", "Tractograms (*.tck)");
          if (list.empty())
>>>>>>> 57e44453
            return;
          try {
            tractogram_list_model->add_items (list, *this);
            select_last_added_tractogram();
          }
          catch (Exception& E) {
            E.display();
          }
          
        }

        void Tractography::dropEvent (QDropEvent* event)
        {
          static constexpr int max_files = 32;

          const QMimeData* mimeData = event->mimeData();
          if (mimeData->hasUrls()) {
            vector<std::string> list;
            QList<QUrl> urlList = mimeData->urls();
            for (int i = 0; i < urlList.size() && i < max_files; ++i) {
                list.push_back (urlList.at (i).path().toUtf8().constData());
            }
            try {
              tractogram_list_model->add_items (list, *this);
              window().updateGL();
            }
            catch (Exception& e) {
              e.display();
            }
          }
        }


        void Tractography::tractogram_close_slot ()
        {
          MRView::GrabContext context;
          QModelIndexList indexes = tractogram_list_view->selectionModel()->selectedIndexes();
          while (indexes.size()) {
            tractogram_list_model->remove_item (indexes.first());
            indexes = tractogram_list_view->selectionModel()->selectedIndexes();
          }
          scalar_file_options->set_tractogram (nullptr);
          scalar_file_options->update_UI();
          window().updateGL();
        }


        void Tractography::toggle_shown_slot (const QModelIndex& index, const QModelIndex& index2)
        {
          if (index.row() == index2.row()) {
            tractogram_list_view->setCurrentIndex(index);
          } else {
            for (size_t i = 0; i < tractogram_list_model->items.size(); ++i) {
              if (tractogram_list_model->items[i]->show) {
                tractogram_list_view->setCurrentIndex (tractogram_list_model->index (i, 0));
                break;
              }
            }
          }
          window().updateGL();
        }


        void Tractography::hide_all_slot ()
        {
          window().updateGL();
        }


        void Tractography::on_crop_to_slab_slot (bool is_checked)
        {
          do_crop_to_slab = is_checked;

          for (size_t i = 0, N = tractogram_list_model->rowCount(); i < N; ++i) {
            Tractogram* tractogram = dynamic_cast<Tractogram*>(tractogram_list_model->items[i].get());
            tractogram->should_update_stride = true;
          }

          window().updateGL();
        }


        void Tractography::on_use_lighting_slot (bool is_checked)
        {
          use_lighting = is_checked;
          window().updateGL();
        }


        void Tractography::on_lighting_settings ()
        {
          if (!lighting_dock) {
            lighting_dock = new LightingDock("Tractogram lighting", *lighting);
            window().addDockWidget (Qt::RightDockWidgetArea, lighting_dock);
          }
          lighting_dock->show();
        }


        void Tractography::on_slab_thickness_slot()
        {
          slab_thickness = slab_entry->value();
          window().updateGL();
        }


        void Tractography::opacity_slot (int opacity)
        {
          line_opacity = Math::pow2(static_cast<float>(opacity)) / 1.0e6f;
          window().updateGL();
        }


        void Tractography::line_thickness_slot (int thickness)
        {
          line_thickness = MRTRIX_DEFAULT_LINE_THICKNESS * std::exp (2.0e-3f * thickness);

          for (size_t i = 0, N = tractogram_list_model->rowCount(); i < N; ++i) {
            Tractogram* tractogram = dynamic_cast<Tractogram*>(tractogram_list_model->items[i].get());
            tractogram->should_update_stride = true;
          }

          window().updateGL();
        }


        void Tractography::right_click_menu_slot (const QPoint& pos)
        {
          QModelIndex index = tractogram_list_view->indexAt (pos);
          if (index.isValid()) {
            QPoint globalPos = tractogram_list_view->mapToGlobal (pos);
            tractogram_list_view->selectionModel()->select (index, QItemSelectionModel::Select);
            track_option_menu->exec (globalPos);
          }
        }


        void Tractography::colour_track_by_direction_slot()
        {
          QModelIndexList indices = tractogram_list_view->selectionModel()->selectedIndexes();
          for (int i = 0; i < indices.size(); ++i)  {
            Tractogram* tractogram = tractogram_list_model->get_tractogram (indices[i]);
            tractogram->set_color_type (TrackColourType::Direction);
            if (tractogram->get_threshold_type() == TrackThresholdType::UseColourFile)
              tractogram->set_threshold_type (TrackThresholdType::None);
          }
          colour_combobox->blockSignals (true);
          colour_combobox->setCurrentIndex (0);
          colour_combobox->clearError();
          colour_combobox->blockSignals (false);
          colour_button->setEnabled (false);
          update_scalar_options();
          window().updateGL();
        }


        void Tractography::colour_track_by_ends_slot()
        {
          QModelIndexList indices = tractogram_list_view->selectionModel()->selectedIndexes();
          for (int i = 0; i < indices.size(); ++i) {
            Tractogram* tractogram = tractogram_list_model->get_tractogram (indices[i]);
            tractogram->set_color_type (TrackColourType::Ends);
            tractogram->load_end_colours();
            if (tractogram->get_threshold_type() == TrackThresholdType::UseColourFile)
              tractogram->set_threshold_type (TrackThresholdType::None);
          }
          colour_combobox->blockSignals (true);
          colour_combobox->setCurrentIndex (1);
          colour_combobox->clearError();
          colour_combobox->blockSignals (false);
          colour_button->setEnabled (false);
          update_scalar_options();
          window().updateGL();
        }


        void Tractography::randomise_track_colour_slot()
        {
          QModelIndexList indices = tractogram_list_view->selectionModel()->selectedIndexes();
          for (int i = 0; i < indices.size(); ++i) {
            Tractogram* tractogram = tractogram_list_model->get_tractogram (indices[i]);
            float colour[3];
            Math::RNG::Uniform<float> rng;
            do {
              colour[0] = rng();
              colour[1] = rng();
              colour[2] = rng();
            } while (colour[0] < 0.5 && colour[1] < 0.5 && colour[2] < 0.5);
            tractogram->set_color_type (TrackColourType::Manual);
            tractogram->set_colour (colour);
            if (tractogram->get_threshold_type() == TrackThresholdType::UseColourFile)
              tractogram->set_threshold_type (TrackThresholdType::None);
            if (!i)
              colour_button->setColor (QColor (colour[0]*255.0f, colour[1]*255.0f, colour[2]*255.0f));
          }
          colour_combobox->blockSignals (true);
          colour_combobox->setCurrentIndex (2);
          colour_combobox->clearError();
          colour_combobox->blockSignals (false);
          colour_button->setEnabled (true);
          update_scalar_options();
          window().updateGL();
        }


        void Tractography::set_track_colour_slot()
        {
          QColor color;
          color = QColorDialog::getColor(Qt::red, this, "Select Color", QColorDialog::DontUseNativeDialog);
          float colour[] = {float(color.redF()), float(color.greenF()), float(color.blueF())};
          if (color.isValid()) {
            QModelIndexList indices = tractogram_list_view->selectionModel()->selectedIndexes();
            for (int i = 0; i < indices.size(); ++i) {
              Tractogram* tractogram = tractogram_list_model->get_tractogram (indices[i]);
              tractogram->set_color_type (TrackColourType::Manual);
              tractogram->set_colour (colour);
              if (tractogram->get_threshold_type() == TrackThresholdType::UseColourFile)
                tractogram->set_threshold_type (TrackThresholdType::None);
            }
            colour_combobox->blockSignals (true);
            colour_combobox->setCurrentIndex (3);
            colour_combobox->clearError();
            colour_combobox->blockSignals (false);
            colour_button->setEnabled (true);
            colour_button->setColor (QColor (colour[0]*255.0f, colour[1]*255.0f, colour[2]*255.0f));
            update_scalar_options();
          }
          window().updateGL();
        }


        void Tractography::colour_by_scalar_file_slot()
        {
          QModelIndexList indices = tractogram_list_view->selectionModel()->selectedIndexes();
          if (indices.size() != 1) {
            // User may have accessed this from the context menu
            QMessageBox::warning (QApplication::activeWindow(),
                                  tr ("Tractogram colour error"),
                                  tr ("Cannot set multiple tractograms to use the same file for streamline colouring"),
                                  QMessageBox::Ok,
                                  QMessageBox::Ok);
            return;
          }

          Tractogram* tractogram = tractogram_list_model->get_tractogram (indices[0]);
          scalar_file_options->set_tractogram (tractogram);
          if (tractogram->intensity_scalar_filename.empty()) {
            if (!scalar_file_options->open_intensity_track_scalar_file_slot()) {
              colour_combobox->blockSignals (true);
              switch (tractogram->get_color_type()) {
                case TrackColourType::Direction:  colour_combobox->setCurrentIndex (0); break;
                case TrackColourType::Ends:       colour_combobox->setCurrentIndex (1); break;
                case TrackColourType::Manual:     colour_combobox->setCurrentIndex (3); break;
                case TrackColourType::ScalarFile: colour_combobox->setCurrentIndex (4); break;
              }
              colour_combobox->clearError();
              colour_combobox->blockSignals (false);
              return;
            }
          }
          tractogram->set_color_type (TrackColourType::ScalarFile);
          colour_combobox->blockSignals (true);
          colour_combobox->setCurrentIndex (4);
          colour_combobox->clearError();
          colour_combobox->blockSignals (false);
          colour_button->setEnabled (false);
          update_scalar_options();
          window().updateGL();
        }


        void Tractography::colour_mode_selection_slot (int /*unused*/)
        {
          switch (colour_combobox->currentIndex()) {
            case 0: colour_track_by_direction_slot(); break;
            case 1: colour_track_by_ends_slot(); break;
            case 2: randomise_track_colour_slot(); break;
            case 3: set_track_colour_slot(); break;
            case 4: colour_by_scalar_file_slot(); break;
            case 5: break;
            default: assert (0);
          }
        }


        void Tractography::colour_button_slot()
        {
          // Button brings up its own colour prompt; if set_track_colour_slot()
          //   were to be called, this would present its own selection prompt
          // Need to instead set the colours here explicitly
          const QColor color = colour_button->color();
          if (color.isValid()) {
            QModelIndexList indices = tractogram_list_view->selectionModel()->selectedIndexes();
            float c[3] = { color.red()/255.0f, color.green()/255.0f, color.blue()/255.0f };
            for (int i = 0; i < indices.size(); ++i)
              tractogram_list_model->get_tractogram (indices[i])->set_colour (c);
            colour_combobox->blockSignals (true);
            colour_combobox->setCurrentIndex (3); // In case it was on random
            colour_combobox->clearError();
            colour_combobox->blockSignals (false);
            window().updateGL();
          }
        }


        void Tractography::selection_changed_slot (const QItemSelection &, const QItemSelection &)
        {
          update_scalar_options();
          QModelIndexList indices = tractogram_list_view->selectionModel()->selectedIndexes();
          if (!indices.size()) {
            colour_combobox->setEnabled (false);
            colour_button->setEnabled (false);
            return;
          }
          colour_combobox->setEnabled (true);
          TrackColourType color_type = tractogram_list_model->get_tractogram (indices[0])->get_color_type();
          Eigen::Array3f color = tractogram_list_model->get_tractogram (indices[0])->colour;
          bool color_type_consistent = true;
          for (int i = 1; i != indices.size(); ++i) {
            const Tractogram* tractogram = tractogram_list_model->get_tractogram (indices[i]);
            if (tractogram->get_color_type() != color_type) {
              color_type_consistent = false;
              break;
            }
          }
          if (color_type_consistent) {
            colour_combobox->blockSignals (true);
            switch (color_type) {
              case TrackColourType::Direction:
                colour_combobox->setCurrentIndex (0);
                colour_button->setEnabled (false);
                break;
              case TrackColourType::Ends:
                colour_combobox->setCurrentIndex (1);
                colour_button->setEnabled (false);
                break;
              case TrackColourType::Manual:
                colour_combobox->setCurrentIndex (3);
                colour_button->setEnabled (true);
                colour_button->setColor (QColor (color[0]*255.0f, color[1]*255.0f, color[2]*255.0f));
                break;
              case TrackColourType::ScalarFile:
                colour_combobox->setCurrentIndex (4);
                colour_button->setEnabled (false);
                break;
            }
            colour_combobox->clearError();
            colour_combobox->blockSignals (false);
          } else {
            colour_combobox->setError();
          }
        }



        void Tractography::update_scalar_options()
        {
          QModelIndexList indices = tractogram_list_view->selectionModel()->selectedIndexes();
          if (indices.size() == 1)
            scalar_file_options->set_tractogram (tractogram_list_model->get_tractogram (indices[0]));
          else
            scalar_file_options->set_tractogram (nullptr);
          scalar_file_options->update_UI();
        }




        void Tractography::add_commandline_options (MR::App::OptionList& options)
        {
          using namespace MR::App;
          options
            + OptionGroup ("Tractography tool options")

            + Option ("tractography.load", "Load the specified tracks file into the tractography tool.").allow_multiple()
            +   Argument ("tracks").type_file_in()

            + Option ("tractography.thickness", "Line thickness of tractography display, [-1.0, 1.0], default is 0.0.").allow_multiple()
            +   Argument("value").type_float ( -1.0, 1.0 )

            + Option ("tractography.opacity", "Opacity of tractography display, [0.0, 1.0], default is 1.0.").allow_multiple()
            +   Argument("value").type_float ( 0.0, 1.0 )

            + Option("tractography.slab", "Slab thickness of tractography display, in mm. -1 to turn off crop to slab.").allow_multiple()
            +   Argument("value").type_float(-1, 1e6)

            + Option ("tractography.tsf_load", "Load the specified tractography scalar file.").allow_multiple()
            +  Argument("tsf").type_file_in()
            
            + Option ("tractography.tsf_range", "Set range for the tractography scalar file. Requires tractography.tsf_load already provided. RangeMin,RangeMax").allow_multiple()
            +  Argument("range").type_sequence_float()

            + Option ("tractography.tsf_thresh", "Set thresholds for the tractography scalar file. Requires tractography.tsf_load already provided. ThresholdMin,ThesholdMax").allow_multiple()
            +  Argument("thresh").type_sequence_float()
            ;

            
        }

        /*
          Selects the last tractogram in the tractogram_list_view and updates the window. If no tractograms are in the list view, no action is taken.
        */
        void Tractography::select_last_added_tractogram()
        {
<<<<<<< HEAD
            int count = tractogram_list_model->rowCount();
            if(count != 0){
              QModelIndex index = tractogram_list_view->model()->index(count-1, 0);
              tractogram_list_view->setCurrentIndex(index);
=======
          if (opt.opt->is ("tractography.load")) {
            vector<std::string> list (1, std::string(opt[0]));
            try { 
              tractogram_list_model->add_items (list, *this); 
>>>>>>> 57e44453
              window().updateGL();
            }
        }
        
        bool Tractography::process_commandline_option (const MR::App::ParsedOption& opt)
        {

          if (opt.opt->is ("tractography.load"))
          {
            std::vector<std::string> list (1, std::string(opt[0]));
            add_tractogram(list);
            return true;
          }


          if (opt.opt->is("tractography.tsf_load"))
          {
            try
            {
              
              if(process_commandline_option_tsf_check_tracto_loaded())
              {
                QModelIndexList indices = tractogram_list_view->selectionModel()->selectedIndexes();
        
                if(indices.size() == 1) {//just in case future edits break this assumption
                  Tractogram* tractogram = tractogram_list_model->get_tractogram (indices[0]);
                  
                  //set its tsf filename and load the tsf file
                  scalar_file_options->set_tractogram(tractogram);
                  scalar_file_options->open_intensity_track_scalar_file_slot(std::string(opt[0]));
          
                  //Set the GUI to use the file for visualisation
                  colour_combobox->setCurrentIndex(4); // Set combobox to "File"
                }
              }              
            }
            catch(Exception& E) { E.display(); }

            return true;
          }

          if (opt.opt->is("tractography.tsf_range"))
          {
            try
            {
              //Set the tsf visualisation range
                std::vector<default_type> range;
                if(process_commandline_option_tsf_option(opt,2, range))      
                {      
                  scalar_file_options->set_scaling(range[0], range[1]);
                } 
            }
              catch(Exception& E) { E.display(); }
              return true;
          }
          
          
          if (opt.opt->is("tractography.tsf_thresh"))
          {
            try
            {
              //Set the tsf visualisation threshold
              std::vector<default_type> range;
                if(process_commandline_option_tsf_option(opt,2, range))      
                {      
                  scalar_file_options->set_threshold(TrackThresholdType::UseColourFile,range[0], range[1]);
                } 
            }
            catch(Exception& E) { E.display(); }
            return true;
          }
        
      
      
          if (opt.opt->is ("tractography.thickness")) {
            // Thickness runs from -1000 to 1000,
            float thickness = float(opt[0]) * 1000.0f;
            try {
              thickness_slider->setValue(thickness);
            }
            catch (Exception& E) { E.display(); }
            return true;
          }

          if (opt.opt->is ("tractography.opacity")) {
            // Opacity runs from 0 to 1000, so multiply by 1000
            float opacity = float(opt[0]) * 1000.0f;
            try {
              opacity_slider->setValue(opacity);
            }
            catch (Exception& E) { E.display(); }
            return true;
          }

          if (opt.opt->is("tractography.slab")) {
            float thickness = opt[0];
            try {
              bool crop = thickness > 0;
              slab_group_box->setChecked(crop);
              on_crop_to_slab_slot(crop);//Needs to be manually bumped
              if(crop)
              {
                slab_entry->setValue(thickness);
                on_slab_thickness_slot();//Needs to be manually bumped
              }
            }
            catch (Exception& E) { E.display(); }
            return true;
          }

          return false;
        }


      /*Checks whether any tractography has been loaded and warns the user if it has not*/
        bool Tractography::process_commandline_option_tsf_check_tracto_loaded()
        {
          int count = tractogram_list_model->rowCount();
          if (count == 0){
            //Error to std error to save many dialogs appearing for a single missed argument
            std::cerr << "TSF argument specified but no tractography loaded. Ensure TSF arguments follow the tractography.load argument.\n";
          }
          return count != 0;
        }
      
      /*Checks whether legal to apply tsf options and prepares the scalar_file_options to do so. Returns the vector of floats parsed from the options, or null on fail*/
        bool Tractography::process_commandline_option_tsf_option(const MR::App::ParsedOption& opt, uint reqArgSize, std::vector<default_type>& range)
        {
          if(process_commandline_option_tsf_check_tracto_loaded()){
            QModelIndexList indices = tractogram_list_view->selectionModel()->selectedIndexes();
            range = opt[0].as_sequence_float();
            if(indices.size() == 1 && range.size() == reqArgSize){
              //values supplied
              Tractogram* tractogram = tractogram_list_model->get_tractogram (indices[0]);
              if(tractogram->get_color_type() == TrackColourType::ScalarFile){
                //prereq options supplied/executed
                scalar_file_options->set_tractogram(tractogram);
                return true;
              }
              else
              {
                std::cerr << "Could not apply TSF argument - tractography.load_tsf not supplied.\n";
              }
            }
            else
            {
              std::cerr << "Could not apply TSF argument - insufficient number of arguments provided.\n";
            }
          }
        return false;
        }
      }
    }
  }
}




<|MERGE_RESOLUTION|>--- conflicted
+++ resolved
@@ -1,18 +1,3 @@
-<<<<<<< HEAD
-/*
- * Copyright (c) 2008-2016 the MRtrix3 contributors
- *
- * This Source Code Form is subject to the terms of the Mozilla Public
- * License, v. 2.0. If a copy of the MPL was not distributed with this
- * file, You can obtain one at http://mozilla.org/MPL/2.0/
- *
- * MRtrix is distributed in the hope that it will be useful,
- * but WITHOUT ANY WARRANTY; without even the implied warranty of
- * MERCHANTABILITY or FITNESS FOR A PARTICULAR PURPOSE.
- *
- * For more details, see www.mrtrix.org
- *
-=======
 /* Copyright (c) 2008-2017 the MRtrix3 contributors.
  *
  * This Source Code Form is subject to the terms of the Mozilla Public
@@ -24,7 +9,6 @@
  * of MERCHANTABILITY or FITNESS FOR A PARTICULAR PURPOSE.
  *
  * For more details, see http://www.mrtrix.org/.
->>>>>>> 57e44453
  */
 
 
@@ -303,19 +287,15 @@
 
         void Tractography::tractogram_open_slot ()
         {
-<<<<<<< HEAD
+
           std::vector<std::string> list = Dialog::File::get_files (this, "Select tractograms to open", "Tractograms (*.tck)");
           add_tractogram(list);
         }
         
         void Tractography::add_tractogram(std::vector<std::string>& list)
         {
-            if (list.empty())
-=======
-          vector<std::string> list = Dialog::File::get_files (this, "Select tractograms to open", "Tractograms (*.tck)");
           if (list.empty())
->>>>>>> 57e44453
-            return;
+          { return; }
           try {
             tractogram_list_model->add_items (list, *this);
             select_last_added_tractogram();
@@ -719,17 +699,10 @@
         */
         void Tractography::select_last_added_tractogram()
         {
-<<<<<<< HEAD
             int count = tractogram_list_model->rowCount();
             if(count != 0){
               QModelIndex index = tractogram_list_view->model()->index(count-1, 0);
               tractogram_list_view->setCurrentIndex(index);
-=======
-          if (opt.opt->is ("tractography.load")) {
-            vector<std::string> list (1, std::string(opt[0]));
-            try { 
-              tractogram_list_model->add_items (list, *this); 
->>>>>>> 57e44453
               window().updateGL();
             }
         }
