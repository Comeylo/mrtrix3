--- conflicted
+++ resolved
@@ -37,11 +37,7 @@
     {
       namespace Tool
       {
-<<<<<<< HEAD
-        class Vector : public Base, public ColourMapButtonObserver
-=======
         class Vector : public Base, public ColourMapButtonObserver, public DisplayableVisitor
->>>>>>> 5d43dbc7
         {
             Q_OBJECT
 
@@ -52,11 +48,6 @@
 
             virtual ~Vector ();
 
-<<<<<<< HEAD
-            void draw (const Projection& transform, bool is_3D, int axis, int slice);
-            void drawOverlays (const Projection& transform) override;
-            bool process_batch_command (const std::string& cmd, const std::string& args);
-=======
             void draw (const Projection& transform, bool is_3D, int axis, int slice) override;
             void draw_colourbars () override;
             size_t visible_number_colourbars () override;
@@ -64,13 +55,6 @@
 
             static void add_commandline_options (MR::App::OptionList& options);
             virtual bool process_commandline_option (const MR::App::ParsedOption& opt) override;
-
-            void selected_colourmap(size_t index, const ColourMapButton&) override;
-            void selected_custom_colour(const QColor& colour, const ColourMapButton&) override;
-            void toggle_show_colour_bar(bool, const ColourMapButton&) override;
-            void toggle_invert_colourmap(bool, const ColourMapButton&) override;
-            void reset_colourmap(const ColourMapButton&) override;
->>>>>>> 5d43dbc7
 
             void selected_colourmap(size_t index, const ColourMapButton&) override;
             void selected_custom_colour(const QColor& colour, const ColourMapButton&) override;
