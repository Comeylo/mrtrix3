--- conflicted
+++ resolved
@@ -63,10 +63,7 @@
             overlay->set_allowed_features (true, true, false);
             if (!overlay->colourmap)
               overlay->colourmap = 1;
-            //CONF option: MRViewOverlayAlpha
-            //CONF default: 1.0
-            //CONF The default alpha of an overlay image.
-            overlay->alpha = MR::File::Config::get_float ("MRViewOverlayAlpha", 1.0f);
+            overlay->alpha = 1.0f;
             overlay->set_use_transparency (true);
             items.push_back (std::unique_ptr<Displayable> (overlay));
           }
@@ -720,12 +717,6 @@
             + Option ("overlay.interpolation", "Enable or disable overlay image interpolation.").allow_multiple()
             +   Argument ("value").type_bool();
 
-<<<<<<< HEAD
-            + Option ("overlay.colourmap", "Sets the colourmap of the overlay as indexed in the colourmap dropdown menu.").allow_multiple()
-            +   Argument ("index").type_integer();
-
-=======
->>>>>>> 1e565d76
         }
 
         bool Overlay::process_commandline_option (const MR::App::ParsedOption& opt)
@@ -758,8 +749,6 @@
             return true;
           }
 
-<<<<<<< HEAD
-=======
           if (opt.opt->is ("overlay.colour")) {
             try {
               auto values = parse_floats (opt[0]);
@@ -827,7 +816,6 @@
             return true;
           }
 
->>>>>>> 1e565d76
 
           return false;
         }
