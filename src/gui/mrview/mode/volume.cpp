--- conflicted
+++ resolved
@@ -184,11 +184,7 @@
 
           // OVERLAYS:
           for (size_t n = 0, N = mode.overlays_for_3D.size(); n < N; ++n) {
-<<<<<<< HEAD
-            const Image* image = mode.overlays_for_3D[n];
-=======
             const ImageBase* image = mode.overlays_for_3D[n];
->>>>>>> 5d43dbc7
             source += 
               "    overlay_coord"+str(n) + " += overlay_ray"+str(n) + ";\n"
               "    if (overlay_coord"+str(n) + ".s >= 0.0 && overlay_coord"+str(n) + ".s <= 1.0 &&\n"
@@ -215,18 +211,11 @@
                 " overlay"+str(n)+"_scale * (amplitude - overlay"+str(n)+"_offset), 0.0, 1.0);\n";
             }
 
-<<<<<<< HEAD
-            if(!ColourMap::maps[image->colourmap].is_colour)
-              source += std::string ("        ") + ColourMap::maps[image->colourmap].mapping;
-            else
-              source += std::string ("         color.rgb = 2.7213 * amplitude * overlay"+str(n)+"_colourmap_colour;\n");
-=======
             std::string mapping (ColourMap::maps[image->colourmap].glsl_mapping);
             replace (mapping, "scale", "overlay"+str(n)+"_scale");
             replace (mapping, "offset", "overlay"+str(n)+"_offset");
             replace (mapping, "colourmap_colour", "overlay"+str(n)+"_colourmap_colour");
             source += std::string ("        ") + mapping;
->>>>>>> 5d43dbc7
 
             source += 
               "        color.a = amplitude * overlay"+str(n) + "_alpha;\n"
