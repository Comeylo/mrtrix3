--- conflicted
+++ resolved
@@ -92,12 +92,8 @@
 
             bool layout_is_dirty;
             size_t current_slice_index;
-<<<<<<< HEAD
-            std::vector<size_t> volume_indices;
-            std::vector<proj_focusdelta> slices_proj_focusdelta;
-=======
+            vector<size_t> volume_indices;
             vector<proj_focusdelta> slices_proj_focusdelta;
->>>>>>> a2cd42e5
 
             GL::VertexBuffer frame_VB;
             GL::VertexArrayObject frame_VAO;
