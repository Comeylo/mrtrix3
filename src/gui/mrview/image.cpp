--- conflicted
+++ resolved
@@ -455,15 +455,11 @@
                       if (val < value_min) value_min = val;
                       if (val > value_max) value_max = val;
                     }
+#ifndef NDEBUG
+                    if (std::distance (p, data.end()) > 3)
+#endif
                     p += 3;
                   }
-<<<<<<< HEAD
-=======
-#ifndef NDEBUG
-                  if (std::distance (p, data.end()) > 3)
-#endif
-                  p += 3;
->>>>>>> 29890d8d
                 }
 
                 if (V.ndim() <= 3) 
