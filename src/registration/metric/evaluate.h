--- conflicted
+++ resolved
@@ -91,13 +91,8 @@
                 DEBUG ("Reorienting FODs...");
                 std::shared_ptr<Image<default_type> > im1_image_reoriented;
                 std::shared_ptr<Image<default_type> > im2_image_reoriented;
-<<<<<<< HEAD
-                im1_image_reoriented = std::make_shared<Image<default_type>>(Image<default_type>::scratch (params.im1_image));
-                im2_image_reoriented = std::make_shared<Image<default_type>>(Image<default_type>::scratch (params.im2_image));
-=======
                 im1_image_reoriented = make_shared<Image<default_type>>(Image<default_type>::scratch (params.im1_image));
                 im2_image_reoriented = make_shared<Image<default_type>>(Image<default_type>::scratch (params.im2_image));
->>>>>>> 78f45753
 
                 {
                 //    LogLevelLatch log_level (0); TODO uncomment
@@ -231,13 +226,8 @@
                 DEBUG ("Reorienting FODs...");
                 std::shared_ptr<Image<default_type> > im1_image_reoriented;
                 std::shared_ptr<Image<default_type> > im2_image_reoriented;
-<<<<<<< HEAD
-                im1_image_reoriented = std::make_shared<Image<default_type>>(Image<default_type>::scratch (params.im1_image));
-                im2_image_reoriented = std::make_shared<Image<default_type>>(Image<default_type>::scratch (params.im2_image));
-=======
                 im1_image_reoriented = make_shared<Image<default_type>>(Image<default_type>::scratch (params.im1_image));
                 im2_image_reoriented = make_shared<Image<default_type>>(Image<default_type>::scratch (params.im2_image));
->>>>>>> 78f45753
 
                 {
                   // LogLevelLatch log_level (0); // TODO uncomment
