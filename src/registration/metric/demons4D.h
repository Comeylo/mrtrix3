/*
 * Copyright (c) 2008-2018 the MRtrix3 contributors.
 *
 * This Source Code Form is subject to the terms of the Mozilla Public
 * License, v. 2.0. If a copy of the MPL was not distributed with this
 * file, you can obtain one at http://mozilla.org/MPL/2.0/
 *
 * MRtrix3 is distributed in the hope that it will be useful,
 * but WITHOUT ANY WARRANTY; without even the implied warranty
 * of MERCHANTABILITY or FITNESS FOR A PARTICULAR PURPOSE.
 *
 * For more details, see http://www.mrtrix.org/
 */


#ifndef __registration_metric_demons4D_h__
#define __registration_metric_demons4D_h__

#include <mutex>

#include "image_helpers.h"
#include "adapter/gradient3D.h"
#include "registration/multi_contrast.h"

namespace MR
{
  namespace Registration
  {
    namespace Metric
    {

      template <class Im1ImageType, class Im2ImageType, class Im1MaskType, class Im2MaskType>
      class Demons4D { MEMALIGN(Demons4D<Im1ImageType,Im2ImageType,Im1MaskType,Im2MaskType>)
        public:
          Demons4D (default_type& global_energy, size_t& global_voxel_count,
                     const Im1ImageType& im1_image, const Im2ImageType& im2_image, const Im1MaskType im1_mask, const Im2MaskType im2_mask,
                     const vector<MultiContrastSetting>* contrast_settings = nullptr) :
                       global_cost (global_energy),
                       global_voxel_count (global_voxel_count),
                       thread_cost (0.0),
                       thread_voxel_count (0),
                       mutex (new std::mutex),
                       normaliser (0.0),
                       robustness_parameter (1.e-12), // MP: used to be -1.e12
                       intensity_difference_threshold (0.001),
                       denominator_threshold (1e-9),
                       im1_gradient (im1_image, true), im2_gradient (im2_image, true),
                       im1_mask (im1_mask), im2_mask (im2_mask),
                       contrast_settings (contrast_settings),
                       nvols (im1_image.size(3))
          {
            for (size_t d = 0; d < 3; ++d)
              normaliser += im1_image.spacing(d) * im2_image.spacing(d);
            normaliser /= 3.0;

            weight.resize (nvols);
            speed.resize (nvols);
            speed_squared.resize (nvols);

            if (contrast_settings and contrast_settings->size() > 1) {
              for (const auto & mc : *contrast_settings)
                weight.segment(mc.start,mc.nvols).fill(mc.weight);
            } else
              weight.fill(1.0);
            DEBUG ("Demons4D weights: " + str(weight.transpose()));
          }

          ~Demons4D () {
            std::lock_guard<std::mutex> lock (*mutex);
            global_cost += thread_cost;
            global_voxel_count += thread_voxel_count;
          }

          void set_im1_mask (const Image<float>& mask) {
            im1_mask = mask;
          }

          void set_im2_mask (const Image<float>& mask) {
            im2_mask = mask;
          }


          void operator() (Im1ImageType& im1_image,
                           Im2ImageType& im2_image,
                           Image<default_type>& im1_update,
                           Image<default_type>& im2_update) {
            assert (im1_image.size(3) == nvols);
            assert (im2_image.size(3) == nvols);

            if (im1_image.index(0) == 0 || im1_image.index(0) == im1_image.size(0) - 1 ||
                im1_image.index(1) == 0 || im1_image.index(1) == im1_image.size(1) - 1 ||
                im1_image.index(2) == 0 || im1_image.index(2) == im1_image.size(2) - 1) {
              im1_update.row(3) = 0.0;
              im2_update.row(3) = 0.0;
              return;
            }


            typename Im1MaskType::value_type im1_mask_value = 1.0;
            if (im1_mask.valid()) {
              assign_pos_of (im1_image, 0, 3).to (im1_mask);
              im1_mask_value = im1_mask.value();
              if (im1_mask_value < 0.1) {
                im1_update.row(3) = 0.0;
                im2_update.row(3) = 0.0;
                return;
              }
            }

            typename Im2MaskType::value_type im2_mask_value = 1.0;
            if (im2_mask.valid()) {
              assign_pos_of (im2_image, 0, 3).to (im2_mask);
              im2_mask_value = im2_mask.value();
              if (im2_mask_value < 0.1) {
                im1_update.row(3) = 0.0;
                im2_update.row(3) = 0.0;
                return;
              }
            }

            assign_pos_of (im1_image, 0, 3).to (im1_gradient, im2_gradient);

<<<<<<< HEAD
            speed = im2_image.row(3);
            speed -= im1_image.row(3);
            // set speed to zero if abs(speed) < robustness_parameter
            speed = (speed.array().abs() < robustness_parameter).select(0.0, speed);
            speed_squared = speed.cwiseProduct(speed);

            thread_cost += weight.dot(speed_squared);
            thread_voxel_count += nvols;

            total_update.fill(0.0);
            for (ssize_t vol = 0; vol < nvols; ++vol) {
              if (std::abs (speed[vol]) * weight[vol] < intensity_difference_threshold)
                continue;
=======
            Eigen::Vector3 total_update = Eigen::Vector3::Zero();
            for (ssize_t vol = 0; vol < im1_image.size(3); ++vol) {
              im2_image.index(3) = vol;
              im1_image.index(3) = vol;
              default_type speed = im2_image.value() - im1_image.value();
              if (abs (speed) < robustness_parameter)
                speed = 0.0;

              default_type speed_squared = speed * speed;
              thread_cost += speed_squared;
              thread_voxel_count++;
>>>>>>> 98ecafbb
              im1_gradient.index(3) = vol;
              im2_gradient.index(3) = vol;
              grad = (im2_gradient.value() + im1_gradient.value()).array() / 2.0;

<<<<<<< HEAD
              default_type denominator = speed_squared[vol] / normaliser + grad.squaredNorm();
              if (denominator < denominator_threshold)
                continue;
              total_update += (weight[vol] * speed[vol] / denominator) * grad;
=======
              Eigen::Matrix<typename Im1ImageType::value_type, 3, 1> grad = (im2_gradient.value() + im1_gradient.value()).array() / 2.0;
              default_type denominator = speed_squared / normaliser + grad.squaredNorm();
              if (!(abs (speed) < intensity_difference_threshold || denominator < denominator_threshold)) {
                auto tmp = (speed * grad) / denominator;
                total_update[0] += tmp[0];
                total_update[1] += tmp[1];
                total_update[2] += tmp[2];
              }
>>>>>>> 98ecafbb
            }
            total_update /= nvols;

            im1_update.row(3) = total_update;
            im2_update.row(3) = -total_update;
          }


          protected:
            default_type& global_cost;
            size_t& global_voxel_count;
            default_type thread_cost;
            size_t thread_voxel_count;
            std::shared_ptr<std::mutex> mutex;
            default_type normaliser;
            const default_type robustness_parameter;
            const default_type intensity_difference_threshold;
            const default_type denominator_threshold;

            Adapter::Gradient3D<Im1ImageType> im1_gradient;
            Adapter::Gradient3D<Im2ImageType> im2_gradient;
            Im1MaskType im1_mask;
            Im2MaskType im2_mask;

            const vector<MultiContrastSetting>* contrast_settings;
            const ssize_t nvols;
            Eigen::VectorXd weight;

            Eigen::Matrix<default_type, Eigen::Dynamic, 1> speed, speed_squared;
            Eigen::Vector3d total_update;
            Eigen::Matrix<default_type, 3, 1> grad;

      };
    }
  }
}
#endif<|MERGE_RESOLUTION|>--- conflicted
+++ resolved
@@ -120,7 +120,6 @@
 
             assign_pos_of (im1_image, 0, 3).to (im1_gradient, im2_gradient);
 
-<<<<<<< HEAD
             speed = im2_image.row(3);
             speed -= im1_image.row(3);
             // set speed to zero if abs(speed) < robustness_parameter
@@ -134,38 +133,14 @@
             for (ssize_t vol = 0; vol < nvols; ++vol) {
               if (std::abs (speed[vol]) * weight[vol] < intensity_difference_threshold)
                 continue;
-=======
-            Eigen::Vector3 total_update = Eigen::Vector3::Zero();
-            for (ssize_t vol = 0; vol < im1_image.size(3); ++vol) {
-              im2_image.index(3) = vol;
-              im1_image.index(3) = vol;
-              default_type speed = im2_image.value() - im1_image.value();
-              if (abs (speed) < robustness_parameter)
-                speed = 0.0;
-
-              default_type speed_squared = speed * speed;
-              thread_cost += speed_squared;
-              thread_voxel_count++;
->>>>>>> 98ecafbb
               im1_gradient.index(3) = vol;
               im2_gradient.index(3) = vol;
               grad = (im2_gradient.value() + im1_gradient.value()).array() / 2.0;
 
-<<<<<<< HEAD
               default_type denominator = speed_squared[vol] / normaliser + grad.squaredNorm();
               if (denominator < denominator_threshold)
                 continue;
               total_update += (weight[vol] * speed[vol] / denominator) * grad;
-=======
-              Eigen::Matrix<typename Im1ImageType::value_type, 3, 1> grad = (im2_gradient.value() + im1_gradient.value()).array() / 2.0;
-              default_type denominator = speed_squared / normaliser + grad.squaredNorm();
-              if (!(abs (speed) < intensity_difference_threshold || denominator < denominator_threshold)) {
-                auto tmp = (speed * grad) / denominator;
-                total_update[0] += tmp[0];
-                total_update[1] += tmp[1];
-                total_update[2] += tmp[2];
-              }
->>>>>>> 98ecafbb
             }
             total_update /= nvols;
 
