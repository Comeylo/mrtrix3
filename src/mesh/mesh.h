--- conflicted
+++ resolved
@@ -169,16 +169,10 @@
         }
 
 
-<<<<<<< HEAD
         void transform_first_to_realspace (const Header&);
+        void transform_realspace_to_first (const Header&);
         void transform_voxel_to_realspace (const Header&);
         void transform_realspace_to_voxel (const Header&);
-=======
-        void transform_first_to_realspace (const Image::Info&);
-        void transform_realspace_to_first (const Image::Info&);
-        void transform_voxel_to_realspace (const Image::Info&);
-        void transform_realspace_to_voxel (const Image::Info&);
->>>>>>> c1d2f178
 
         void save (const std::string&, const bool binary = false) const;
 
