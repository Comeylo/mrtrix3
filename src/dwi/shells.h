--- conflicted
+++ resolved
@@ -20,12 +20,8 @@
 #include <limits>
 
 #include "app.h"
-<<<<<<< HEAD
-=======
-#include "bitset.h"
 #include "types.h"
 
->>>>>>> 2742e2fc
 #include "file/config.h"
 #include "misc/bitset.h"
 
@@ -115,22 +111,22 @@
         const Shell& smallest() const { return shells.front(); }
         const Shell& largest()  const { return shells.back(); }
         size_t       count()    const { return shells.size(); }
-        size_t       volumecount()    const { 
+        size_t       volumecount()    const {
           size_t count = 0;
           for (const auto& it : shells)
             count += it.count();
           return count;
         }
 
-        vector<size_t> get_counts() const { 
-          vector<size_t> c (count()); 
+        vector<size_t> get_counts() const {
+          vector<size_t> c (count());
           for (size_t n = 0; n < count(); ++n)
             c[n] = shells[n].count();
           return c;
         }
 
-        vector<size_t> get_bvalues() const { 
-          vector<size_t> b (count()); 
+        vector<size_t> get_bvalues() const {
+          vector<size_t> b (count());
           for (size_t n = 0; n < count(); ++n)
             b[n] = shells[n].get_mean();
           return b;
