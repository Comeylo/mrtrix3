/*
 * Copyright (c) 2008-2018 the MRtrix3 contributors.
 *
 * This Source Code Form is subject to the terms of the Mozilla Public
 * License, v. 2.0. If a copy of the MPL was not distributed with this
 * file, you can obtain one at http://mozilla.org/MPL/2.0/
 *
 * MRtrix3 is distributed in the hope that it will be useful,
 * but WITHOUT ANY WARRANTY; without even the implied warranty
 * of MERCHANTABILITY or FITNESS FOR A PARTICULAR PURPOSE.
 *
 * For more details, see http://www.mrtrix.org/
 */


#include "dwi/fmls.h"



namespace MR {
  namespace DWI {
    namespace FMLS {





      const App::OptionGroup FMLSSegmentOption = App::OptionGroup ("FOD FMLS segmenter options")

        + App::Option ("fmls_integral",
            "threshold absolute numerical integral of positive FOD lobes. "
            "Any lobe for which the integral is smaller than this threshold will be discarded. "
            "Default: " + str(FMLS_INTEGRAL_THRESHOLD_DEFAULT, 2) + ".")
        + App::Argument ("value").type_float (0.0)

        + App::Option ("fmls_peak_value",
            "threshold the raw peak amplitude of positive FOD lobes. "
            "Any lobe for which the peak amplitude is smaller than this threshold will be discarded. "
            "Default: " + str(FMLS_PEAK_VALUE_THRESHOLD_DEFAULT, 2) + ".")
        + App::Argument ("value").type_float (0.0)

        + App::Option ("fmls_no_thresholds",
            "disable all FOD lobe thresholding; every lobe with a positive FOD amplitude will be retained.")

        + App::Option ("fmls_peak_ratio_to_merge",
            "specify the amplitude ratio between a sample and the smallest peak amplitude of the adjoining lobes, above which the lobes will be merged. "
            "This is the relative amplitude between the smallest of two adjoining lobes, and the 'bridge' between the two lobes. "
            "A value of 1.0 will never merge two peaks into a single lobe; a value of 0.0 will always merge lobes unless they are bisected by a zero crossing. "
            "Default: " + str(FMLS_RATIO_TO_PEAK_VALUE_TO_MERGE_DEFAULT, 2) + ".")
        + App::Argument ("value").type_float (0.0, 1.0);




      void load_fmls_thresholds (Segmenter& segmenter)
      {
        using namespace App;

        auto opt = get_options ("fmls_no_thresholds");
        const bool no_thresholds = opt.size();
        if (no_thresholds) {
          segmenter.set_integral_threshold (0.0);
          segmenter.set_peak_value_threshold (0.0);
        }

        opt = get_options ("fmls_integral");
        if (opt.size()) {
          if (no_thresholds) {
            WARN ("Option -fmls_integral ignored: -fmls_no_thresholds overrides this");
          } else {
            segmenter.set_integral_threshold (default_type(opt[0][0]));
          }
        }

        opt = get_options ("fmls_peak_value");
        if (opt.size()) {
          if (no_thresholds) {
            WARN ("Option -fmls_peak_value ignored: -fmls_no_thresholds overrides this");
          } else {
            segmenter.set_peak_value_threshold (default_type(opt[0][0]));
          }
        }

        opt = get_options ("fmls_peak_ratio_to_merge");
        if (opt.size())
          segmenter.set_ratio_of_peak_value_to_merge (default_type(opt[0][0]));

      }






      IntegrationWeights::IntegrationWeights (const DWI::Directions::Set& dirs) :
          data (dirs.size())
      {
        // Calibrate weights
        const size_t calibration_lmax = Math::SH::LforN (dirs.size()) + 2;
        Eigen::Matrix<default_type, Eigen::Dynamic, 2> az_el_pairs (dirs.size(), 2);
        for (size_t row = 0; row != dirs.size(); ++row) {
          const auto d = dirs.get_dir (row);
          az_el_pairs (row, 0) = std::atan2 (d[1], d[0]);
          az_el_pairs (row, 1) = std::acos  (d[2]);
        }
        auto calibration_SH2A = Math::SH::init_transform (az_el_pairs, calibration_lmax);
        const size_t num_basis_fns = calibration_SH2A.cols();

        // Integrating an FOD with constant amplitude 1 (l=0 term = sqrt(4pi) should produce a value of 4pi
        // Every other integral should produce zero
        Eigen::Matrix<default_type, Eigen::Dynamic, 1> integral_results = Eigen::Matrix<default_type, Eigen::Dynamic, 1>::Zero (num_basis_fns);
        integral_results[0] = 2.0 * sqrt(Math::pi);

        // Problem matrix: One row for each SH basis function, one column for each samping direction
        Eigen::Matrix<default_type, Eigen::Dynamic, Eigen::Dynamic> A;
        A.resize (num_basis_fns, dirs.size());

        for (size_t basis_fn_index = 0; basis_fn_index != num_basis_fns; ++basis_fn_index) {
          Eigen::Matrix<default_type, Eigen::Dynamic, 1> SH_in = Eigen::Matrix<default_type, Eigen::Dynamic, 1>::Zero (num_basis_fns);
          SH_in[basis_fn_index] = 1.0;
          A.row (basis_fn_index) = calibration_SH2A * SH_in;
        }

        data = A.householderQr().solve (integral_results);
      }










      Segmenter::Segmenter (const DWI::Directions::FastLookupSet& directions, const size_t l) :
          dirs                         (directions),
          lmax                         (l),
          precomputer                  (new Math::SH::PrecomputedAL<default_type> (lmax, 2 * dirs.size())),
          integral_threshold           (FMLS_INTEGRAL_THRESHOLD_DEFAULT),
          peak_value_threshold         (FMLS_PEAK_VALUE_THRESHOLD_DEFAULT),
          ratio_of_peak_value_to_merge (FMLS_RATIO_TO_PEAK_VALUE_TO_MERGE_DEFAULT),
          create_null_lobe             (false),
          create_lookup_table          (true),
          dilate_lookup_table          (false)
      {
        Eigen::Matrix<default_type, Eigen::Dynamic, 2> az_el_pairs (dirs.size(), 2);
        for (size_t row = 0; row != dirs.size(); ++row) {
          const auto d = dirs.get_dir (row);
          az_el_pairs (row, 0) = std::atan2 (d[1], d[0]);
          az_el_pairs (row, 1) = std::acos  (d[2]);
        }
        transform.reset (new Math::SH::Transform<default_type> (az_el_pairs, lmax));
        weights.reset (new IntegrationWeights (dirs));
      }




      class Max_abs { NOMEMALIGN
        public:
          bool operator() (const default_type& a, const default_type& b) const { return (std::abs (a) > std::abs (b)); }
      };

      bool Segmenter::operator() (const SH_coefs& in, FOD_lobes& out) const {

        assert (in.size() == ssize_t (Math::SH::NforL (lmax)));

        out.clear();
        out.vox = in.vox;

        if (in[0] <= 0.0 || !std::isfinite (in[0]))
          return true;

        Eigen::Matrix<default_type, Eigen::Dynamic, 1> values (dirs.size());
        transform->SH2A (values, in);

        using map_type = std::multimap<default_type, index_type, Max_abs>;

        map_type data_in_order;
        for (size_t i = 0; i != size_t(values.size()); ++i)
          data_in_order.insert (std::make_pair (values[i], i));

        if (data_in_order.begin()->first <= 0.0)
          return true;

        vector< std::pair<index_type, uint32_t> > retrospective_assignments;

        for (const auto& i : data_in_order) {

          vector<uint32_t> adj_lobes;
          for (uint32_t l = 0; l != out.size(); ++l) {
            if ((((i.first <= 0.0) &&  out[l].is_negative())
                  || ((i.first >  0.0) && !out[l].is_negative()))
                && (out[l].get_mask().is_adjacent (i.second))) {

              adj_lobes.push_back (l);

            }
          }

          if (adj_lobes.empty()) {

            out.push_back (FOD_lobe (dirs, i.second, i.first, (*weights)[i.second]));

          } else if (adj_lobes.size() == 1) {

            out[adj_lobes.front()].add (i.second, i.first, (*weights)[i.second]);

          } else {

            // Changed handling of lobe merges
            // Merge lobes as they appear to be merged, but update the
            //   contents of retrospective_assignments accordingly
            if (std::abs (i.first) / out[adj_lobes.back()].get_max_peak_value() > ratio_of_peak_value_to_merge) {

              std::sort (adj_lobes.begin(), adj_lobes.end());
              for (size_t j = 1; j != adj_lobes.size(); ++j)
                out[adj_lobes[0]].merge (out[adj_lobes[j]]);
              out[adj_lobes[0]].add (i.second, i.first, (*weights)[i.second]);
              for (auto j = retrospective_assignments.begin(); j != retrospective_assignments.end(); ++j) {
                bool modified = false;
                for (size_t k = 1; k != adj_lobes.size(); ++k) {
                  if (j->second == adj_lobes[k]) {
                    j->second = adj_lobes[0];
                    modified = true;
                  }
                }
                if (!modified) {
                  // Compensate for impending deletion of elements from the vector
                  uint32_t lobe_index = j->second;
                  for (size_t k = adj_lobes.size() - 1; k; --k) {
                    if (adj_lobes[k] < lobe_index)
                      --lobe_index;
                  }
                  j->second = lobe_index;
                }
              }
              for (size_t j = adj_lobes.size() - 1; j; --j) {
                vector<FOD_lobe>::iterator ptr = out.begin();
                advance (ptr, adj_lobes[j]);
                out.erase (ptr);
              }

            } else {

              retrospective_assignments.push_back (std::make_pair (i.second, adj_lobes.front()));

            }

          }

        }

        for (const auto& i : retrospective_assignments)
          out[i.second].add (i.first, values[i.first], (*weights)[i.first]);

        for (auto i = out.begin(); i != out.end();) { // Empty increment

          if (i->is_negative() || i->get_integral() < integral_threshold) {
            i = out.erase (i);
          } else {

            // Revise multiple peaks if present
            for (size_t peak_index = 0; peak_index != i->num_peaks(); ++peak_index) {
              Eigen::Vector3 newton_peak = i->get_peak_dir (peak_index);
<<<<<<< HEAD
              const default_type newton_peak_value = Math::SH::get_peak (in, lmax, newton_peak, &(*precomputer));
              if (std::isfinite (newton_peak_value) && newton_peak.allFinite()) {

                // Ensure that the new peak direction found via Newton optimisation
                //   is still approximately the same peak as that found via FMLS:

                // - Needs to be closer to this peak than any other peaks within the lobe
                default_type max_dp = 0.0;
                size_t nearest_original_peak = i->num_peaks();
                for (size_t j = 0; j != i->num_peaks(); ++j) {
                  const default_type this_dp = std::abs (newton_peak.dot (i->get_peak_dir (j)));
                  if (this_dp > max_dp) {
                    max_dp = this_dp;
                    nearest_original_peak = j;
                  }
                }
                if (nearest_original_peak == peak_index) {

                  // - Needs to still lie within the lobe: Determined via mask
                  const index_type newton_peak_closest_dir_index = dirs.select_direction (newton_peak);
                  if (i->get_mask()[newton_peak_closest_dir_index])
                    i->revise_peak (peak_index, newton_peak, newton_peak_value);

                }
              }
              i->finalise();
=======
              const default_type new_peak_value = Math::SH::get_peak (in, lmax, newton_peak, &(*precomputer));
              if (std::isfinite (new_peak_value) && newton_peak.allFinite())
                i->revise_peak (peak_index, newton_peak, new_peak_value);
>>>>>>> 849b475e
            }
            if (i->get_max_peak_value() < peak_value_threshold) {
              i = out.erase (i);
            } else {
              i->finalise();
#ifdef FMLS_OPTIMISE_MEAN_DIR
              optimise_mean_dir (*i);
#endif
              ++i;
            }
          }
        }

        if (create_lookup_table) {

          out.lut.assign (dirs.size(), out.size());

          size_t index = 0;
          for (auto i = out.begin(); i != out.end(); ++i, ++index) {
            const DWI::Directions::Mask& this_mask (i->get_mask());
            for (size_t d = 0; d != dirs.size(); ++d) {
              if (this_mask[d])
                out.lut[d] = index;
            }
          }

          if (dilate_lookup_table && out.size()) {

            DWI::Directions::Mask processed (dirs);
            for (vector<FOD_lobe>::iterator i = out.begin(); i != out.end(); ++i)
              processed |= i->get_mask();

            NON_POD_VLA (new_assignments, vector<uint32_t>, dirs.size());
            while (!processed.full()) {

              for (index_type dir = 0; dir != dirs.size(); ++dir) {
                if (!processed[dir]) {
                  for (vector<index_type>::const_iterator neighbour = dirs.get_adj_dirs (dir).begin(); neighbour != dirs.get_adj_dirs (dir).end(); ++neighbour) {
                    if (processed[*neighbour])
                      new_assignments[dir].push_back (out.lut[*neighbour]);
                  }
                }
              }
              for (index_type dir = 0; dir != dirs.size(); ++dir) {
                if (new_assignments[dir].size() == 1) {

                  out.lut[dir] = new_assignments[dir].front();
                  processed[dir] = true;
                  new_assignments[dir].clear();

                } else if (new_assignments[dir].size() > 1) {

                  uint32_t best_lobe = 0;
                  default_type max_integral = 0.0;
                  for (vector<uint32_t>::const_iterator lobe_no = new_assignments[dir].begin(); lobe_no != new_assignments[dir].end(); ++lobe_no) {
                    if (out[*lobe_no].get_integral() > max_integral) {
                      best_lobe = *lobe_no;
                      max_integral = out[*lobe_no].get_integral();
                    }
                  }
                  out.lut[dir] = best_lobe;
                  processed[dir] = true;
                  new_assignments[dir].clear();

                }
              }

            }

          }

        }

        if (create_null_lobe) {
          DWI::Directions::Mask null_mask (dirs, true);
          for (vector<FOD_lobe>::iterator i = out.begin(); i != out.end(); ++i)
            null_mask &= i->get_mask();
          out.push_back (FOD_lobe (null_mask));
        }

        return true;

      }



#ifdef FMLS_OPTIMISE_MEAN_DIR
      void Segmenter::optimise_mean_dir (FOD_lobe& lobe) const
      {

        // For algorithm details see:
        // Buss, Samuel R. and Fillmore, Jay P.
        // Spherical averages and applications to spherical splines and interpolation.
        // ACM Trans. Graph. 2001:20;95-126.

        Point<float> mean_dir = lobe.get_mean_dir(); // Initial estimate

        Point<float> u; // Update step

        do {

          // Axes on the tangent hyperplane for this iteration of optimisation
          Point<float> Tx, Ty, Tz;
          Tx = Point<float>(0.0, 0.0, 1.0).cross (mean_dir);
          Tx.normalise();
          if (!Tx) {
            Tx = Point<float>(0.0, 1.0, 0.0).cross (mean_dir);
            Tx.normalise();
          }
          Ty = mean_dir.cross (Tx);
          Ty.normalise();
          Tz = mean_dir;

          float sum_weights = 0.0;
          u.set (float(0.0), float(0.0), float(0.0));

          for (dir_t d = 0; d != dirs.size(); ++d) {
            if (lobe.get_values()[d]) {

              const Point<float>& dir (dirs[d]);

              // Transform unit direction onto tangent plane defined by the current mean direction estimate
              Point<float> p (dir[0]*Tx[0] + dir[1]*Tx[1] + dir[2]*Tx[2],
                              dir[0]*Ty[0] + dir[1]*Ty[1] + dir[2]*Ty[2],
                              dir[0]*Tz[0] + dir[1]*Tz[1] + dir[2]*Tz[2]);

              if (p[2] < 0.0)
                p = -p;
              p[2] = 0.0; // Force projection onto the tangent plane

              const float dp = std::abs (mean_dir.dot (dir));
              const float theta = (dp < 1.0) ? std::acos (dp) : 0.0;
              const float log_transform = theta ? (theta / std::sin (theta)) : 1.0;
              p *= log_transform;

              u += lobe.get_values()[d] * p;
              sum_weights += lobe.get_values()[d];

            }
          }

          u *= (1.0 / sum_weights);

          const float r = u.norm();
          const float exp_transform = r ? (std::sin(r) / r) : 1.0;
          u *= exp_transform;

          // Transform the offset from the tangent plane origin to euclidean space
          u.set (u[0]*Tx[0] + u[1]*Ty[0] + u[2]*Tz[0],
                 u[0]*Tx[1] + u[1]*Ty[1] + u[2]*Tz[1],
                 u[0]*Tx[2] + u[1]*Ty[2] + u[2]*Tz[2]);

          mean_dir += u;
          mean_dir.normalise();

        } while (u.norm() > 1e-6);

        lobe.revise_mean_dir (mean_dir);

      }
#endif



    }
  }
}
<|MERGE_RESOLUTION|>--- conflicted
+++ resolved
@@ -264,7 +264,6 @@
             // Revise multiple peaks if present
             for (size_t peak_index = 0; peak_index != i->num_peaks(); ++peak_index) {
               Eigen::Vector3 newton_peak = i->get_peak_dir (peak_index);
-<<<<<<< HEAD
               const default_type newton_peak_value = Math::SH::get_peak (in, lmax, newton_peak, &(*precomputer));
               if (std::isfinite (newton_peak_value) && newton_peak.allFinite()) {
 
@@ -290,12 +289,6 @@
 
                 }
               }
-              i->finalise();
-=======
-              const default_type new_peak_value = Math::SH::get_peak (in, lmax, newton_peak, &(*precomputer));
-              if (std::isfinite (new_peak_value) && newton_peak.allFinite())
-                i->revise_peak (peak_index, newton_peak, new_peak_value);
->>>>>>> 849b475e
             }
             if (i->get_max_peak_value() < peak_value_threshold) {
               i = out.erase (i);
