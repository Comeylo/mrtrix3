/*
    Copyright 2011 Brain Research Institute, Melbourne, Australia

    Written by Robert E. Smith, 2012.

    This file is part of MRtrix.

    MRtrix is free software: you can redistribute it and/or modify
    it under the terms of the GNU General Public License as published by
    the Free Software Foundation, either version 3 of the License, or
    (at your option) any later version.

    MRtrix is distributed in the hope that it will be useful,
    but WITHOUT ANY WARRANTY; without even the implied warranty of
    MERCHANTABILITY or FITNESS FOR A PARTICULAR PURPOSE.  See the
    GNU General Public License for more details.

    You should have received a copy of the GNU General Public License
    along with MRtrix.  If not, see <http://www.gnu.org/licenses/>.

 */


#include "app.h"
#include "image/nav.h"
#include "dwi/fmls.h"
#include "math/SH.h"
<<<<<<< HEAD
#include "dwi/tractography/seeding/dynamic.h"
=======

#include "image/buffer_sparse.h"
#include "image/sparse/fixel_metric.h"
#include "image/sparse/keys.h"
#include "image/sparse/voxel.h"

>>>>>>> f656c17c


namespace MR
{
  namespace DWI
  {
    namespace Tractography
    {
      namespace Seeding
      {




      bool Dynamic_ACT_additions::check_seed (Point<float>& p)
      {

        // Needs to be thread-safe
        Interp interp (interp_template);

        interp.scanner (p);
        const ACT::Tissues tissues (interp);

        if (tissues.get_csf() > tissues.get_wm() + tissues.get_gm())
          return false;

        if (tissues.get_wm() > tissues.get_gm())
          return true;

        // Detrimental to remove this in all cases tested
        return gmwmi_finder.find_interface (p, interp);

      }




<<<<<<< HEAD
      Dynamic::Dynamic (const std::string& in, Image::Buffer<float>& fod_data, const DWI::Directions::FastLookupSet& dirs) :
          Base (in, "dynamic", MAX_TRACKING_SEED_ATTEMPTS_DYNAMIC),
=======
      Dynamic::Dynamic (const std::string& in, Image::Buffer<float>& fod_data, const size_t num, const Math::RNG& rng, const DWI::Directions::FastLookupSet& dirs) :
          Base (in, rng, "dynamic", MAX_TRACKING_SEED_ATTEMPTS_DYNAMIC),
>>>>>>> f656c17c
          SIFT::ModelBase<Fixel_TD_seed> (fod_data, dirs),
          target_trackcount (num),
          track_count (0),
          attempts (0),
          seeds (0),
#ifdef DYNAMIC_SEED_DEBUGGING
          seed_output ("seeds.tck", Tractography::Properties()),
          test_fixel (0),
#endif
          transform (SIFT::ModelBase<Fixel_TD_seed>::info())
      {
        App::Options opt = App::get_options ("act");
        if (opt.size())
          act.reset (new Dynamic_ACT_additions (opt[0][0]));

        perform_FOD_segmentation (fod_data);

        // Have to set a volume so that Seeding::List works correctly
        for (std::vector<Fixel>::const_iterator i = fixels.begin(); i != fixels.end(); ++i)
          volume += i->get_weight();
        volume *= (fod_data.vox(0) * fod_data.vox(1) * fod_data.vox(2));

        // Prevent divide-by-zero at commencement
        SIFT::ModelBase<Fixel_TD_seed>::TD_sum = DYNAMIC_SEED_INITIAL_TD_SUM;

        // For small / unreliable fixels, don't modify the seeding probability during execution
        perform_fixel_masking();

#ifdef DYNAMIC_SEED_DEBUGGING
        // Pick a good fixel to use for testing / debugging
        do {
          test_fixel = 1 + Base::rng.uniform_int (fixels.size()-1);
        } while (fixels[test_fixel].get_weight() < 1.0 || fixels[test_fixel].get_FOD() < 0.5);
#endif
      }


      Dynamic::~Dynamic()
      {

        INFO ("Dynamic seeeding required " + str (attempts) + " samples to draw " + str (seeds) + " seeds");

#ifdef DYNAMIC_SEED_DEBUGGING

        // Update all cumulative probabilities before output
        for (size_t fixel_index = 1; fixel_index != fixels.size(); ++fixel_index) {
          Fixel& fixel = fixels[fixel_index];
          const float ratio = fixel.get_ratio (mu());
          const bool force_seed = !fixel.get_TD();
          const size_t current_trackcount = track_count.load (std::memory_order_relaxed);
          const float cumulative_prob = fixel.get_cumulative_prob (current_trackcount);
          float seed_prob = cumulative_prob;
          if (!force_seed) {
            const uint64_t total_seeds = seeds.load (std::memory_order_relaxed);
            const uint64_t fixel_seeds = fixel.get_seed_count();
            seed_prob = cumulative_prob * (current_trackcount / float(target_trackcount - current_trackcount)) * (
                        ((total_seeds / float(fixel_seeds)) * (target_trackcount / float(current_trackcount)) * ((1.0f / ratio) - ((total_seeds - fixel_seeds) / float(total_seeds))))
                        - 1.0f);
            seed_prob = std::min (1.0f, seed_prob);
            seed_prob = std::max (0.0f, seed_prob);
          }
          fixel.update_prob (seed_prob, false);
        }

        // Output seeding probabilites at end of execution
        // Also output reconstruction ratios at end of execution
        Image::Header H;
        H.info() = info();
        H.datatype() = DataType::UInt64;
        H.datatype().set_byte_order_native();
        H[Image::Sparse::name_key] = str(typeid(Image::Sparse::FixelMetric).name());
        H[Image::Sparse::size_key] = str(sizeof(Image::Sparse::FixelMetric));
        Image::BufferSparse<Image::Sparse::FixelMetric> buffer_probs ("final_seed_probs.msf", H), buffer_logprobs ("final_seed_logprobs.msf", H), buffer_ratios ("final_fixel_ratios.msf", H);
        auto out_probs = buffer_probs.voxel(), out_logprobs = buffer_logprobs.voxel(), out_ratios = buffer_ratios.voxel();
        VoxelAccessor v (accessor);
        Image::Loop loop;
        for (loop.start (v, out_probs, out_logprobs, out_ratios); loop.ok(); loop.next (v, out_probs, out_logprobs, out_ratios)) {
          if (v.value()) {
            out_probs   .value().set_size ((*v.value()).num_fixels());
            out_logprobs.value().set_size ((*v.value()).num_fixels());
            out_ratios  .value().set_size ((*v.value()).num_fixels());
            size_t index = 0;
            for (Fixel_map<Fixel_TD_seed>::ConstIterator i = begin (v); i; ++i, ++index) {
              Image::Sparse::FixelMetric fixel (i().get_dir(), i().get_FOD(), i().get_old_prob());
              out_probs.value()[index] = fixel;
              fixel.value = log10 (fixel.value);
              out_logprobs.value()[index] = fixel;
              fixel.value = mu() * i().get_TD() / i().get_FOD();
              out_ratios.value()[index] = fixel;
            }
          }
        }

#endif

      }




      bool Dynamic::get_seed (Point<float>& p, Point<float>& d)
      {

<<<<<<< HEAD
        uint64_t samples = 0;
        std::uniform_int_distribution<size_t> uniform_int (0, fixels.size()-2);

        while (1) {

          ++samples;
          const size_t fixel_index = 1 + uniform_int (rng.rng);
          const Fixel& fixel = fixels[fixel_index];

          if (fixel.get_seed_prob (mu()) > rng()) {
=======
        uint64_t this_attempts = 0;

        while (1) {

          ++this_attempts;
          const size_t fixel_index = 1 + rng.uniform_int (fixels.size() - 1);
          Fixel& fixel = fixels[fixel_index];
          float seed_prob;
          if (fixel.can_update()) {

            // Derive the new seed probability
            // TODO Functionalise this?
            const float ratio = fixel.get_ratio (mu());
            const bool force_seed = !fixel.get_TD();
            const size_t current_trackcount = track_count.load (std::memory_order_relaxed);
            const float cumulative_prob = fixel.get_cumulative_prob (current_trackcount);
            seed_prob = cumulative_prob;
            if (!force_seed) {

              // Approach 1
              //seed_prob = std::min (1.0f, cumulative_prob * (target_trackcount - (current_trackcount * ratio)) / (ratio * (target_trackcount - current_trackcount)));
              //seed_prob = (ratio < 1.0) ?
              //            (cumulative_prob * (target_trackcount - (current_trackcount * ratio)) / (ratio * (target_trackcount - current_trackcount))) :
              //            0.0;

              // Modification of approach 1: target track count is double the current track count,
              //   until this exceeds the actual target number - try to modify the probabilities faster
              //   at earlier stages
              const size_t Szero = std::min (target_trackcount, 2 * current_trackcount);
              seed_prob = (ratio < 1.0) ?
                  (cumulative_prob * (Szero - (current_trackcount * ratio)) / (ratio * (Szero - current_trackcount))) :
                  0.0;


              // Approach 2
              //const uint64_t total_seeds = seeds.load (std::memory_order_relaxed);
              //const uint64_t fixel_seeds = std::max (fixel.get_seed_count(), size_t(1));
              //seed_prob = cumulative_prob * (current_trackcount / float(target_trackcount - current_trackcount)) * (
              //            ((total_seeds / float(fixel_seeds)) * (target_trackcount / float(current_trackcount)) * ((1.0f / ratio) - ((total_seeds - fixel_seeds) / float(total_seeds))))
              //                - 1.0f);

              //const float numerator = (target_trackcount / (ratio * current_trackcount)) - (fixel_seeds / float(total_seeds));
              //const float denominator = (((total_seeds - fixel_seeds) / float(total_seeds)) * (target_trackcount / float(current_trackcount))) + ((fixel_seeds / float(total_seeds)) * ((target_trackcount - current_trackcount) / float(current_trackcount)));
              //seed_prob = cumulative_prob * numerator / denominator;

              // Approach 2, with correlation term
              // Also: Fix expression for TD_other
              //const float numerator = (target_trackcount / (ratio * current_trackcount)) - 1;
              //const float denominator = ((target_trackcount - current_trackcount) / float(current_trackcount)) * ((fixel_seeds / float(total_seeds)) + (DYNAMIC_SEEDING_DAMPING_FACTOR * ((total_seeds - fixel_seeds) / float(total_seeds))));
              //seed_prob = cumulative_prob * numerator / denominator;

#ifdef DYNAMIC_SEED_DEBUGGING
              //if (fixel_index == test_fixel)
              //  std::cerr << "Ratio " << ratio << ", tracks " << current_trackcount << "/" << target_trackcount << ", seeds " << fixel_seeds << "/" << total_seeds << ", prob " << cumulative_prob << " -> " << seed_prob << "\n";
#endif

              // These can occur fairly regularly, depending on the exact derivation
              seed_prob = std::min (1.0f, seed_prob);
              seed_prob = std::max (0.0f, seed_prob);

            }

          } else {
            seed_prob = fixel.get_old_prob();
          }

          if (seed_prob > rng.uniform()) {
>>>>>>> f656c17c

            const Point<int>& v (fixel.get_voxel());
            const Point<float> vp (v[0]+rng()-0.5, v[1]+rng()-0.5, v[2]+rng()-0.5);
            p = transform.voxel2scanner (vp);

            bool good_seed = !act;
            if (!good_seed) {

              if (act->check_seed (p)) {
                // Make sure that the seed point has not left the intended voxel
                const Point<float> new_v_float (transform.scanner2voxel (p));
                const Point<int> new_v (std::round (new_v_float[0]), std::round (new_v_float[1]), std::round (new_v_float[2]));
                good_seed = (new_v == v);
              }
            }
            if (good_seed) {
              d = fixel.get_dir();
#ifdef DYNAMIC_SEED_DEBUGGING
              write_seed (p);
#endif
              attempts.fetch_add (this_attempts, std::memory_order_relaxed);
              seeds.fetch_add (1, std::memory_order_relaxed);
              fixel.update_prob (seed_prob, true);
              return true;
            }

          }

          fixel.update_prob (seed_prob, false);

        }
        return false;

      }




      bool Dynamic::operator() (const FMLS::FOD_lobes& in)
      {
        if (!SIFT::ModelBase<Fixel_TD_seed>::operator() (in))
          return false;
        VoxelAccessor v (accessor);
        Image::Nav::set_pos (v, in.vox);
        if (v.value()) {
          for (DWI::Fixel_map<Fixel>::Iterator i = begin (v); i; ++i)
            i().set_voxel (in.vox);
        }
        return true;
      }




#ifdef DYNAMIC_SEED_DEBUGGING
      void Dynamic::write_seed (const Point<float>& p)
      {
        static std::mutex mutex;
        std::lock_guard<std::mutex> lock (mutex);
        std::vector< Point<float> > tck;
        tck.push_back (p);
        seed_output (tck);
      }

      void Dynamic::output_fixel_images()
      {

        // Output seeding probabilites at halfway point
        Image::Header H;
        H.info() = info();
        H.datatype() = DataType::UInt64;
        H.datatype().set_byte_order_native();
        H[Image::Sparse::name_key] = str(typeid(Image::Sparse::FixelMetric).name());
        H[Image::Sparse::size_key] = str(sizeof(Image::Sparse::FixelMetric));
        Image::BufferSparse<Image::Sparse::FixelMetric> buffer_probs ("mid_seed_probs.msf", H), buffer_logprobs ("mid_seed_logprobs.msf", H), buffer_ratios ("mid_fixel_ratios.msf", H), buffer_FDs ("mid_FDs.msf", H), buffer_TDs ("mid_TDs.msf", H);
        auto out_probs = buffer_probs.voxel(), out_logprobs = buffer_logprobs.voxel(), out_ratios = buffer_ratios.voxel(), out_FDs = buffer_FDs.voxel(), out_TDs = buffer_TDs.voxel();
        VoxelAccessor v (accessor);
        Image::Loop loop;
        for (auto loopiter = loop (v, out_probs, out_logprobs, out_ratios, out_FDs, out_TDs); loopiter; ++loopiter) {
          if (v.value()) {
            out_probs   .value().set_size ((*v.value()).num_fixels());
            out_logprobs.value().set_size ((*v.value()).num_fixels());
            out_ratios  .value().set_size ((*v.value()).num_fixels());
            out_FDs     .value().set_size ((*v.value()).num_fixels());
            out_TDs     .value().set_size ((*v.value()).num_fixels());
            size_t index = 0;
            for (Fixel_map<Fixel_TD_seed>::ConstIterator i = begin (v); i; ++i, ++index) {
              Image::Sparse::FixelMetric fixel (i().get_dir(), i().get_FOD(), i().get_old_prob());
              out_probs.value()[index] = fixel;
              fixel.value = log10 (fixel.value);
              out_logprobs.value()[index] = fixel;
              fixel.value = mu() * i().get_TD() / i().get_FOD();
              out_ratios.value()[index] = fixel;
              fixel.value = i().get_FOD();
              out_FDs.value()[index] = fixel;
              fixel.value = i().get_TD() * mu();
              out_TDs.value()[index] = fixel;
            }
          }
        }

      }

#endif





      void Dynamic::perform_fixel_masking()
      {
        // IDEA Rather than a hard masking, could this be instead used to 'damp' how much the seeding
        //   probabilities can be perturbed? (This could perhaps be done by scaling R if less than zero)
        // IDEA Should the initial seeding probabilities be modulated according to the number of fixels
        //   in each voxel? (i.e. equal probability per voxel = WM seeding)
        // Although this may make it more homogeneous, it may actually be detrimental due to the
        //   biases in our particular tracking
        for (size_t i = 1; i != fixels.size(); ++i) {
          // Unfortunately this is going to be model-dependent...
          if (fixels[i].get_FOD() * fixels[i].get_weight() < 0.1)
            fixels[i].mask();
        }
#ifdef DYNAMIC_SEED_DEBUGGING
        Image::Header H;
        H.info() = info();
        H.datatype() = DataType::UInt64;
        H.datatype().set_byte_order_native();
        H[Image::Sparse::name_key] = str(typeid(Image::Sparse::FixelMetric).name());
        H[Image::Sparse::size_key] = str(sizeof(Image::Sparse::FixelMetric));
        Image::BufferSparse<Image::Sparse::FixelMetric> buffer ("fixel_mask.msf", H);
        auto out = buffer.voxel();
        VoxelAccessor v (accessor);
        Image::Loop loop;
        for (loop.start (v, out); loop.ok(); loop.next (v, out)) {
          if (v.value()) {
            out.value().set_size ((*v.value()).num_fixels());
            size_t index = 0;
            for (Fixel_map<Fixel_TD_seed>::ConstIterator f = begin(v); f; ++f, ++index) {
              Image::Sparse::FixelMetric fixel (f().get_dir(), f().get_FOD(), (f().can_update() ? 1.0f : 0.0f));
              out.value()[index] = fixel;
            }
          }
        }
#endif
      }





        bool WriteKernelDynamic::operator() (const Tracking::GeneratedTrack& in, Tractography::Streamline<>& out)
        {
          out.index = writer.count;
          out.weight = 1.0;
          if (!WriteKernel::operator() (in)) {
            out.clear();
            // Flag to indicate that tracking has completed, and threads should therefore terminate
            out.weight = 0.0;
            // Actually need to pass this down the queue so that the seeder thread receives it and knows to terminate
            return true;
          }
          out = in;
          return out.size(); // New pipe functor interpretation: Don't bother sending empty tracks
        }






      }
    }
  }
}

<|MERGE_RESOLUTION|>--- conflicted
+++ resolved
@@ -20,21 +20,18 @@
 
  */
 
+#include "dwi/tractography/seeding/dynamic.h"
 
 #include "app.h"
 #include "image/nav.h"
 #include "dwi/fmls.h"
 #include "math/SH.h"
-<<<<<<< HEAD
-#include "dwi/tractography/seeding/dynamic.h"
-=======
 
 #include "image/buffer_sparse.h"
 #include "image/sparse/fixel_metric.h"
 #include "image/sparse/keys.h"
 #include "image/sparse/voxel.h"
 
->>>>>>> f656c17c
 
 
 namespace MR
@@ -72,13 +69,8 @@
 
 
 
-<<<<<<< HEAD
-      Dynamic::Dynamic (const std::string& in, Image::Buffer<float>& fod_data, const DWI::Directions::FastLookupSet& dirs) :
+      Dynamic::Dynamic (const std::string& in, Image::Buffer<float>& fod_data, const size_t num, const DWI::Directions::FastLookupSet& dirs) :
           Base (in, "dynamic", MAX_TRACKING_SEED_ATTEMPTS_DYNAMIC),
-=======
-      Dynamic::Dynamic (const std::string& in, Image::Buffer<float>& fod_data, const size_t num, const Math::RNG& rng, const DWI::Directions::FastLookupSet& dirs) :
-          Base (in, rng, "dynamic", MAX_TRACKING_SEED_ATTEMPTS_DYNAMIC),
->>>>>>> f656c17c
           SIFT::ModelBase<Fixel_TD_seed> (fod_data, dirs),
           target_trackcount (num),
           track_count (0),
@@ -182,24 +174,14 @@
       bool Dynamic::get_seed (Point<float>& p, Point<float>& d)
       {
 
-<<<<<<< HEAD
-        uint64_t samples = 0;
+        uint64_t this_attempts = 0;
         std::uniform_int_distribution<size_t> uniform_int (0, fixels.size()-2);
+        std::uniform_real_distribution<float> uniform_float (0.0f, 1.0f);
 
         while (1) {
 
-          ++samples;
+          ++this_attempts;
           const size_t fixel_index = 1 + uniform_int (rng.rng);
-          const Fixel& fixel = fixels[fixel_index];
-
-          if (fixel.get_seed_prob (mu()) > rng()) {
-=======
-        uint64_t this_attempts = 0;
-
-        while (1) {
-
-          ++this_attempts;
-          const size_t fixel_index = 1 + rng.uniform_int (fixels.size() - 1);
           Fixel& fixel = fixels[fixel_index];
           float seed_prob;
           if (fixel.can_update()) {
@@ -213,38 +195,13 @@
             seed_prob = cumulative_prob;
             if (!force_seed) {
 
-              // Approach 1
-              //seed_prob = std::min (1.0f, cumulative_prob * (target_trackcount - (current_trackcount * ratio)) / (ratio * (target_trackcount - current_trackcount)));
-              //seed_prob = (ratio < 1.0) ?
-              //            (cumulative_prob * (target_trackcount - (current_trackcount * ratio)) / (ratio * (target_trackcount - current_trackcount))) :
-              //            0.0;
-
-              // Modification of approach 1: target track count is double the current track count,
-              //   until this exceeds the actual target number - try to modify the probabilities faster
-              //   at earlier stages
+              // Target track count is double the current track count, until this exceeds the actual target number
+              // - try to modify the probabilities faster at earlier stages
               const size_t Szero = std::min (target_trackcount, 2 * current_trackcount);
               seed_prob = (ratio < 1.0) ?
                   (cumulative_prob * (Szero - (current_trackcount * ratio)) / (ratio * (Szero - current_trackcount))) :
                   0.0;
 
-
-              // Approach 2
-              //const uint64_t total_seeds = seeds.load (std::memory_order_relaxed);
-              //const uint64_t fixel_seeds = std::max (fixel.get_seed_count(), size_t(1));
-              //seed_prob = cumulative_prob * (current_trackcount / float(target_trackcount - current_trackcount)) * (
-              //            ((total_seeds / float(fixel_seeds)) * (target_trackcount / float(current_trackcount)) * ((1.0f / ratio) - ((total_seeds - fixel_seeds) / float(total_seeds))))
-              //                - 1.0f);
-
-              //const float numerator = (target_trackcount / (ratio * current_trackcount)) - (fixel_seeds / float(total_seeds));
-              //const float denominator = (((total_seeds - fixel_seeds) / float(total_seeds)) * (target_trackcount / float(current_trackcount))) + ((fixel_seeds / float(total_seeds)) * ((target_trackcount - current_trackcount) / float(current_trackcount)));
-              //seed_prob = cumulative_prob * numerator / denominator;
-
-              // Approach 2, with correlation term
-              // Also: Fix expression for TD_other
-              //const float numerator = (target_trackcount / (ratio * current_trackcount)) - 1;
-              //const float denominator = ((target_trackcount - current_trackcount) / float(current_trackcount)) * ((fixel_seeds / float(total_seeds)) + (DYNAMIC_SEEDING_DAMPING_FACTOR * ((total_seeds - fixel_seeds) / float(total_seeds))));
-              //seed_prob = cumulative_prob * numerator / denominator;
-
 #ifdef DYNAMIC_SEED_DEBUGGING
               //if (fixel_index == test_fixel)
               //  std::cerr << "Ratio " << ratio << ", tracks " << current_trackcount << "/" << target_trackcount << ", seeds " << fixel_seeds << "/" << total_seeds << ", prob " << cumulative_prob << " -> " << seed_prob << "\n";
@@ -260,8 +217,7 @@
             seed_prob = fixel.get_old_prob();
           }
 
-          if (seed_prob > rng.uniform()) {
->>>>>>> f656c17c
+          if (seed_prob > uniform_float (rng.rng)) {
 
             const Point<int>& v (fixel.get_voxel());
             const Point<float> vp (v[0]+rng()-0.5, v[1]+rng()-0.5, v[2]+rng()-0.5);
