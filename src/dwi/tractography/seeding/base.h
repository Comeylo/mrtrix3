/*
    Copyright 2011 Brain Research Institute, Melbourne, Australia

    Written by Robert E. Smith, 2012.

    This file is part of MRtrix.

    MRtrix is free software: you can redistribute it and/or modify
    it under the terms of the GNU General Public License as published by
    the Free Software Foundation, either version 3 of the License, or
    (at your option) any later version.

    MRtrix is distributed in the hope that it will be useful,
    but WITHOUT ANY WARRANTY; without even the implied warranty of
    MERCHANTABILITY or FITNESS FOR A PARTICULAR PURPOSE.  See the
    GNU General Public License for more details.

    You should have received a copy of the GNU General Public License
    along with MRtrix.  If not, see <http://www.gnu.org/licenses/>.

 */

#ifndef __dwi_tractography_seeding_base_h__
#define __dwi_tractography_seeding_base_h__


#include "image.h"
#include "file/path.h"
#include "algo/threaded_loop.h"
#include "math/rng.h"



// These constants set how many times a tracking algorithm should attempt to propagate
//   from a given seed point, based on the mechanism used to provide the seed point
//
// Mechanisms that provide random seed locations
#define MAX_TRACKING_SEED_ATTEMPTS_RANDOM 1
//
// Dynamic seeding also provides the mean direction of the fixel, so only a small number of
//   attempts should be required to find a direction above the FOD amplitude threshold;
//   this will however depend on this threshold as well as the angular threshold
#define MAX_TRACKING_SEED_ATTEMPTS_DYNAMIC 50
//
// GM-WM interface seeding incurs a decent overhead when generating the seed points;
//   therefore want to make maximal use of each seed point generated, bearing in mind that
//   the FOD amplitudes may be small there.
#define MAX_TRACKING_SEED_ATTEMPTS_GMWMI 300
//
// Mechanisms that provide a fixed number of seed points; hence the maximum effort should
//   be made to find an appropriate tracking direction from every seed point provided
#define MAX_TRACKING_SEED_ATTEMPTS_FIXED 5000




namespace MR
{
  namespace DWI
  {
    namespace Tractography
    {
      namespace Seeding
      {




      template <class ImageType>
      uint32_t get_count (ImageType& data)
      {
<<<<<<< HEAD
        uint32_t count = 0;
        ThreadedLoop (data).run ([&] (decltype(data)& v) { if (v.value()) ++count; }, data);
=======
        auto vox = data.voxel();
        std::atomic<uint32_t> count (0);
        Image::ThreadedLoop (vox).run ([&] (decltype(vox)& v) { if (v.value()) count.fetch_add (1, std::memory_order_relaxed); }, vox);
>>>>>>> 7bc54200
        return count;
      }


      template <class ImageType>
      float get_volume (ImageType& data)
      {
<<<<<<< HEAD
        default_type volume = 0.0;
        ThreadedLoop (data).run ([&] (decltype(data)& v) { volume += v.value(); }, data);
=======
        auto vox = data.voxel();
        std::atomic<float> volume (0.0f);
        Image::ThreadedLoop (vox).run (
            [&] (decltype(vox)& v) {
              const float value = v.value();
              if (value) {
                float current = volume.load (std::memory_order_relaxed);
                float target;
                do {
                  target = current + value;
                } while (!volume.compare_exchange_weak (current, target, std::memory_order_relaxed));
              }
            }, vox);
>>>>>>> 7bc54200
        return volume;
      }




      // Common interface for providing streamline seeds
      class Base {

        public:
          Base (const std::string& in, const std::string& desc, const size_t attempts) :
            volume (0.0),
            count (0),
            type (desc),
            name (Path::exists (in) ? Path::basename (in) : in),
            max_attempts (attempts) { }

          virtual ~Base() { }

          default_type vol() const { return volume; }
          uint32_t num() const { return count; }
          bool is_finite() const { return count; }
          const std::string& get_type() const { return type; }
          const std::string& get_name() const { return name; }
          size_t get_max_attempts() const { return max_attempts; }

          virtual bool get_seed (Math::RNG::Uniform<float>& rng, Eigen::Vector3f&) = 0;
          virtual bool get_seed (Math::RNG::Uniform<float>& rng, Eigen::Vector3f& p, Eigen::Vector3f&) { return get_seed (rng, p); }

          friend inline std::ostream& operator<< (std::ostream& stream, const Base& B) {
            stream << B.name;
            return (stream);
          }


        protected:
          // Finite seeds are defined by the number of seeds; non-limited are defined by volume
          float volume;
          uint32_t count;
          mutable std::mutex mutex;
          const std::string type; // Text describing the type of seed this is

        private:
          const std::string name; // Could be an image path, or spherical coordinates
          const size_t max_attempts; // Maximum number of times the tracking algorithm should attempt to start from each provided seed point

      };





      }
    }
  }
}

#endif
<|MERGE_RESOLUTION|>--- conflicted
+++ resolved
@@ -69,14 +69,8 @@
       template <class ImageType>
       uint32_t get_count (ImageType& data)
       {
-<<<<<<< HEAD
-        uint32_t count = 0;
-        ThreadedLoop (data).run ([&] (decltype(data)& v) { if (v.value()) ++count; }, data);
-=======
-        auto vox = data.voxel();
         std::atomic<uint32_t> count (0);
-        Image::ThreadedLoop (vox).run ([&] (decltype(vox)& v) { if (v.value()) count.fetch_add (1, std::memory_order_relaxed); }, vox);
->>>>>>> 7bc54200
+        ThreadedLoop (data).run ([&] (decltype(data)& v) { if (v.value()) count.fetch_add (1, std::memory_order_relaxed); }, data);
         return count;
       }
 
@@ -84,24 +78,18 @@
       template <class ImageType>
       float get_volume (ImageType& data)
       {
-<<<<<<< HEAD
-        default_type volume = 0.0;
-        ThreadedLoop (data).run ([&] (decltype(data)& v) { volume += v.value(); }, data);
-=======
-        auto vox = data.voxel();
-        std::atomic<float> volume (0.0f);
-        Image::ThreadedLoop (vox).run (
-            [&] (decltype(vox)& v) {
-              const float value = v.value();
+        std::atomic<default_type> volume (0.0);
+        ThreadedLoop (data).run (
+            [&] (decltype(data)& v) {
+              const typename ImageType::value_type value = v.value();
               if (value) {
-                float current = volume.load (std::memory_order_relaxed);
-                float target;
+                default_type current = volume.load (std::memory_order_relaxed);
+                default_type target;
                 do {
                   target = current + value;
                 } while (!volume.compare_exchange_weak (current, target, std::memory_order_relaxed));
               }
-            }, vox);
->>>>>>> 7bc54200
+            }, data);
         return volume;
       }
 
@@ -128,8 +116,8 @@
           const std::string& get_name() const { return name; }
           size_t get_max_attempts() const { return max_attempts; }
 
-          virtual bool get_seed (Math::RNG::Uniform<float>& rng, Eigen::Vector3f&) = 0;
-          virtual bool get_seed (Math::RNG::Uniform<float>& rng, Eigen::Vector3f& p, Eigen::Vector3f&) { return get_seed (rng, p); }
+          virtual bool get_seed (Math::RNG::Uniform<float>& rng, Eigen::Vector3f&) const = 0;
+          virtual bool get_seed (Math::RNG::Uniform<float>& rng, Eigen::Vector3f& p, Eigen::Vector3f&) const { return get_seed (rng, p); }
 
           friend inline std::ostream& operator<< (std::ostream& stream, const Base& B) {
             stream << B.name;
