--- conflicted
+++ resolved
@@ -17,6 +17,8 @@
 #ifndef __dwi_tractography_streamline_h__
 #define __dwi_tractography_streamline_h__
 
+
+#include <limits>
 
 #include "types.h"
 
@@ -86,31 +88,11 @@
 
 
 
-<<<<<<< HEAD
       template <typename PointType>
       typename PointType::Scalar length (const vector<PointType>& tck)
-=======
-
-      template <typename ValueType>
-      float Streamline<ValueType>::calc_length() const
-      {
-        switch (Streamline<ValueType>::size()) {
-          case 0: return NaN;
-          case 1: return 0.0;
-          default: break;
-        }
-        default_type length = 0.0;
-        for (size_t i = 1; i != Streamline<ValueType>::size(); ++i)
-          length += ((*this)[i]-(*this)[i-1]).norm();
-        return length;
-      }
-
-      template <typename ValueType>
-      float Streamline<ValueType>::calc_length (const float step_size) const
->>>>>>> 18965e6b
       {
         if (tck.empty())
-          return NaN;
+          return std::numeric_limits<typename PointType::Scalar>::quiet_NaN();
         typename PointType::Scalar value = typename PointType::Scalar(0);
         for (size_t i = 1; i != tck.size(); ++i)
           value += (tck[i] - tck[i-1]).norm();
