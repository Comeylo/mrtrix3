/*
   Copyright 2011 Brain Research Institute, Melbourne, Australia

   Written by Robert E. Smith, 2012.

   This file is part of MRtrix.

   MRtrix is free software: you can redistribute it and/or modify
   it under the terms of the GNU General Public License as published by
   the Free Software Foundation, either version 3 of the License, or
   (at your option) any later version.

   MRtrix is distributed in the hope that it will be useful,
   but WITHOUT ANY WARRANTY; without even the implied warranty of
   MERCHANTABILITY or FITNESS FOR A PARTICULAR PURPOSE.  See the
   GNU General Public License for more details.

   You should have received a copy of the GNU General Public License
   along with MRtrix.  If not, see <http://www.gnu.org/licenses/>.

*/

#ifndef __dwi_tractography_algorithms_nulldist_h__
#define __dwi_tractography_algorithms_nulldist_h__

<<<<<<< HEAD
=======
#include "point.h"
#include "dwi/tractography/algorithms/iFOD2.h"
>>>>>>> 426bd8fd
#include "dwi/tractography/tracking/method.h"
#include "dwi/tractography/tracking/shared.h"
#include "dwi/tractography/tracking/types.h"



namespace MR
{
  namespace DWI
  {
    namespace Tractography
    {
      namespace Algorithms
      {

    using namespace MR::DWI::Tractography::Tracking;

    class NullDist1 : public MethodBase {
      public:

      class Shared : public SharedBase {
        public:
        Shared (const std::string& diff_path, DWI::Tractography::Properties& property_set) :
          SharedBase (diff_path, property_set)
        {
          set_step_size (0.1);
          sin_max_angle = std::sin (max_angle);
          properties["method"] = "Nulldist1";
        }
        float sin_max_angle;
      };

      NullDist1 (const Shared& shared) :
        MethodBase (shared),
        S (shared),
        source (S.source) { }


      bool init() {
        if (!get_data (source))
          return false;
        dir = S.init_dir.allFinite() ? S.init_dir : random_direction();
        return true;
      }

      term_t next () {
        if (!get_data (source))
          return EXIT_IMAGE;
        dir = rand_dir (dir);
        dir.normalize();
        pos += S.step_size * dir;
        return CONTINUE;
      }

      float get_metric() { return uniform(*rng); }


      protected:
      const Shared& S;
      Interpolator<Image<float>>::type source;

      Eigen::Vector3f rand_dir (const Eigen::Vector3f& d) { return (random_direction (d, S.max_angle, S.sin_max_angle)); }

    };

    class NullDist2 : public iFOD2 {
      public:

      class Shared : public iFOD2::Shared {
        public:
        Shared (const std::string& diff_path, DWI::Tractography::Properties& property_set) :
          iFOD2::Shared (diff_path, property_set)
        {
          properties["method"] = "Nulldist2";
        }
      };

      NullDist2 (const Shared& shared) :
        iFOD2 (shared),
        S (shared),
        source (S.source_voxel),
        positions (S.num_samples),
        tangents (S.num_samples),
        sample_idx (S.num_samples) { }

      NullDist2 (const NullDist2& that) :
        iFOD2 (that),
        S (that.S),
        source (S.source_voxel),
        positions (S.num_samples),
        tangents (S.num_samples),
        sample_idx (S.num_samples) { }

      bool init() {
        if (!get_data (source))
          return false;
        dir = S.init_dir.valid() ? S.init_dir : random_direction();
        sample_idx = S.num_samples;
        return true;
      }

      term_t next () {

        if (++sample_idx < S.num_samples) {
          pos = positions[sample_idx];
          dir = tangents [sample_idx];
          return CONTINUE;
        }

        iFOD2::get_path (positions, tangents, iFOD2::rand_dir (dir));
        if (S.is_act()) {
          if (!act().fetch_tissue_data (positions[S.num_samples - 1]))
            return EXIT_IMAGE;
        }
        pos = positions[0];
        dir = tangents[0];
        sample_idx = 0;
        return CONTINUE;

      }

      void reverse_track() override
      {
        sample_idx = S.num_samples;
        MethodBase::reverse_track();
      }

      void truncate_track (GeneratedTrack& tck, const size_t length_to_revert_from, const size_t revert_step)
      {
        iFOD2::truncate_track (tck, length_to_revert_from, revert_step);
        sample_idx = S.num_samples;
      }

      float get_metric() { return uniform_rng(); }


      protected:
      const Shared& S;
      Interpolator<SourceBufferType::voxel_type>::type source;

      std::vector< Point<value_type> > positions, tangents;
      size_t sample_idx;

    };

      }
    }
  }
}

#endif

<|MERGE_RESOLUTION|>--- conflicted
+++ resolved
@@ -23,11 +23,7 @@
 #ifndef __dwi_tractography_algorithms_nulldist_h__
 #define __dwi_tractography_algorithms_nulldist_h__
 
-<<<<<<< HEAD
-=======
-#include "point.h"
 #include "dwi/tractography/algorithms/iFOD2.h"
->>>>>>> 426bd8fd
 #include "dwi/tractography/tracking/method.h"
 #include "dwi/tractography/tracking/shared.h"
 #include "dwi/tractography/tracking/types.h"
@@ -108,7 +104,7 @@
       NullDist2 (const Shared& shared) :
         iFOD2 (shared),
         S (shared),
-        source (S.source_voxel),
+        source (S.source),
         positions (S.num_samples),
         tangents (S.num_samples),
         sample_idx (S.num_samples) { }
@@ -116,7 +112,7 @@
       NullDist2 (const NullDist2& that) :
         iFOD2 (that),
         S (that.S),
-        source (S.source_voxel),
+        source (S.source),
         positions (S.num_samples),
         tangents (S.num_samples),
         sample_idx (S.num_samples) { }
@@ -124,7 +120,7 @@
       bool init() {
         if (!get_data (source))
           return false;
-        dir = S.init_dir.valid() ? S.init_dir : random_direction();
+        dir = S.init_dir.allFinite() ? S.init_dir : random_direction();
         sample_idx = S.num_samples;
         return true;
       }
@@ -161,14 +157,14 @@
         sample_idx = S.num_samples;
       }
 
-      float get_metric() { return uniform_rng(); }
+      float get_metric() { return uniform(*rng); }
 
 
       protected:
       const Shared& S;
-      Interpolator<SourceBufferType::voxel_type>::type source;
+      Interpolator<Image<float>>::type source;
 
-      std::vector< Point<value_type> > positions, tangents;
+      std::vector<Eigen::Vector3f> positions, tangents;
       size_t sample_idx;
 
     };
