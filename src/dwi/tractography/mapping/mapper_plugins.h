--- conflicted
+++ resolved
@@ -76,11 +76,7 @@
 
             virtual ~TWIImagePluginBase() { }
 
-<<<<<<< HEAD
-            virtual void load_factors (const vector<Eigen::Vector3f>&, vector<float>&) = 0;
-=======
-            virtual void load_factors (const Streamline<>&, std::vector<default_type>&) = 0;
->>>>>>> de773ec5
+            virtual void load_factors (const Streamline<>&, vector<default_type>&) = 0;
 
           protected:
             //Image<float> voxel;
@@ -89,11 +85,7 @@
             mutable Interp::Linear<Image<float>> interp;
 
             // New helper function; find the last point on the streamline from which valid image information can be read
-<<<<<<< HEAD
-            const Eigen::Vector3f get_last_point_in_fov (const vector<Eigen::Vector3f>&, const bool) const;
-=======
             const Streamline<>::point_type get_last_point_in_fov (const Streamline<>&, const bool) const;
->>>>>>> de773ec5
 
         };
 
@@ -123,11 +115,7 @@
             ~TWIScalarImagePlugin() { }
 
 
-<<<<<<< HEAD
-            void load_factors (const vector<Eigen::Vector3f>&, vector<float>&);
-=======
-            void load_factors (const Streamline<>&, std::vector<default_type>&);
->>>>>>> de773ec5
+            void load_factors (const Streamline<>&, vector<default_type>&);
 
           private:
             const tck_stat_t statistic;
@@ -149,11 +137,7 @@
                 precomputer->init (Math::SH::LforN (sh_coeffs.size()));
               }
 
-<<<<<<< HEAD
-            void load_factors (const vector<Eigen::Vector3f>&, vector<float>&);
-=======
-            void load_factors (const Streamline<>&, std::vector<default_type>&);
->>>>>>> de773ec5
+            void load_factors (const Streamline<>&, vector<default_type>&);
 
           private:
             Eigen::Matrix<default_type, Eigen::Dynamic, 1> sh_coeffs;
