--- conflicted
+++ resolved
@@ -166,6 +166,7 @@
             // Used by voxelise() and voxelise_precise() to increment the relevant set
             inline void add_to_set (SetVoxel&   , const Eigen::Vector3i&, const Eigen::Vector3f&, const float) const;
             inline void add_to_set (SetVoxelDEC&, const Eigen::Vector3i&, const Eigen::Vector3f&, const float) const;
+            inline void add_to_set (SetVoxelDir&, const Eigen::Vector3i&, const Eigen::Vector3f&, const float) const;
             inline void add_to_set (SetDixel&   , const Eigen::Vector3i&, const Eigen::Vector3f&, const float) const;
             inline void add_to_set (SetVoxelTOD&, const Eigen::Vector3i&, const Eigen::Vector3f&, const float) const;
 
@@ -187,7 +188,8 @@
               vox = round (scanner2voxel * (*i));
               if (check (vox, info)) {
                 const auto dir = (*(i+1) - *prev).normalized();
-                add_to_set (output, vox, dir, 1.0f);
+                if (dir.allFinite())
+                  add_to_set (output, vox, dir, 1.0f);
               }
               prev = i;
             }
@@ -195,7 +197,8 @@
             vox = round (scanner2voxel * (*last));
             if (check (vox, info)) {
               const auto dir = (*last - *prev).normalized();
-              add_to_set (output, vox, dir, 1.0f);
+              if (dir.allFinite())
+                add_to_set (output, vox, dir, 1.0f);
             }
 
             for (auto& i : output) 
@@ -207,15 +210,6 @@
 
 
 
-<<<<<<< HEAD
-=======
-    // Used by voxelise() and voxelise_precise() to increment the relevant set
-    inline void add_to_set (SetVoxel&   , const Point<int>&, const Point<float>&, const float) const;
-    inline void add_to_set (SetVoxelDEC&, const Point<int>&, const Point<float>&, const float) const;
-    inline void add_to_set (SetVoxelDir&, const Point<int>&, const Point<float>&, const float) const;    
-    inline void add_to_set (SetDixel&   , const Point<int>&, const Point<float>&, const float) const;
-    inline void add_to_set (SetVoxelTOD&, const Point<int>&, const Point<float>&, const float) const;
->>>>>>> d16b6c4b
 
         template <class Cont>
           void TrackMapperBase::voxelise_precise (const Streamline<>& tck, Cont& out) const
@@ -238,32 +232,12 @@
             bool end_track = false;
             auto next_voxel = round (scanner2voxel * tck.front());
 
-<<<<<<< HEAD
             do {
 
               const PointF p_voxel_entry (p_voxel_exit);
               PointF p_prev (p_voxel_entry);
               float length = 0.0;
               const auto this_voxel = next_voxel;
-=======
-  Point<int> vox;
-  for (Streamline<>::const_iterator i = tck.begin(); i != last; ++i) {
-    vox = round (transform.scanner2voxel (*i));
-    if (check (vox, info)) {
-      const Point<float> dir ((*(i+1) - *prev).normalise());
-      if (dir.valid())
-        add_to_set (output, vox, dir, 1.0f);
-    }
-    prev = i;
-  }
-
-  vox = round (transform.scanner2voxel (*last));
-  if (check (vox, info)) {
-    const Point<float> dir ((*last - *prev).normalise());
-    if (dir.valid())
-      add_to_set (output, vox, dir, 1.0f);
-  }
->>>>>>> d16b6c4b
 
               while ((p != tck.size()) && ((next_voxel = round (scanner2voxel * tck[p])) == this_voxel)) {
                 length += (p_prev - tck[p]).norm();
@@ -344,6 +318,10 @@
         {
           out.insert (v, d, l);
         }
+        inline void TrackMapperBase::add_to_set (SetVoxelDir& out, const Eigen::Vector3i& v, const Eigen::Vector3f& d, const float l) const
+        {
+          out.insert (v, d, l);
+        }
         inline void TrackMapperBase::add_to_set (SetDixel&    out, const Eigen::Vector3i& v, const Eigen::Vector3f& d, const float l) const
         {
           assert (dixel_plugin);
@@ -357,68 +335,6 @@
           (*tod_plugin) (sh, d);
           out.insert (v, sh, l);
         }
-<<<<<<< HEAD
-=======
-
-      }
-      p_voxel_exit = p_max;
-
-    }
-
-    length += dist (p_prev, p_voxel_exit);
-    PointF traversal_vector ((p_voxel_exit - p_voxel_entry).normalise());
-    if (traversal_vector.valid() && check (this_voxel, info))
-      add_to_set (out, this_voxel, traversal_vector, length);
-
-  } while (!end_track);
-
-}
-
-
-
-template <class Cont>
-void TrackMapperBase::voxelise_ends (const Streamline<>& tck, Cont& out) const
-{
-  for (size_t end = 0; end != 2; ++end) {
-    const Point<int> vox = round (transform.scanner2voxel (end ? tck.back() : tck.front()));
-    if (check (vox, info)) {
-      const Point<float> dir = (end ? (tck[tck.size()-1] - tck[tck.size()-2]) : (tck[0] - tck[1])).normalise();
-      add_to_set (out, vox, dir, 1.0f);
-    }
-  }
-}
-
-
-
-
-// These are inlined to make as fast as possible
-inline void TrackMapperBase::add_to_set (SetVoxel&    out, const Point<int>& v, const Point<float>& d, const float l) const
-{
-  out.insert (v, l);
-}
-inline void TrackMapperBase::add_to_set (SetVoxelDEC& out, const Point<int>& v, const Point<float>& d, const float l) const
-{
-  out.insert (v, d, l);
-}
-inline void TrackMapperBase::add_to_set (SetVoxelDir& out, const Point<int>& v, const Point<float>& d, const float l) const
-{
-  out.insert (v, d, l);
-}
-inline void TrackMapperBase::add_to_set (SetDixel&    out, const Point<int>& v, const Point<float>& d, const float l) const
-{
-  assert (dixel_plugin);
-  const size_t bin = (*dixel_plugin) (d);
-  out.insert (v, bin, l);
-}
-inline void TrackMapperBase::add_to_set (SetVoxelTOD& out, const Point<int>& v, const Point<float>& d, const float l) const
-{
-  assert (tod_plugin);
-  Math::Vector<float> sh;
-  (*tod_plugin) (sh, d);
-  out.insert (v, sh, l);
-}
-
->>>>>>> d16b6c4b
 
 
 
