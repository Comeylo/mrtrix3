/*
    Copyright 2011 Brain Research Institute, Melbourne, Australia

    Written by Robert E. Smith, 2011.

    This file is part of MRtrix.

    MRtrix is free software: you can redistribute it and/or modify
    it under the terms of the GNU General Public License as published by
    the Free Software Foundation, either version 3 of the License, or
    (at your option) any later version.

    MRtrix is distributed in the hope that it will be useful,
    but WITHOUT ANY WARRANTY; without even the implied warranty of
    MERCHANTABILITY or FITNESS FOR A PARTICULAR PURPOSE.  See the
    GNU General Public License for more details.

    You should have received a copy of the GNU General Public License
    along with MRtrix.  If not, see <http://www.gnu.org/licenses/>.

*/

#ifndef __dwi_tractography_tracking_method_h__
#define __dwi_tractography_tracking_method_h__

#include "memory.h"
#include "dwi/tractography/rng.h"
#include "dwi/tractography/tracking/shared.h"
#include "dwi/tractography/ACT/method.h"



namespace MR
{
  namespace DWI
  {
    namespace Tractography
    {
      namespace Tracking
      {



        class MethodBase {

          public:

            MethodBase (const SharedBase& shared) :
              pos (0.0, 0.0, 0.0),
              dir (0.0, 0.0, 1.0),
              S (shared),
              act_method_additions (S.is_act() ? new ACT::ACT_Method_additions (S) : nullptr),
              values (shared.source.size(3)) { }

            MethodBase (const MethodBase& that) :
              pos (0.0, 0.0, 0.0),
              dir (0.0, 0.0, 1.0),
              S (that.S),
              act_method_additions (S.is_act() ? new ACT::ACT_Method_additions (S) : nullptr),
              uniform (that.uniform),
              values (that.values.size()) { }



            bool check_seed()
            {
              if (!pos.allFinite())
                return false;

              if ((S.properties.mask.size() && !S.properties.mask.contains (pos))
                  || (S.properties.exclude.contains (pos))
                  || (S.is_act() && !act().check_seed (pos))) {
                pos = { NaN, NaN, NaN };
                return false;
              }

              return true;
            }


            template <class InterpolatorType>
              inline bool get_data (InterpolatorType& source, const Eigen::Vector3f& position)
              {
                source.scanner (position);
                if (!source) return false;
                for (auto l = Loop (3) (source); l; ++l)
                  values[source.index(3)] = source.value();
                return !std::isnan (values[0]);
              }

<<<<<<< HEAD
            template <class InterpolatorType>
              inline bool get_data (InterpolatorType& source) {
                return get_data (source, pos);
              }


            void reverse_track() { }
            bool init() { return false; }
            term_t next() { return term_t(); }
            float get_metric() { return NaN; }
=======
        virtual void reverse_track() { if (act_method_additions) act().reverse_track(); }
        bool init() { return false; }
        term_t next() { return term_t(); }
        float get_metric() { return NAN; }


        void truncate_track (GeneratedTrack& tck, const size_t length_to_revert_from, const size_t revert_step)
        {
          if (tck.get_seed_index() + revert_step >= length_to_revert_from) {
            tck.clear();
            pos.invalidate();
            dir.invalidate();
            return;
          }
          const size_t new_size = length_to_revert_from - revert_step;
          if (tck.size() == 2 || new_size == 1)
            dir = (tck[1] - tck[0]).normalise();
          else
            dir = (tck[new_size] - tck[new_size - 2]).normalise();
          tck.resize (length_to_revert_from - revert_step);
          pos = tck.back();
          if (S.is_act())
            act().sgm_depth = (act().sgm_depth > revert_step) ? act().sgm_depth - revert_step : 0;
        }
>>>>>>> 426bd8fd


            void truncate_track (std::vector< Eigen::Vector3f >& tck, const size_t revert_step)
            {
              for (size_t i = revert_step; i && tck.size(); --i)
                tck.pop_back();
              if (S.is_act())
                act().sgm_depth = std::max (0, act().sgm_depth - int(revert_step));
            }


            ACT::ACT_Method_additions& act() const { return *act_method_additions; }

            Eigen::Vector3f pos, dir;


          private:
            const SharedBase& S;
            std::unique_ptr<ACT::ACT_Method_additions> act_method_additions;


          protected:
            std::uniform_real_distribution<float> uniform;
            Eigen::VectorXf values;

            Eigen::Vector3f random_direction ();
            Eigen::Vector3f random_direction (float max_angle, float sin_max_angle);
            Eigen::Vector3f random_direction (const Eigen::Vector3f& d, float max_angle, float sin_max_angle);
            Eigen::Vector3f rotate_direction (const Eigen::Vector3f& reference, const Eigen::Vector3f& direction);

        };






        Eigen::Vector3f MethodBase::random_direction ()
        {
          Eigen::Vector3f d;
          do {
            d[0] = 2.0 * uniform(*rng) - 1.0;
            d[1] = 2.0 * uniform(*rng) - 1.0;
            d[2] = 2.0 * uniform(*rng) - 1.0;
          } while (d.squaredNorm() > 1.0);
          d.normalize();
          return d;
        }


        Eigen::Vector3f MethodBase::random_direction (float max_angle, float sin_max_angle)
        {
          float phi = 2.0 * Math::pi * uniform(*rng);
          float theta;
          do {
            theta = max_angle * uniform(*rng);
          } while (sin_max_angle * uniform(*rng) > sin (theta));
          return Eigen::Vector3f (sin(theta)*cos(phi), sin(theta)*sin(phi), cos(theta));
        }


        Eigen::Vector3f MethodBase::random_direction (const Eigen::Vector3f& d, float max_angle, float sin_max_angle)
        {
          return rotate_direction (d, random_direction (max_angle, sin_max_angle));
        }


        Eigen::Vector3f MethodBase::rotate_direction (const Eigen::Vector3f& reference, const Eigen::Vector3f& direction)
        {
          float n = std::sqrt (Math::pow2(reference[0]) + Math::pow2(reference[1]));
          if (n == 0.0) {
            if (reference[2] < 0.0) 
              return -direction;
            else 
              return direction;
          }

          Eigen::Vector3f m (reference[0]/n, reference[1]/n, 0.0f);
          Eigen::Vector3f mp (reference[2]*m[0], reference[2]*m[1], -n);

          float alpha = direction[2];
          float beta = direction[0]*m[0] + direction[1]*m[1];

          return { 
            direction[0] + alpha * reference[0] + beta * (mp[0] - m[0]),
              direction[1] + alpha * reference[1] + beta * (mp[1] - m[1]),
              direction[2] + alpha * (reference[2]-1.0f) + beta * (mp[2] - m[2])
          };
        }


      }
    }
  }
}

#endif


<|MERGE_RESOLUTION|>--- conflicted
+++ resolved
@@ -88,51 +88,35 @@
                 return !std::isnan (values[0]);
               }
 
-<<<<<<< HEAD
             template <class InterpolatorType>
               inline bool get_data (InterpolatorType& source) {
                 return get_data (source, pos);
               }
 
 
-            void reverse_track() { }
+            virtual void reverse_track() { if (act_method_additions) act().reverse_track(); }
             bool init() { return false; }
             term_t next() { return term_t(); }
             float get_metric() { return NaN; }
-=======
-        virtual void reverse_track() { if (act_method_additions) act().reverse_track(); }
-        bool init() { return false; }
-        term_t next() { return term_t(); }
-        float get_metric() { return NAN; }
-
-
-        void truncate_track (GeneratedTrack& tck, const size_t length_to_revert_from, const size_t revert_step)
-        {
-          if (tck.get_seed_index() + revert_step >= length_to_revert_from) {
-            tck.clear();
-            pos.invalidate();
-            dir.invalidate();
-            return;
-          }
-          const size_t new_size = length_to_revert_from - revert_step;
-          if (tck.size() == 2 || new_size == 1)
-            dir = (tck[1] - tck[0]).normalise();
-          else
-            dir = (tck[new_size] - tck[new_size - 2]).normalise();
-          tck.resize (length_to_revert_from - revert_step);
-          pos = tck.back();
-          if (S.is_act())
-            act().sgm_depth = (act().sgm_depth > revert_step) ? act().sgm_depth - revert_step : 0;
-        }
->>>>>>> 426bd8fd
-
-
-            void truncate_track (std::vector< Eigen::Vector3f >& tck, const size_t revert_step)
+
+
+            void truncate_track (GeneratedTrack& tck, const size_t length_to_revert_from, const size_t revert_step)
             {
-              for (size_t i = revert_step; i && tck.size(); --i)
-                tck.pop_back();
+              if (tck.get_seed_index() + revert_step >= length_to_revert_from) {
+                tck.clear();
+                pos = { NaN, NaN, NaN };
+                dir = { NaN, NaN, NaN };
+                return;
+              }
+              const size_t new_size = length_to_revert_from - revert_step;
+              if (tck.size() == 2 || new_size == 1)
+                dir = (tck[1] - tck[0]).normalized();
+              else
+                dir = (tck[new_size] - tck[new_size - 2]).normalized();
+              tck.resize (length_to_revert_from - revert_step);
+              pos = tck.back();
               if (S.is_act())
-                act().sgm_depth = std::max (0, act().sgm_depth - int(revert_step));
+                act().sgm_depth = (act().sgm_depth > revert_step) ? act().sgm_depth - revert_step : 0;
             }
 
 
