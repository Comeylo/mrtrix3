/* Copyright (c) 2008-2017 the MRtrix3 contributors.
 *
 * This Source Code Form is subject to the terms of the Mozilla Public
 * License, v. 2.0. If a copy of the MPL was not distributed with this
 * file, you can obtain one at http://mozilla.org/MPL/2.0/.
 *
 * MRtrix is distributed in the hope that it will be useful,
 * but WITHOUT ANY WARRANTY; without even the implied warranty
 * of MERCHANTABILITY or FITNESS FOR A PARTICULAR PURPOSE.
 *
 * For more details, see http://www.mrtrix.org/.
 */


#ifndef __dwi_tractography_tracking_exec_h__
#define __dwi_tractography_tracking_exec_h__


#include "thread_queue.h"
#include "dwi/directions/set.h"
#include "dwi/tractography/streamline.h"
#include "dwi/tractography/rng.h"
#include "dwi/tractography/tracking/generated_track.h"
#include "dwi/tractography/tracking/method.h"
#include "dwi/tractography/tracking/shared.h"
#include "dwi/tractography/tracking/write_kernel.h"

#include "dwi/tractography/mapping/mapper.h"
#include "dwi/tractography/mapping/mapping.h"
#include "dwi/tractography/mapping/voxel.h"

#include "dwi/tractography/seeding/dynamic.h"


#define MAX_NUM_SEED_ATTEMPTS 100000

#define TRACKING_BATCH_SIZE 10



namespace MR
{
  namespace DWI
  {
    namespace Tractography
    {
      namespace Tracking
      {


        // TODO Try having ACT as a template boolean; allow compiler to optimise out branch statements

        template <class Method> class Exec { MEMALIGN(Exec<Method>)

          public:

            static void run (const std::string& diff_path, const std::string& destination, DWI::Tractography::Properties& properties)
            {

              if (properties.find ("seed_dynamic") == properties.end()) {

                typename Method::Shared shared (diff_path, properties);
                WriteKernel writer (shared, destination, properties);
                Exec<Method> tracker (shared);
                Thread::run_queue (Thread::multi (tracker), Thread::batch (GeneratedTrack(), TRACKING_BATCH_SIZE), writer);

              } else {

                const std::string& fod_path (properties["seed_dynamic"]);
                const std::string max_num_tracks = properties["max_num_tracks"];
                if (max_num_tracks.empty())
                  throw Exception ("Dynamic seeding requires setting the desired number of tracks using the -number option");
                const size_t num_tracks = to<size_t>(max_num_tracks);

                using SetDixel = Mapping::SetDixel;
                using TckMapper = Mapping::TrackMapperBase;
                using Writer = Seeding::WriteKernelDynamic;

                DWI::Directions::FastLookupSet dirs (1281);
                auto fod_data = Image<float>::open (fod_path);
                Math::SH::check (fod_data);
                Seeding::Dynamic* seeder = new Seeding::Dynamic (fod_path, fod_data, num_tracks, dirs);
                properties.seeds.add (seeder); // List is responsible for deleting this from memory

                typename Method::Shared shared (diff_path, properties);

                Writer       writer  (shared, destination, properties);
                Exec<Method> tracker (shared);

                TckMapper mapper (fod_data, dirs);
                mapper.set_upsample_ratio (Mapping::determine_upsample_ratio (fod_data, properties, 0.25));
                mapper.set_use_precise_mapping (true);

                Thread::run_queue (
                    Thread::multi (tracker), 
                    Thread::batch (GeneratedTrack(), TRACKING_BATCH_SIZE),
                    writer, 
                    Thread::batch (Streamline<>(), TRACKING_BATCH_SIZE),
                    Thread::multi (mapper), 
                    Thread::batch (SetDixel(), TRACKING_BATCH_SIZE),
                    *seeder);

              }

            }



            Exec (const typename Method::Shared& shared) :
              S (shared),
              method (shared),
              track_excluded (false),
              track_included (S.properties.include.size(), false) { }


            bool operator() (GeneratedTrack& item) {
              rng = &thread_local_RNG;
              if (!seed_track (item))
                return false;
              if (track_excluded) {
                item.set_status (GeneratedTrack::status_t::SEED_REJECTED);
                S.add_rejection (INVALID_SEED);
                return true;
              }
              gen_track (item);
              if (track_rejected (item)) {
                item.clear();
                item.set_status (GeneratedTrack::status_t::TRACK_REJECTED);
              } else {
                S.downsampler (item);
                item.set_status (GeneratedTrack::status_t::ACCEPTED);
              }
              return true;
            }


          private:

            const typename Method::Shared& S;
            Math::RNG thread_local_RNG;
            Method method;
            bool track_excluded;
            vector<bool> track_included;


            term_t iterate ()
            {
              const term_t method_term = (S.rk4 ? next_rk4() : method.next());

              if (method_term)
                return (S.is_act() && method.act().sgm_depth) ? TERM_IN_SGM : method_term;

              if (S.is_act()) {
                const term_t structural_term = method.act().check_structural (method.pos);
                if (structural_term)
                  return structural_term;
              }

              if (S.properties.mask.size() && !S.properties.mask.contains (method.pos))
                return EXIT_MASK;

              if (S.properties.exclude.contains (method.pos))
                return ENTER_EXCLUDE;

              // If backtracking is not enabled, add streamline to include regions as it is generated
              // If it is enabled, this check can only be performed after the streamline is completed
              if (!(S.is_act() && S.act().backtrack()))
                S.properties.include.contains (method.pos, track_included);

              if (S.stop_on_all_include && traversed_all_include_regions())
                return TRAVERSE_ALL_INCLUDE;

              return CONTINUE;

            }


<<<<<<< HEAD
            term_t iterate( GeneratedTrack& tck )
            {
              const term_t method_term = ( S.rk4 ? next_rk4() : method.next() );

              if ( method_term )
              {
                return ( S.is_mact() && method.mact()._sgm_depth ) ? TERM_IN_SGM : method_term;
              }

              if ( S.is_mact() )
              {
                const term_t structural_term = method.mact().check_structural( tck.back(),
                                                                               method.pos );
                if ( structural_term )
                {
                  return structural_term;
                }
              }

              if ( S.properties.mask.size() && !S.properties.mask.contains( method.pos ) )
              {
                return EXIT_MASK;
              }
              if ( S.properties.exclude.contains( method.pos ) )
              {
                return ENTER_EXCLUDE;
              }

              // If backtracking is not enabled, add streamline to include regions as it is generated
              // If it is enabled, this check can only be performed after the streamline is completed
              if ( !( S.is_mact() && S.mact().backtrack() ) )
              {
                S.properties.include.contains( method.pos, track_included );
              }
              if ( S.stop_on_all_include && traversed_all_include_regions() )
              {
                return TRAVERSE_ALL_INCLUDE;
              }

              return CONTINUE;
            }


            bool gen_track (GeneratedTrack& tck)
=======

            bool seed_track (GeneratedTrack& tck)
>>>>>>> 57e44453
            {
              tck.clear();
              track_excluded = false;
              track_included.assign (track_included.size(), false);
              method.dir = { NaN, NaN, NaN };

              if (S.properties.seeds.is_finite()) {

                if (!S.properties.seeds.get_seed (method.pos, method.dir))
                  return false;
                if (!method.check_seed() || !method.init()) {
                  track_excluded = true;
                  tck.set_status (GeneratedTrack::status_t::SEED_REJECTED);
                }
                return true;

              } else {

                for (size_t num_attempts = 0; num_attempts != MAX_NUM_SEED_ATTEMPTS; ++num_attempts) {
                  if (S.properties.seeds.get_seed (method.pos, method.dir)) {
                    if (!(method.check_seed() && method.init())) {
                      track_excluded = true;
                      tck.set_status (GeneratedTrack::status_t::SEED_REJECTED);
                    }
                    return true;
                  }
                }
                FAIL ("Failed to find suitable seed point after " + str (MAX_NUM_SEED_ATTEMPTS) + " attempts - aborting");
                return false;

              }
<<<<<<< HEAD
=======
            }



            bool gen_track (GeneratedTrack& tck)
            {
              bool unidirectional = S.unidirectional;
>>>>>>> 57e44453
              if (S.is_act() && !unidirectional)
                unidirectional = method.act().seed_is_unidirectional (method.pos, method.dir);

              if ( S.is_mact() && !unidirectional )
              {
                unidirectional = method.mact().seed_is_unidirectional( method.pos, method.dir );
              }

              S.properties.include.contains (method.pos, track_included);

              const Eigen::Vector3f seed_dir (method.dir);
              tck.push_back (method.pos);

              gen_track_unidir (tck);

              if (!track_excluded && !unidirectional) {
                tck.reverse();
                method.pos = tck.back();
                method.dir = -seed_dir;
                method.reverse_track ();
                gen_track_unidir (tck);
              }

              return true;
            }




            void gen_track_unidir (GeneratedTrack& tck)
            {

              term_t termination = CONTINUE;

              if (S.is_act() && S.act().backtrack()) {
                size_t revert_step = 1;
                size_t max_size_at_backtrack = tck.size();
                unsigned int revert_count = 0;

                do {
                  termination = iterate();
                  if (term_add_to_tck[termination])
                    tck.push_back (method.pos);
                  if (termination) {
                    apply_priors (termination);
                    if (track_excluded && termination != ENTER_EXCLUDE) {
                      if (tck.size() > max_size_at_backtrack) {
                        max_size_at_backtrack = tck.size();
                        revert_step = 1;
                        revert_count = 1;
                      } else {
                        if (revert_count++ == ACT_BACKTRACK_ATTEMPTS) {
                          revert_count = 1;
                          ++revert_step;
                        }
                      }
                      method.truncate_track (tck, max_size_at_backtrack, revert_step);
                      if (method.pos.allFinite()) {
                        track_excluded = false;
                        termination = CONTINUE;
                      }
                    }
                  } else if (tck.size() >= S.max_num_points) {
                    termination = LENGTH_EXCEED;
                  }
                } while (!termination);

              }

              else if ( S.is_mact() )
              {
                if ( S.mact().backtrack() )
                {
                  size_t revert_step = 1;
                  size_t max_size_at_backtrack = tck.size();
                  unsigned int revert_count = 0;
                  do
                  {
                    termination = iterate( tck );
                    if ( term_add_to_tck[ termination ] )
                    {
                      tck.push_back( method.pos );
                    }
                    if ( termination )
                    {
                      apply_priors( termination );
                      if ( track_excluded && termination != ENTER_EXCLUDE )
                      {
                        if ( tck.size() > max_size_at_backtrack )
                        {
                          max_size_at_backtrack = tck.size();
                          revert_step = 1;
                          revert_count = 1;
                        }
                        else
                        {
                          if ( revert_count++ == ACT_BACKTRACK_ATTEMPTS )
                          {
                            revert_count = 1;
                            ++revert_step;
                          }
                        }
                        method.truncate_track( tck, max_size_at_backtrack, revert_step );
                        if ( method.pos.allFinite() )
                        {
                          track_excluded = false;
                          termination = CONTINUE;
                        }
                      }
                    }
                    else if ( tck.size() >= S.max_num_points )
                    {
                      termination = LENGTH_EXCEED;
                    }
                  } while ( !termination );
                }
                else
                {
                  do
                  {
                    termination = iterate( tck );
                    if ( term_add_to_tck[ termination ] )
                    {
                      tck.push_back( method.pos );
                    }
                    if ( !termination && tck.size() >= S.max_num_points )
                    {
                      termination = LENGTH_EXCEED;
                    }
                  } while ( !termination );
                }

              } else {
                do {
                  termination = iterate();
                  if (term_add_to_tck[termination])
                    tck.push_back (method.pos);
                  if (!termination && tck.size() >= S.max_num_points)
                    termination = LENGTH_EXCEED;
                } while (!termination);

              }
              apply_priors (termination);
              if (termination == EXIT_SGM) {
                truncate_exit_sgm (tck);
                method.pos = tck.back();
              }

              if (track_excluded) {
                switch (termination) {
                  case CALIBRATOR: case ENTER_CSF: case BAD_SIGNAL: case HIGH_CURVATURE:
                    S.add_rejection (ACT_POOR_TERMINATION);
                    break;
                  case LENGTH_EXCEED:
                    S.add_rejection (TRACK_TOO_LONG);
                    break;
                  case ENTER_EXCLUDE:
                    S.add_rejection (ENTER_EXCLUDE_REGION);
                    break;
                  default:
                    throw Exception ("\nFIXME: Unidirectional track excluded but termination is good!\n");
                }
              }

              if (S.is_act() && (termination == ENTER_CGM) && S.act().crop_at_gmwmi())
                S.act().crop_at_gmwmi (tck);

              /*if ( S.is_mact() && ( termination == ENTER_CGM ) && S.mact().crop_at_gmwmi() )
              {
                S.mact().crop_at_gmwmi( tck );
              }*/

#ifdef DEBUG_TERMINATIONS
              S.add_termination (termination, method.pos);
#else
              S.add_termination (termination);
#endif

            }



            void apply_priors (term_t& termination)
            {

              if (S.is_act()) {

                switch (termination) {

                  case CONTINUE:
                    throw Exception ("\nFIXME: undefined termination of track in apply_priors()\n");

                  case ENTER_CGM: case EXIT_IMAGE: case EXIT_MASK: case EXIT_SGM: case TERM_IN_SGM: case TRAVERSE_ALL_INCLUDE:
                    break;

                  case ENTER_CSF: case LENGTH_EXCEED: case ENTER_EXCLUDE:
                    track_excluded = true;
                    break;

                  case CALIBRATOR: case BAD_SIGNAL: case HIGH_CURVATURE:
                    if (method.act().sgm_depth)
                      termination = TERM_IN_SGM;
                    else if (!method.act().in_pathology())
                      track_excluded = true;
                    break;

                }

              }

              else if ( S.is_mact() )
              {
                switch ( termination )
                {

                  case CONTINUE:
                    throw Exception ("\nFIXME: undefined termination of track in apply_priors()\n");

                  case ENTER_CGM: case EXIT_IMAGE: case EXIT_MASK: case EXIT_SGM: case TERM_IN_SGM: case TRAVERSE_ALL_INCLUDE:
                    break;

                  case ENTER_CSF: case LENGTH_EXCEED: case ENTER_EXCLUDE:
                    track_excluded = true;
                    break;

                  case CALIBRATE_FAIL: case BAD_SIGNAL: case HIGH_CURVATURE:
                    if ( method.mact()._sgm_depth )
                    {
                      termination = TERM_IN_SGM;
                    }
                    else if ( !method.mact().in_pathology() )
                    {
                      track_excluded = true;
                    }
                    break;
                }

              } else {

                switch (termination) {

                  case CONTINUE:
                    throw Exception ("\nFIXME: undefined termination of track in apply_priors()\n");

                  case ENTER_CGM: case ENTER_CSF: case EXIT_SGM: case TERM_IN_SGM:
                    throw Exception ("\nFIXME: Have received ACT-based termination for non-ACT tracking in apply_priors()\n");

                  case EXIT_IMAGE: case EXIT_MASK: case LENGTH_EXCEED: case CALIBRATOR: case BAD_SIGNAL: case HIGH_CURVATURE: case TRAVERSE_ALL_INCLUDE:
                    break;

                  case ENTER_EXCLUDE:
                    track_excluded = true;
                    break;

                }

              }

            }



            bool track_rejected (const vector<Eigen::Vector3f>& tck)
            {

              if (track_excluded)
                return true;

              // seedtest algorithm uses min_num_points = 1; should be 2 or more for all other algorithms
              if (tck.size() == 1 && S.min_num_points > 1) {
                S.add_rejection (NO_PROPAGATION_FROM_SEED);
                return true;
              }

              if (tck.size() < S.min_num_points) {
                S.add_rejection (TRACK_TOO_SHORT);
                return true;
              }

              if (S.is_act()) {

                if (!satisfy_wm_requirement (tck)) {
                  S.add_rejection (ACT_FAILED_WM_REQUIREMENT);
                  return true;
                }

                if (S.act().backtrack()) {
                  for (const auto& i : tck) 
                    S.properties.include.contains (i, track_included);
                }

              }

              if ( S.is_mact() )
              {
                if ( S.mact().backtrack() )
                {
                  for ( const auto& i : tck )
                  {
                    S.properties.include.contains( i, track_included );
                  }
                }
              }

              if (!traversed_all_include_regions()) {
                S.add_rejection (MISSED_INCLUDE_REGION);
                return true;
              }

              return false;

            }



            bool traversed_all_include_regions ()
            {
              for (size_t n = 0; n < track_included.size(); ++n)
                if (!track_included[n])
                  return false;
              return true;
            }



            bool satisfy_wm_requirement (const vector<Eigen::Vector3f>& tck)
            {
              // If using the Seed_test algorithm (indicated by max_num_points == 2), don't want to execute this check
              if (S.max_num_points == 2)
                return true;
              // If the seed was in SGM, need to confirm that one side of the track actually made it to WM
              if (method.act().seed_in_sgm && !method.act().sgm_seed_to_wm)
                return false;
              // Used these in the ACT paper, but wasn't entirely happy with the method; can change these #defines to re-enable
              // ACT instead now defaults to a 2-voxel minimum length
              if (!ACT_WM_INT_REQ && !ACT_WM_ABS_REQ)
                return true;
              float integral = 0.0, max_value = 0.0;
              for (const auto& i : tck) { 
                if (method.act().fetch_tissue_data (i)) {
                  const float wm = method.act().tissues().get_wm();
                  max_value = std::max (max_value, wm);
                  if (((integral += (Math::pow2 (wm) * S.internal_step_size())) > ACT_WM_INT_REQ) && (max_value > ACT_WM_ABS_REQ))
                    return true;
                }
              }
              return false;
            }



            void truncate_exit_sgm (vector<Eigen::Vector3f>& tck)
            {
              Interpolator<Image<float>>::type source (S.source);
              size_t sgm_start = 0;
              if (S.is_act())
                sgm_start = tck.size() - method.act().sgm_depth;
              else if (S.is_mact())
                sgm_start = tck.size() - method.mact()._sgm_depth;
              assert (sgm_start >= 0 && sgm_start < tck.size());
              size_t best_termination = tck.size() - 1;
              float min_value = INFINITY;
              for (size_t i = sgm_start; i != tck.size(); ++i) {
                method.pos = tck[i];
                method.get_data (source);
                method.dir = (tck[i] - tck[i-1]).normalized();
                const float this_value = method.get_metric();
                if (this_value < min_value) {
                  min_value = this_value;
                  best_termination = i;
                }
              }
              tck.erase (tck.begin() + best_termination + 1, tck.end());

            }



            term_t next_rk4()
            {
              term_t termination = CONTINUE;
              const Eigen::Vector3f init_pos (method.pos);
              const Eigen::Vector3f init_dir (method.dir);
              if ((termination = method.next()))
                return termination;
              const Eigen::Vector3f dir_rk1 (method.dir);
              method.pos = init_pos + (dir_rk1 * (0.5 * S.step_size));
              method.dir = init_dir;
              if ((termination = method.next()))
                return termination;
              const Eigen::Vector3f dir_rk2 (method.dir);
              method.pos = init_pos + (dir_rk2 * (0.5 * S.step_size));
              method.dir = init_dir;
              if ((termination = method.next()))
                return termination;
              const Eigen::Vector3f dir_rk3 (method.dir);
              method.pos = init_pos + (dir_rk3 * S.step_size);
              method.dir = (dir_rk2 + dir_rk3).normalized();
              if ((termination = method.next()))
                return termination;
              const Eigen::Vector3f dir_rk4 (method.dir);
              method.dir = (dir_rk1 + (dir_rk2 * 2.0) + (dir_rk3 * 2.0) + dir_rk4).normalized();
              method.pos = init_pos + (method.dir * S.step_size);
              const Eigen::Vector3f final_pos (method.pos);
              const Eigen::Vector3f final_dir (method.dir);
              if ((termination = method.next()))
                return termination;
              if (dir_rk1.dot (method.dir) < S.cos_max_angle_rk4)
                return HIGH_CURVATURE;
              method.pos = final_pos;
              method.dir = final_dir;
              return CONTINUE;
            }



        };









      }
    }
  }
}

#endif

<|MERGE_RESOLUTION|>--- conflicted
+++ resolved
@@ -175,7 +175,7 @@
             }
 
 
-<<<<<<< HEAD
+
             term_t iterate( GeneratedTrack& tck )
             {
               const term_t method_term = ( S.rk4 ? next_rk4() : method.next() );
@@ -219,11 +219,8 @@
             }
 
 
-            bool gen_track (GeneratedTrack& tck)
-=======
 
             bool seed_track (GeneratedTrack& tck)
->>>>>>> 57e44453
             {
               tck.clear();
               track_excluded = false;
@@ -255,8 +252,6 @@
                 return false;
 
               }
-<<<<<<< HEAD
-=======
             }
 
 
@@ -264,7 +259,6 @@
             bool gen_track (GeneratedTrack& tck)
             {
               bool unidirectional = S.unidirectional;
->>>>>>> 57e44453
               if (S.is_act() && !unidirectional)
                 unidirectional = method.act().seed_is_unidirectional (method.pos, method.dir);
 
@@ -490,7 +484,7 @@
                     track_excluded = true;
                     break;
 
-                  case CALIBRATE_FAIL: case BAD_SIGNAL: case HIGH_CURVATURE:
+                  case CALIBRATOR: case BAD_SIGNAL: case HIGH_CURVATURE:
                     if ( method.mact()._sgm_depth )
                     {
                       termination = TERM_IN_SGM;
