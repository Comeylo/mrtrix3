/*
 * Copyright (c) 2008-2016 the MRtrix3 contributors
 * 
 * This Source Code Form is subject to the terms of the Mozilla Public
 * License, v. 2.0. If a copy of the MPL was not distributed with this
 * file, You can obtain one at http://mozilla.org/MPL/2.0/
 * 
 * MRtrix is distributed in the hope that it will be useful,
 * but WITHOUT ANY WARRANTY; without even the implied warranty of
 * MERCHANTABILITY or FITNESS FOR A PARTICULAR PURPOSE.
 * 
 * For more details, see www.mrtrix.org
 * 
 */




#ifndef __dwi_directions_set_h__
#define __dwi_directions_set_h__



#include <stdint.h>
#include <vector>

#include "progressbar.h"
#include "dwi/directions/predefined.h"

namespace MR {
  namespace DWI {
    namespace Directions {



      typedef unsigned int index_type;



      class Set { MEMALIGN(Set)

        public:

          explicit Set (const std::string& path) :
              dir_mask_bytes (0),
              dir_mask_excess_bits (0),
              dir_mask_excess_bits_mask (0)
          {
            auto matrix = load_matrix (path);

            if (matrix.cols() != 2 && matrix.cols() != 3)
              throw Exception ("Text file \"" + path + "\"does not contain directions as either azimuth-elevation pairs or XYZ triplets");

            initialise (matrix);
          }

          explicit Set (const size_t d) :
              dir_mask_bytes (0),
              dir_mask_excess_bits (0),
              dir_mask_excess_bits_mask (0)
          {
            Eigen::MatrixXd az_el_pairs;
            load_predefined (az_el_pairs, d);
            initialise (az_el_pairs);
          }

          Set (const Set& that) = default;

          Set (Set&& that) :
              unit_vectors (std::move (that.unit_vectors)),
              adj_dirs (std::move (that.adj_dirs)),
              dir_mask_bytes (that.dir_mask_bytes),
              dir_mask_excess_bits (that.dir_mask_excess_bits),
              dir_mask_excess_bits_mask (that.dir_mask_excess_bits_mask)
          {
            that.dir_mask_bytes = that.dir_mask_excess_bits = that.dir_mask_excess_bits_mask = 0;
          }

          // TODO Want to generalise this template, but it was causing weird compilation issues
          template <class MatrixType>
          explicit Set (const Eigen::Matrix<MatrixType, Eigen::Dynamic, Eigen::Dynamic>& m) :
            dir_mask_bytes (0),
            dir_mask_excess_bits (0),
            dir_mask_excess_bits_mask (0)
          {
            initialise (m);
          }

          size_t size () const { return unit_vectors.size(); }
<<<<<<< HEAD
          const Eigen::Vector3f& get_dir (const size_t i) const { return unit_vectors[i]; }
          const vector<dir_t>& get_adj_dirs (const size_t i) const { return adj_dirs[i]; }

          bool dirs_are_adjacent (const dir_t one, const dir_t two) const {
=======
          const Eigen::Vector3& get_dir (const size_t i) const { assert (i < size()); return unit_vectors[i]; }
          const std::vector<index_type>& get_adj_dirs (const size_t i) const { assert (i < size()); return adj_dirs[i]; }
          bool dirs_are_adjacent (const index_type one, const index_type two) const {
            assert (one < size());
            assert (two < size());
>>>>>>> de773ec5
            for (const auto& i : adj_dirs[one]) {
              if (i == two)
                return true;
            }
            return false;
          }

          index_type get_min_linkage (const index_type one, const index_type two) const;

<<<<<<< HEAD
          const vector<Eigen::Vector3f>& get_dirs() const { return unit_vectors; }
          const Eigen::Vector3f& operator[] (const size_t i) const { return unit_vectors[i]; }
=======
          const std::vector<Eigen::Vector3>& get_dirs() const { return unit_vectors; }
          const Eigen::Vector3& operator[] (const size_t i) const { assert (i < size()); return unit_vectors[i]; }
>>>>>>> de773ec5


        protected:

<<<<<<< HEAD
          // TODO Change to double
          vector<Eigen::Vector3f> unit_vectors;
          vector< vector<dir_t> > adj_dirs; // Note: not self-inclusive
=======
          std::vector<Eigen::Vector3> unit_vectors;
          std::vector< std::vector<index_type> > adj_dirs; // Note: not self-inclusive
>>>>>>> de773ec5


        private:

          size_t dir_mask_bytes, dir_mask_excess_bits;
          uint8_t dir_mask_excess_bits_mask;
          friend class Mask;

          Set ();

          void load_predefined (Eigen::MatrixXd& az_el_pairs, const size_t);
          template <class MatrixType>
          void initialise (const Eigen::Matrix<MatrixType, Eigen::Dynamic, Eigen::Dynamic>&);
          void initialise_adjacency();
          void initialise_mask();

      };



      template <class MatrixType>
      void Set::initialise (const Eigen::Matrix<MatrixType, Eigen::Dynamic, Eigen::Dynamic>& in)
      {
        unit_vectors.resize (in.rows());
        if (in.cols() == 2) {
          for (size_t i = 0; i != size(); ++i) {
            const default_type azimuth   = in(i, 0);
            const default_type elevation = in(i, 1);
            const default_type sin_elevation = std::sin (elevation);
            unit_vectors[i] = { std::cos (azimuth) * sin_elevation, std::sin (azimuth) * sin_elevation, std::cos (elevation) };
          }
        } else if (in.cols() == 3) {
          for (size_t i = 0; i != size(); ++i)
            unit_vectors[i] = { default_type(in(i,0)), default_type(in(i,1)), default_type(in(i,2)) };
        } else {
          assert (0);
        }
        initialise_adjacency();
        initialise_mask();
      }






      class FastLookupSet : public Set { MEMALIGN(FastLookupSet)

        public:

          FastLookupSet (const std::string& path) : 
              Set (path)
          {
            initialise();
          }

          FastLookupSet (const size_t d) :
              Set (d)
          {
            initialise();
          }

          FastLookupSet (FastLookupSet&& that) :
              Set (std::move (that)),
              grid_lookup (std::move (that.grid_lookup)),
              num_az_grids (that.num_az_grids),
              num_el_grids (that.num_el_grids),
              total_num_angle_grids (that.total_num_angle_grids),
              az_grid_step (that.az_grid_step),
              el_grid_step (that.el_grid_step),
              az_begin (that.az_begin),
              el_begin (that.el_begin) { }

          index_type select_direction (const Eigen::Vector3&) const;



        private:

<<<<<<< HEAD
          vector< vector<dir_t> > grid_lookup;
=======
          std::vector< std::vector<index_type> > grid_lookup;
>>>>>>> de773ec5
          unsigned int num_az_grids, num_el_grids, total_num_angle_grids;
          default_type az_grid_step, el_grid_step;
          default_type az_begin, el_begin;

          FastLookupSet ();

          index_type select_direction_slow (const Eigen::Vector3&) const;

          void initialise();

          size_t dir2gridindex (const Eigen::Vector3&) const;

          void test_lookup() const;

      };



    }
  }
}

#endif
<|MERGE_RESOLUTION|>--- conflicted
+++ resolved
@@ -87,18 +87,11 @@
           }
 
           size_t size () const { return unit_vectors.size(); }
-<<<<<<< HEAD
-          const Eigen::Vector3f& get_dir (const size_t i) const { return unit_vectors[i]; }
-          const vector<dir_t>& get_adj_dirs (const size_t i) const { return adj_dirs[i]; }
-
-          bool dirs_are_adjacent (const dir_t one, const dir_t two) const {
-=======
           const Eigen::Vector3& get_dir (const size_t i) const { assert (i < size()); return unit_vectors[i]; }
-          const std::vector<index_type>& get_adj_dirs (const size_t i) const { assert (i < size()); return adj_dirs[i]; }
+          const vector<index_type>& get_adj_dirs (const size_t i) const { assert (i < size()); return adj_dirs[i]; }
           bool dirs_are_adjacent (const index_type one, const index_type two) const {
             assert (one < size());
             assert (two < size());
->>>>>>> de773ec5
             for (const auto& i : adj_dirs[one]) {
               if (i == two)
                 return true;
@@ -108,25 +101,14 @@
 
           index_type get_min_linkage (const index_type one, const index_type two) const;
 
-<<<<<<< HEAD
-          const vector<Eigen::Vector3f>& get_dirs() const { return unit_vectors; }
-          const Eigen::Vector3f& operator[] (const size_t i) const { return unit_vectors[i]; }
-=======
-          const std::vector<Eigen::Vector3>& get_dirs() const { return unit_vectors; }
+          const vector<Eigen::Vector3>& get_dirs() const { return unit_vectors; }
           const Eigen::Vector3& operator[] (const size_t i) const { assert (i < size()); return unit_vectors[i]; }
->>>>>>> de773ec5
 
 
         protected:
 
-<<<<<<< HEAD
-          // TODO Change to double
-          vector<Eigen::Vector3f> unit_vectors;
-          vector< vector<dir_t> > adj_dirs; // Note: not self-inclusive
-=======
-          std::vector<Eigen::Vector3> unit_vectors;
-          std::vector< std::vector<index_type> > adj_dirs; // Note: not self-inclusive
->>>>>>> de773ec5
+          vector<Eigen::Vector3> unit_vectors;
+          vector< vector<index_type> > adj_dirs; // Note: not self-inclusive
 
 
         private:
@@ -206,11 +188,7 @@
 
         private:
 
-<<<<<<< HEAD
-          vector< vector<dir_t> > grid_lookup;
-=======
-          std::vector< std::vector<index_type> > grid_lookup;
->>>>>>> de773ec5
+          vector< vector<index_type> > grid_lookup;
           unsigned int num_az_grids, num_el_grids, total_num_angle_grids;
           default_type az_grid_step, el_grid_step;
           default_type az_begin, el_begin;
