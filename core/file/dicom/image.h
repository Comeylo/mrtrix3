--- conflicted
+++ resolved
@@ -69,13 +69,7 @@
               return image_type < frame.image_type;
             if (acq != frame.acq)
               return acq < frame.acq;
-<<<<<<< HEAD
-            assert (std::isfinite (distance));
-            assert (std::isfinite (frame.distance));
-            if (distance != frame.distance)
-=======
             if (std::isfinite (distance) && std::isfinite (frame.distance) && distance != frame.distance) 
->>>>>>> d8b9e5e6
               return distance < frame.distance;
             for (size_t n = index.size(); n--;)
               if (index[n] != frame.index[n])
