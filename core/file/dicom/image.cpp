--- conflicted
+++ resolved
@@ -44,7 +44,6 @@
         if (is_toplevel) {
           switch (item.group) {
             case 0x0008U:
-<<<<<<< HEAD
               switch (item.element) {
                 case 0x0008U:
                   image_type = join (item.get_string(), " ");
@@ -58,25 +57,6 @@
 
             case 0x0018U:
               switch (item.element) {
-                case 0x0050U:
-                  slice_thickness = item.get_float()[0];
-                  return;
-                case 0x0088U:
-                  slice_spacing = item.get_float()[0];
-                  return;
-                case 0x1310U:
-                  acq_dim[0] = std::max (item.get_uint()[0], item.get_uint()[1]);
-                  acq_dim[1] = std::max (item.get_uint()[2], item.get_uint()[3]);
-                  if (item.get_uint()[0] == 0 && item.get_uint()[3] == 0)
-                    std::swap (acq_dim[0], acq_dim[1]);
-                  return;
-=======
-              if (item.element == 0x0008U)
-                image_type = join (item.get_string(), " ");
-              return;
-            case 0x0018U:
-              switch (item.element) {
->>>>>>> 0b0b92d2
                 case 0x0024U:
                   sequence_name = item.get_string()[0];
                   if (!sequence_name.size())
@@ -91,13 +71,8 @@
                     sequence = to<size_t> (sequence_name.substr (c));
                   }
                   return;
-<<<<<<< HEAD
-                case 0x9087U:
-                  bvalue = item.get_float()[0];
-=======
                 case 0x0050U:
                   slice_thickness = item.get_float()[0];
->>>>>>> 0b0b92d2
                   return;
                 case 0x0080U:
                   repetition_time = item.get_float()[0];
