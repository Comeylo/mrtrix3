/* Copyright (c) 2008-2017 the MRtrix3 contributors
 *
 * This Source Code Form is subject to the terms of the Mozilla Public
 * License, v. 2.0. If a copy of the MPL was not distributed with this
 * file, you can obtain one at http://mozilla.org/MPL/2.0/.
 *
 * MRtrix is distributed in the hope that it will be useful,
 * but WITHOUT ANY WARRANTY; without even the implied warranty
 * of MERCHANTABILITY or FITNESS FOR A PARTICULAR PURPOSE.
 *
 * For more details, see http://www.mrtrix.org/.
 */


#ifndef __cmdline_option_h__
#define __cmdline_option_h__

#include <cassert>
#include <string>
#include <vector>
#include <limits>

#ifdef None
# undef None
#endif

#include "mrtrix.h"

namespace MR
{
  namespace App
  {

  /*! \defgroup CmdParse Command-Line Parsing
   * \brief Classes and functions to parse command-line arguments and options.
   *
   * For a detailed description of the command-line parsing interface, see the
   * \ref command_line_parsing page.
   * */

    //! \cond skip
    enum ArgType {
      Undefined,
      Text,
      Boolean,
      Integer,
      Float,
      ArgFileIn,
      ArgFileOut,
      Choice,
      ImageIn,
      ImageOut,
      IntSeq,
      FloatSeq,
      TracksIn,
<<<<<<< HEAD
      TracksOut,
      ImageSeqIn,
      ImageSeqOut
    } ArgType;
=======
      TracksOut
    };
>>>>>>> 5b5ef203

    using ArgFlags = int;
    constexpr ArgFlags None = 0;
    constexpr ArgFlags Optional = 0x1;
    constexpr ArgFlags AllowMultiple = 0x2;
    //! \endcond




    //! \addtogroup CmdParse
    // @{

    //! A class to specify a command-line argument
    /*! Command-line arguments that are accepted by a particular command are
     * specified as a vector of Arguments objects. Please refer to \ref
     * command_line_parsing for more information.
     *
     * The list of arguments is provided by adding to the ARGUMENTS vector, like this:
     * \code
     * ARGUMENTS
     *   + Argument ("input", "the input image")
     *     .type_image_in()
     *
     *   + Argument ("parameter",
     *        "the parameter to use during processing. Allowed values are "
     *        "between 0 and 10 (default = 1).")
     *     .type_float (0.0, 10.0)
     *
     *   + Argument ("output", "the output image")
     *     .type_image_out();
     * \endcode
     * The example above specifies that the application expects exactly 3
     * arguments, with the first one being an existing image to be used as input,
     * the second one being a floating-point value, and the last one being an
     * image to be created and used as output.
     *
     * There are a number of types that the argument can be specified as. The
     * argument can also be specified as optional (see optional() function), or
     * as multiple (see allow_multiple() function). Note that in this case only
     * one such argument can be optional and/or multiple, since more than one
     * such argument would lead to ambiguities when parsing the command-line.  */
    class Argument { NOMEMALIGN
      public:
        //! constructor
        /*! this is used to construct a command-line argument object, with a name
         * and description. If default arguments are used, the object corresponds
         * to the end-of-list specifier, as detailed in \ref command_line_parsing. */
        Argument (const char* name = nullptr, std::string description = std::string()) :
          id (name), desc (description), type (Undefined), flags (None)
        {
          memset (&limits, 0x00, sizeof (limits));
        }

        //! the argument name
        const char* id;
        //! the argument description
        std::string desc;
        //! the argument type
        ArgType  type;
        //! the argument flags (AllowMultiple & Optional)
        ArgFlags flags;

        //! a structure to store the various parameters of the Argument
        union {
          const char* const* choices;
          struct { NOMEMALIGN
            int64_t min, max;
          } i;
          struct { NOMEMALIGN
            default_type min, max;
          } f;
        } limits;


        operator bool () const {
          return id;
        }

        //! specifies that the argument is optional
        /*! For example:
         * \code
         * ARGUMENTS
         *   + Argument ("input", "the input image")
         *     .type_image_in()
         *     .optional()
         *     .allow_multiple();
         * \endcode
         * \note Only one argument can be specified as optional and/or multiple.
         */
        Argument& optional () {
          flags |= Optional;
          return *this;
        }

        //! specifies that multiple such arguments can be specified
        /*! See optional() for details. */
        Argument& allow_multiple () {
          flags |= AllowMultiple;
          return *this;
        }

        //! specifies that the argument should be a text string */
        Argument& type_text () {
          assert (type == Undefined);
          type = Text;
          return *this;
        }

        //! specifies that the argument should be an input image
        Argument& type_image_in () {
          assert (type == Undefined);
          type = ImageIn;
          return *this;
        }

        //! specifies that the argument should be an output image
        Argument& type_image_out () {
          assert (type == Undefined);
          type = ImageOut;
          return *this;
        }

        //! specifies that the argument should be a sequence of comma-separated images.
        Argument& type_sequence_image_in () {
          assert (type == Undefined);
          type = ImageSeqIn;
          return *this;
        }

        //! specifies that the argument should be a sequence of comma-separated images.
        Argument& type_sequence_image_out () {
          assert (type == Undefined);
          type = ImageSeqOut;
          return *this;
        }

        //! specifies that the argument should be an integer
        /*! if desired, a range of allowed values can be specified. */
        Argument& type_integer (const int64_t min = std::numeric_limits<int64_t>::min(), const int64_t max = std::numeric_limits<int64_t>::max()) {
          assert (type == Undefined);
          type = Integer;
          limits.i.min = min;
          limits.i.max = max;
          return *this;
        }

        //! specifies that the argument should be a boolean
        /*! Valid responses are 0,no,false or any non-zero integer, yes, true. */
        Argument& type_bool () {
          assert (type == Undefined);
          type = Boolean;
          return *this;
        }

        //! specifies that the argument should be a floating-point value
        /*! if desired, a range of allowed values can be specified. */
        Argument& type_float (const default_type min = -std::numeric_limits<default_type>::infinity(),
                              const default_type max = std::numeric_limits<default_type>::infinity()) {
          assert (type == Undefined);
          type = Float;
          limits.f.min = min;
          limits.f.max = max;
          return *this;
        }

        //! specifies that the argument should be selected from a predefined list
        /*! The list of allowed values must be specified as a nullptr-terminated
         * list of C strings. Here is an example usage:
         * \code
         * const char* mode_list [] = { "standard", "pedantic", "approx", nullptr };
         *
         * ARGUMENTS
         *   + Argument ("mode", "the mode of operation")
         *     .type_choice (mode_list);
         * \endcode
         * \note Each string in the list must be supplied in \b lowercase. */
        Argument& type_choice (const char* const* choices) {
          assert (type == Undefined);
          type = Choice;
          limits.choices = choices;
          return *this;
        }

        //! specifies that the argument should be an input file
        Argument& type_file_in () {
          assert (type == Undefined);
          type = ArgFileIn;
          return *this;
        }

        //! specifies that the argument should be an output file
        Argument& type_file_out () {
          assert (type == Undefined);
          type = ArgFileOut;
          return *this;
        }

        //! specifies that the argument should be a sequence of comma-separated integer values
        Argument& type_sequence_int () {
          assert (type == Undefined);
          type = IntSeq;
          return *this;
        }

        //! specifies that the argument should be a sequence of comma-separated floating-point values.
        Argument& type_sequence_float () {
          assert (type == Undefined);
          type = FloatSeq;
          return *this;
        }

        //! specifies that the argument should be an input tracks file
        Argument& type_tracks_in () {
          assert (type == Undefined);
          type = TracksIn;
          return *this;
        }

        //! specifies that the argument should be an output tracks file
        Argument& type_tracks_out () {
          assert (type == Undefined);
          type = TracksOut;
          return *this;
        }


        std::string syntax (int format) const;
        std::string usage () const;
    };






    //! A class to specify a command-line option
    /*! Command-line options that are accepted by a particular command are
     * specified as an array of Option objects, terminated with an empty
     * Option (constructed using default parameters). Please refer to \ref
     * command_line_parsing for more information.
     *
     * The list of options is provided using the OPTIONS macro, like this:
     * \code
     * OPTIONS
     *   + Option ("exact",
     *        "do not use approximations when processing")
     *
     *   + Option ("mask",
     *        "only perform processing within the voxels contained in "
     *        "the binary image specified")
     *     + Argument ("image").type_image_in()
     *
     *   + Option ("regularisation",
     *        "set the regularisation term")
     *     + Argument ("value").type_float (0.0, 1.0, 100.0)
     *
     *   Option ("dump",
     *        "dump all intermediate values to file")
     *     + Argument ("file").type_file();
     * \endcode
     * The example above specifies that the application accepts four options, in
     * addition to the standard ones (see \ref command_line_parsing for details).
     * The first option is a simple switch: specifying '-exact' on the
     * command line will cause the application to behave differently.
     * The next options all expect an additional argument, supplied using the
     * Argument class. Note that the description field of the Argument class is
     * unused in this case. Multiple additional arguments can be specified in
     * this way using the addition operator.
     *
     * Options can also be specified as required (see required() function), or
     * as multiple (see allow_multiple() function).
     */
    class Option : public vector<Argument> { NOMEMALIGN
      public:
        Option () : id (nullptr), flags (Optional) { }

        Option (const char* name, const std::string& description) :
          id (name), desc (description), flags (Optional) { }

        Option& operator+ (const Argument& arg) {
          push_back (arg);
          return *this;
        }
        operator bool () const {
          return id;
        }

        //! the option name
        const char* id;
        //! the option description
        std::string desc;
        //! option flags (AllowMultiple and/or Optional)
        ArgFlags flags;

        //! specifies that the option is required
        /*! An option specified as required must be supplied on the command line.
         * For example:
         * \code
         * OPTIONS
         *   + Option ("roi",
         *       "the region of interest over which to perform the processing. "
         *       "Multiple such regions can be specified")
         *     .required()
         *     .allow_multiple()
         *     + Argument ("image").type_image_in();
         * \endcode
         */
        Option& required () {
          flags &= ~Optional;
          return (*this);
        }

        //! specifies that multiple such options can be specified
        /*! See required() for details. */
        Option& allow_multiple () {
          flags |= AllowMultiple;
          return *this;
        }

        bool is (const std::string& name) const {
          return name == id;
        }

        std::string syntax (int format) const;
        std::string usage () const;
    };






    //! a class to hold a named list of Option's
    /*! the name is used as the section heading for the options that follow.
     * For example:
     * \code
     * void usage () {
     *   ...
     *   OPTIONS
     *   + Option (...)
     *
     *   + OptionGroup ("Special options")
     *   + Option ("option1", ...)
     *   + Option ("option2", ...);
     * }
     * \endcode
     */
    class OptionGroup : public vector<Option> { NOMEMALIGN
      public:
        OptionGroup (const char* group_name = "OPTIONS") : name (group_name) { }
        const char* name;

        OptionGroup& operator+ (const Option& option) {
          push_back (option);
          return *this;
        }

        OptionGroup& operator+ (const Argument& argument) {
          assert (!empty());
          back() + argument;
          return *this;
        }

        Option& back () {
          if (empty())
            push_back (Option());
          return vector<Option>::back();
        }

        std::string header (int format) const;
        std::string contents (int format) const;
        static std::string footer (int format);
    };



  }

  //! @}
}

#endif<|MERGE_RESOLUTION|>--- conflicted
+++ resolved
@@ -53,15 +53,10 @@
       IntSeq,
       FloatSeq,
       TracksIn,
-<<<<<<< HEAD
       TracksOut,
       ImageSeqIn,
       ImageSeqOut
-    } ArgType;
-=======
-      TracksOut
     };
->>>>>>> 5b5ef203
 
     using ArgFlags = int;
     constexpr ArgFlags None = 0;
