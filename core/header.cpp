/* Copyright (c) 2008-2019 the MRtrix3 contributors.
 *
 * This Source Code Form is subject to the terms of the Mozilla Public
 * License, v. 2.0. If a copy of the MPL was not distributed with this
 * file, You can obtain one at http://mozilla.org/MPL/2.0/.
 *
 * Covered Software is provided under this License on an "as is"
 * basis, without warranty of any kind, either expressed, implied, or
 * statutory, including, without limitation, warranties that the
 * Covered Software is free of defects, merchantable, fit for a
 * particular purpose or non-infringing.
 * See the Mozilla Public License v. 2.0 for more details.
 *
 * For more details, see http://www.mrtrix.org/.
 */

#include "header.h"

#include <cctype>
#include <set>

#include "app.h"
#include "axes.h"
#include "mrtrix.h"
#include "phase_encoding.h"
#include "stride.h"
#include "transform.h"
#include "image_io/default.h"
#include "image_io/scratch.h"
#include "file/name_parser.h"
#include "file/path.h"
#include "formats/list.h"

#include "dwi/gradient.h"

namespace MR
{

  const App::Option NoRealignOption
  = App::Option ("norealign",
                 "do not realign transform to near-default RAS coordinate system (the "
                 "default behaviour on image load). This is useful to inspect the image "
                 "and/or header contents as they are actually stored in the header, "
                 "rather than as MRtrix interprets them.");

  bool Header::do_not_realign_transform = false;



  void Header::check (const Header& H) const
  {
    if (ndim() != H.ndim())
      throw Exception ("dimension mismatch between image files for \"" + name() + "\"");

    for (size_t n = 0; n < ndim(); ++n) {
      if (size(n) != H.size(n))
        throw Exception ("dimension mismatch between image files for \"" + name() + "\"");

      if (stride(n) != H.stride(n))
        throw Exception ("data strides differs image files for \"" + name() + "\"");

      if (std::isfinite(spacing(n)) && std::isfinite(H.spacing(n)) && spacing(n) != H.spacing(n))
        WARN ("voxel dimensions differ between image files for \"" + name() + "\"");
    }

    if ((transform().matrix() - H.transform().matrix()).cwiseAbs().maxCoeff() > 1.0e-6)
      WARN ("transform matrices differ between image files for \"" + name() + "\"");;

    if (datatype() != H.datatype())
      throw Exception ("data types differ between image files for \"" + name() + "\"");

    if (intensity_offset() != H.intensity_offset() || intensity_scale() != H.intensity_scale())
      throw Exception ("scaling coefficients differ between image files for \"" + name() + "\"");
  }



  void Header::merge_keyval (const Header& H)
  {
<<<<<<< HEAD
    Eigen::MatrixXd dw_scheme, pe_scheme;
    if (concat_volumes) {
      try {
        auto this_dw_scheme = DWI::parse_DW_scheme (*this);
        DWI::validate_DW_scheme (this_dw_scheme, *this, true);
        auto that_dw_scheme = DWI::parse_DW_scheme (H);
        DWI::validate_DW_scheme (that_dw_scheme, H, true);
        if (this_dw_scheme.cols() != that_dw_scheme.cols())
          throw Exception ("Number of columns in DW schemes of headers \"" + name() + "\" and \"" + H.name() + "\" do not match");
        dw_scheme.resize (this_dw_scheme.rows() + that_dw_scheme.rows(), that_dw_scheme.cols());
        if (this_dw_scheme.rows())
          dw_scheme.topRows (this_dw_scheme.rows()) = this_dw_scheme;
        dw_scheme.bottomRows (that_dw_scheme.rows()) = that_dw_scheme;
      } catch (Exception&) { }
      try {
        auto this_pe_scheme = PhaseEncoding::parse_scheme (*this);
        auto that_pe_scheme = PhaseEncoding::parse_scheme (H);
        if (!this_pe_scheme.rows() || !that_pe_scheme.rows())
          throw Exception ("PE scheme needs to be present in both headers");
        if (this_pe_scheme.cols() != that_pe_scheme.cols())
          throw Exception ("Number of columns in PE schemes of headers \"" + name() + "\" and \"" + H.name() + "\" do not match");
        pe_scheme.resize (this_pe_scheme.rows() + that_pe_scheme.rows(), that_pe_scheme.cols());
        pe_scheme.topRows (this_pe_scheme.rows()) = this_pe_scheme;
        pe_scheme.bottomRows (that_pe_scheme.rows()) = that_pe_scheme;
      } catch (Exception&) { }
    }

    KeyValues new_keyval;
=======
    std::map<std::string, std::string> new_keyval;
>>>>>>> 19be5031
    std::set<std::string> unique_comments;
    for (const auto& item : keyval()) {
      if (item.first == "comments") {
        new_keyval.insert (item);
        const auto comments = split_lines (item.second);
        for (const auto& c : comments)
          unique_comments.insert (c);
      } else if (item.first != "command_history") {
        new_keyval.insert (item);
      }
    }
    for (const auto& item : H.keyval()) {
      if (item.first == "comments") {
        const auto comments = split_lines (item.second);
        for (const auto& c : comments) {
          if (unique_comments.find (c) == unique_comments.end()) {
            add_line (new_keyval["comments"], c);
            unique_comments.insert (c);
          }
        }
      } else {
        auto it = keyval().find (item.first);
        if (it == keyval().end() || it->second == item.second)
          new_keyval.insert (item);
        else
          new_keyval[item.first] = "variable";
      }
    }
    std::swap (keyval_, new_keyval);
  }






  namespace {

    std::string short_description (const Header& H)
    {
      vector<std::string> dims;
      for (size_t n = 0; n < H.ndim(); ++n)
        dims.push_back (str(H.size(n)));
      vector<std::string> vox;
      for (size_t n = 0; n < H.ndim(); ++n)
        vox.push_back (str(H.spacing(n)));

      return " with dimensions " + join (dims, "x") + ", voxel spacing " + join (vox, "x") + ", datatype " + H.datatype().specifier();
    }
  }





  Header Header::open (const std::string& image_name)
  {
    if (image_name.empty())
      throw Exception ("no name supplied to open image!");

    Header H;

    try {
      INFO ("opening image \"" + image_name + "\"...");

      File::ParsedName::List list;
      const vector<int> num = list.parse_scan_check (image_name);

      const Formats::Base** format_handler = Formats::handlers;
      size_t item_index = 0;
      H.name() = list[item_index].name();

      for (; *format_handler; format_handler++) {
        if ( (H.io = (*format_handler)->read (H)) )
          break;
      }

      if (!*format_handler)
        throw Exception ("unknown format for image \"" + H.name() + "\"");
      assert (H.io);

      H.format_ = (*format_handler)->description;

      if (num.size()) {

        const Header template_header (H);

        // Convenient to know a priori which loop index corresponds to which image axis
        vector<size_t> loopindex2axis;
        for (size_t i = 0; i != num.size(); ++i)
          loopindex2axis.push_back (H.ndim() + num.size() - i - 1);

        // Reimplemented support for [] notation using recursive function calls
        // Note that the very first image header has already been opened before this function is
        //   invoked for the first time; "vector<Header>& this_data" is used to propagate this
        //   data to deeper layers when necessary
        std::function<void(Header&, vector<Header>&, const size_t)>
        import = [&] (Header& result, vector<Header>& this_data, const size_t loop_index) -> void
        {
          if (loop_index == num.size()-1) {
            vector<std::unique_ptr<ImageIO::Base>> ios;
            if (this_data.size())
              ios.push_back (std::move (this_data[0].io));
            for (size_t i = this_data.size(); i != size_t(num[loop_index]); ++i) {
              Header header (template_header);
              std::unique_ptr<ImageIO::Base> io_handler;
              header.name() = list[++item_index].name();
              header.keyval().clear();
              if (!(io_handler = (*format_handler)->read (header)))
                throw Exception ("image specifier contains mixed format files");
              assert (io_handler);
              template_header.check (header);
              this_data.push_back (std::move (header));
              ios.push_back (std::move (io_handler));
            }
            result = concatenate (this_data, loopindex2axis[loop_index], false);
            result.io = std::move (ios[0]);
            for (size_t i = 1; i != ios.size(); ++i)
              result.io->merge (*ios[i]);
            return;
          } // End branch for when loop_index is the maximum, ie. innermost loop
          // For each coordinate along this axis, need to concatenate headers from the
          //   next lower axis
          vector<Header> nested_data;
          // The nested concatenation may still include the very first header that has already been read;
          //   this needs to be propagated through to the nested call
          if (this_data.size()) {
            assert (this_data.size() == 1);
            nested_data.push_back (std::move (this_data[0]));
            this_data.clear();
          }
          for (size_t i = 0; i != size_t(num[loop_index]); ++i) {
            Header temp;
            import (temp, nested_data, loop_index+1);
            this_data.push_back (std::move (temp));
            nested_data.clear();
          }
          result = concatenate (this_data, loopindex2axis[loop_index], false);
          result.io = std::move (this_data[0].io);
          for (size_t i = 1; i != size_t(num[loop_index]); ++i)
            result.io->merge (*this_data[i].io);
        };

        vector<Header> headers;
        headers.push_back (std::move (H));
        import (H, headers, 0);
        H.name() = image_name;
      } // End branching for [] notation

      H.sanitise();
      if (!do_not_realign_transform)
        H.realign_transform();
    }
    catch (Exception& E) {
      throw Exception (E, "error opening image \"" + image_name + "\"");
    }

    INFO ("image \"" + H.name() + "\" opened" + short_description (H));

    return H;
  }


  namespace {
    inline bool check_strides_match (const vector<ssize_t>& a, const vector<ssize_t>& b)
    {
      size_t n = 0;
      for (; n < std::min (a.size(), b.size()); ++n)
        if (a[n] != b[n]) return false;
      for (size_t i = n; i < a.size(); ++i)
        if (a[i] > 1) return false;
      for (size_t i = n; i < b.size(); ++i)
        if (b[i] > 1) return false;
      return true;
    }

  }



  Header Header::create (const std::string& image_name, const Header& template_header, bool add_to_command_history)
  {
    if (image_name.empty())
      throw Exception ("no name supplied to open image!");

    Header H (template_header);
    const auto previous_datatype = H.datatype();

    try {
      INFO ("creating image \"" + image_name + "\"...");
      if (add_to_command_history) {
        // Make sure the current command is not concatenated more than once
        const auto command_history = split_lines (H.keyval()["command_history"]);
        if (!(command_history.size() && command_history.back() == App::command_history_string))
          add_line (H.keyval()["command_history"], App::command_history_string);
      }

      H.keyval()["mrtrix_version"] = App::mrtrix_version;
      if (App::project_version)
        H.keyval()["project_version"] = App::project_version;

      H.sanitise();

      File::NameParser parser;
      parser.parse (image_name);
      vector<int> Pdim (parser.ndim());

      vector<int> Hdim (H.ndim());
      for (size_t i = 0; i < H.ndim(); ++i)
        Hdim[i] = H.size(i);

      H.name() = image_name;

      const vector<ssize_t> strides (Stride::get_symbolic (H));
      const Formats::Base** format_handler = Formats::handlers;
      for (; *format_handler; format_handler++)
        if ((*format_handler)->check (H, H.ndim() - Pdim.size()))
          break;

      if (!*format_handler) {
        const std::string basename = Path::basename (image_name);
        const size_t extension_index = basename.find_last_of (".");
        if (extension_index == std::string::npos)
          throw Exception ("unknown format for image \"" + image_name + "\" (no file extension specified)");
        else
          throw Exception ("unknown format for image \"" + image_name + "\" (unsupported file extension: " + basename.substr (extension_index) + ")");
      }

      const vector<ssize_t> strides_aftercheck (Stride::get_symbolic (H));
      if (!check_strides_match (strides, strides_aftercheck)) {
        INFO("output strides for image " + image_name + " modified to " + str(strides_aftercheck) +
            " - requested strides " + str(strides) + " are not supported in " + (*format_handler)->description + " format");
      }

      H.datatype().set_byte_order_native();
      int a = 0;
      for (size_t n = 0; n < Pdim.size(); ++n) {
        while (a < int(H.ndim()) && H.stride(a))
          a++;
        Pdim[n] = Hdim[a++];
      }
      parser.calculate_padding (Pdim);


      const bool split_4d_schemes = (parser.ndim() == 1 && template_header.ndim() == 4);
      Eigen::MatrixXd dw_scheme, pe_scheme;
      try {
        dw_scheme = DWI::get_DW_scheme (template_header);
      } catch (Exception&) {
        DWI::clear_DW_scheme (H);
      }
      try {
        pe_scheme = PhaseEncoding::get_scheme (template_header);
      } catch (Exception&) {
        PhaseEncoding::clear_scheme (H);
      }
      if (split_4d_schemes) {
        try {
          DWI::check_DW_scheme (template_header, dw_scheme);
          DWI::set_DW_scheme (H, dw_scheme.row (0));
        } catch (Exception&) {
          dw_scheme.resize (0, 0);
          DWI::clear_DW_scheme (H);
        }
        try {
          PhaseEncoding::check (template_header, pe_scheme);
          PhaseEncoding::set_scheme (H, pe_scheme.row (0));
        } catch (Exception&) {
          pe_scheme.resize (0, 0);
          PhaseEncoding::clear_scheme (H);
        }
      }


      Header header (H);
      vector<int> num (Pdim.size());

      if (image_name != "-")
        H.name() = parser.name (num);

      H.io = (*format_handler)->create (H);
      assert (H.io);
      H.format_ = (*format_handler)->description;


      auto get_next = [](decltype(num)& pos, const decltype(Pdim)& limits) {
        size_t axis = 0;
        while (axis < limits.size()) {
          pos[axis]++;
          if (pos[axis] < limits[axis])
            return true;
          pos[axis] = 0;
          axis++;
        }
        return false;
      };


      size_t counter = 0;
      while (get_next (num, Pdim)) {
        header.name() = parser.name (num);
        ++counter;
        if (split_4d_schemes) {
          if (dw_scheme.rows())
            DWI::set_DW_scheme (header, dw_scheme.row (counter));
          if (pe_scheme.rows())
            PhaseEncoding::set_scheme (header, pe_scheme.row (counter));
        }
        std::shared_ptr<ImageIO::Base> io_handler ((*format_handler)->create (header));
        assert (io_handler);
        H.io->merge (*io_handler);
      }

      if (Pdim.size()) {
        int a = 0, n = 0;
        ssize_t next_stride = 0;
        for (size_t i = 0; i < H.ndim(); ++i) {
          if (H.stride(i)) {
            ++n;
            next_stride = std::max (next_stride, abs (H.stride(i)));
          }
        }

        H.axes_.resize (n + Pdim.size());

        for (size_t i = 0; i < Pdim.size(); ++i) {
          while (H.stride(a))
            ++a;
          H.size(a) = Pdim[i];
          H.stride(a) = ++next_stride;
        }

        H.name() = image_name;
      }

      if (split_4d_schemes) {
        DWI::set_DW_scheme (H, dw_scheme);
        PhaseEncoding::set_scheme (H, pe_scheme);
      }
      H.io->set_image_is_new (true);
      H.io->set_readwrite (true);

      H.sanitise();
    }
    catch (Exception& E) {
      throw Exception (E, "error creating image \"" + image_name + "\"");
    }

    DataType new_datatype = H.datatype();
    if (new_datatype != previous_datatype) {
      new_datatype.unset_flag (DataType::BigEndian);
      new_datatype.unset_flag (DataType::LittleEndian);
      if (new_datatype != previous_datatype)
        WARN (std::string ("requested datatype (") + previous_datatype.specifier() + ") not supported - substituting with " + H.datatype().specifier());
    }

    INFO ("image \"" + H.name() + "\" created" + short_description (H));

    return H;
  }






  Header Header::scratch (const Header& template_header, const std::string& label)
  {
    Header H (template_header);
    H.name() = label;
    H.reset_intensity_scaling();
    H.sanitise();
    H.format_ = "scratch image";
    H.io = make_unique<ImageIO::Scratch> (H);
    return H;
  }






  std::ostream& operator<< (std::ostream& stream, const Header& H)
  {
    stream << "\"" << H.name() << "\", " << H.datatype().specifier() << ", size [ ";
    for (size_t n = 0; n < H.ndim(); ++n) stream << H.size(n) << " ";
    stream << "], voxel size [ ";
    for (size_t n = 0; n < H.ndim(); ++n) stream << H.spacing(n) << " ";
    stream << "], strides [ ";
    for (size_t n = 0; n < H.ndim(); ++n) stream << H.stride(n) << " ";
    stream << "]";
    return stream;
  }





  std::string Header::description (bool print_all) const
  {
    std::string desc (
        "************************************************\n"
        "Image:               \"" + name() + "\"\n"
        "************************************************\n");

    desc += "  Dimensions:        ";
    size_t i;
    for (i = 0; i < ndim(); i++) {
      if (i) desc += " x ";
      desc += str (size(i));
    }

    desc += "\n  Voxel size:        ";
    for (i = 0; i < ndim(); i++) {
      if (i) desc += " x ";
      desc += std::isnan (spacing(i)) ? "?" : str (spacing(i), 6);
    }
    desc += "\n";

    desc += "  Data strides:      [ ";
    auto strides (Stride::get (*this));
    Stride::symbolise (strides);
    for (i = 0; i < ndim(); i++)
      desc += stride(i) ? str (strides[i]) + " " : "? ";
    desc += "]\n";

    if (io) {
      desc += std::string("  Format:            ") + (format() ? format() : "undefined") + "\n";
      desc += std::string ("  Data type:         ") + ( datatype().description() ? datatype().description() : "invalid" ) + "\n";
      desc += "  Intensity scaling: offset = " + str (intensity_offset()) + ", multiplier = " + str (intensity_scale()) + "\n";
    }


    desc += "  Transform:         ";
    for (size_t i = 0; i < 3; i++) {
      if (i) desc +=  "                     ";
      for (size_t j = 0; j < 4; j++) {
        char buf[14], buf2[14];
        snprintf (buf, 14, "%.4g", transform() (i,j));
        snprintf (buf2, 14, "%12.10s", buf);
        desc += buf2;
      }
      desc += "\n";
    }

    for (const auto& p : keyval()) {
      std::string key = "  " + p.first + ": ";
      if (key.size() < 21)
        key.resize (21, ' ');
      const auto entries = split_lines (p.second);
      if (entries.size()) {
        bool shorten = (!print_all && entries.size() > 5);
        desc += key + entries[0] + "\n";
        if (entries.size() > 5) {
          key = "  [" + str(entries.size()) + " entries] ";
          if (key.size() < 21)
            key.resize (21, ' ');
        }
        else key = "                     ";
        for (size_t n = 1; n < (shorten ? size_t(2) : entries.size()); ++n) {
          desc += key + entries[n] + "\n";
          key = "                     ";
        }
        if (!print_all && entries.size() > 5) {
          desc += key + "...\n";
          for (size_t n = entries.size()-2; n < entries.size(); ++n )
            desc += key + entries[n] + "\n";
        }
      } else {
        desc += key + "(empty)\n";
      }
    }

    return desc;
  }



  void Header::sanitise_voxel_sizes ()
  {
    if (ndim() < 3) {
      INFO ("image contains fewer than 3 dimensions - adding extra dimensions");
      axes_.resize (3);
    }

    if (!std::isfinite (spacing(0)) || !std::isfinite (spacing(1)) || !std::isfinite (spacing(2))) {
      WARN ("invalid voxel sizes - resetting to sane defaults");
      default_type mean_vox_size = 0.0;
      size_t num_valid_vox = 0;
      for (size_t i = 0; i < 3; ++i) {
        if (std::isfinite(spacing(i))) {
          ++num_valid_vox;
          mean_vox_size += spacing(i);
        }
      }
      mean_vox_size = num_valid_vox ? mean_vox_size / num_valid_vox : 1.0;
      for (size_t i = 0; i < 3; ++i)
        if (!std::isfinite(spacing(i)))
          spacing(i) = mean_vox_size;
    }
  }







  void Header::sanitise_transform ()
  {
    if (!transform().matrix().allFinite()) {
      WARN ("transform matrix contains invalid entries - resetting to sane defaults");
      transform() = Transform::get_default (*this);
    }
  }




  void Header::realign_transform ()
  {
    // find which row of the transform is closest to each scanner axis:
    size_t perm [3];
    bool flip[3];
    Axes::get_permutation_to_make_axial (transform(), perm, flip);

    // check if image is already near-axial, return if true:
    if (perm[0] == 0 && perm[1] == 1 && perm[2] == 2 &&
        !flip[0] && !flip[1] && !flip[2])
      return;

    auto M (transform());
    auto translation = M.translation();

    // modify translation vector:
    for (size_t i = 0; i < 3; ++i) {
      if (flip[i]) {
        const default_type length = (size(i)-1) * spacing(i);
        auto axis = M.matrix().col (i);
        for (size_t n = 0; n < 3; ++n) {
          axis[n] = -axis[n];
          translation[n] -= length*axis[n];
        }
      }
    }

    // switch and/or invert rows if needed:
    for (size_t i = 0; i < 3; ++i) {
      auto row = M.matrix().row(i).head<3>();
      row = Eigen::RowVector3d (row[perm[0]], row[perm[1]], row[perm[2]]);

      if (flip[i])
        stride(i) = -stride(i);
    }

    // copy back transform:
    transform() = std::move (M);

    // switch axes to match:
    Axis a[] = {
      axes_[perm[0]],
      axes_[perm[1]],
      axes_[perm[2]]
    };
    axes_[0] = a[0];
    axes_[1] = a[1];
    axes_[2] = a[2];

    INFO ("Axes and transform of image \"" + name() + "\" altered to approximate RAS coordinate system");

    // If there's any phase encoding direction information present in the
    //   header, it's necessary here to update it according to the
    //   flips / permutations that have taken place
    auto pe_scheme = PhaseEncoding::get_scheme (*this);
    if (pe_scheme.rows()) {
      for (ssize_t row = 0; row != pe_scheme.rows(); ++row) {
        Eigen::VectorXd new_line (pe_scheme.row (row));
        for (ssize_t axis = 0; axis != 3; ++axis) {
          new_line[axis] = pe_scheme(row, perm[axis]);
          if (new_line[axis] && flip[axis])
            new_line[axis] = -new_line[axis];
        }
        pe_scheme.row (row) = new_line;
      }
      PhaseEncoding::set_scheme (*this, pe_scheme);
      INFO ("Phase encoding scheme has been modified according to internal header transform realignment");
    }

    // If there's any slice encoding direction information present in the
    //   header, that's also necessary to update here
    auto slice_encoding_it = keyval().find ("SliceEncodingDirection");
    if (slice_encoding_it != keyval().end()) {
      const Eigen::Vector3 orig_dir (Axes::id2dir (slice_encoding_it->second));
      Eigen::Vector3 new_dir;
      for (size_t axis = 0; axis != 3; ++axis)
        new_dir[axis] = orig_dir[perm[axis]] * (flip[axis] ? -1.0 : 1.0);
      slice_encoding_it->second = Axes::dir2id (new_dir);
      INFO ("Slice encoding direction has been modified according to internal header transform realignment");
    }

  }







  Header concatenate (const vector<Header>& headers, const size_t axis_to_concat, const bool permit_datatype_mismatch)
  {
    Exception e ("Unable to concatenate " + str(headers.size()) + " images along axis " + str(axis_to_concat) + ": ");

    auto datatype_test = [&] (const bool condition)
    {
      if (condition && !permit_datatype_mismatch) {
        e.push_back ("Mismatched data types");
        throw e;
      }
      return condition;
    };

    auto concat_scheme = [] (Eigen::MatrixXd& existing, const Eigen::MatrixXd& extra)
    {
      if (!existing.rows())
        return;
      if (!extra.rows() || (extra.cols() != existing.cols())) {
        existing.resize (0, 0);
        return;
      }
      existing.conservativeResize (existing.rows() + extra.rows(), existing.cols());
      existing.bottomRows (extra.rows()) = extra;
    };

    if (headers.empty())
      return Header();

    size_t global_max_nonunity_dim = 0;
    for (const auto& H : headers) {
      if (axis_to_concat > H.ndim() + 1) {
        e.push_back ("Image \"" + H.name() + "\" is only " + str(H.ndim()) + "D");
        throw e;
      }
      ssize_t this_max_nonunity_dim;
      for (this_max_nonunity_dim = H.ndim()-1; this_max_nonunity_dim >= 0 && H.size (this_max_nonunity_dim) <= 1; --this_max_nonunity_dim);
      global_max_nonunity_dim = std::max (global_max_nonunity_dim, size_t(std::max (ssize_t(0), this_max_nonunity_dim)));
    }

    Header result (headers[0]);

    if (axis_to_concat >= result.ndim()) {
      result.ndim() = axis_to_concat + 1;
      result.stride(axis_to_concat) = axis_to_concat+1;
      result.size(axis_to_concat) = 1;
    }

    for (size_t axis = 0; axis != result.ndim(); ++axis) {
      if (axis != axis_to_concat && result.size (axis) <= 1) {
        for (const auto& H : headers) {
          if (H.ndim() > axis) {
            result.size(axis) = H.size (axis);
            result.spacing(axis) = H.spacing (axis);
            break;
          }
        }
      }
    }

    Eigen::MatrixXd dw_scheme, pe_scheme;
    if (axis_to_concat == 3) {
      try {
        dw_scheme = DWI::get_DW_scheme (result);
      } catch (Exception&) { }
      try {
        pe_scheme = PhaseEncoding::get_scheme (result);
      } catch (Exception&) { }
    }

    for (size_t i = 1; i != headers.size(); ++i) {
      const Header& H (headers[i]);

      // Check that dimensions of image are compatible with concatenation
      for (size_t axis = 0; axis <= global_max_nonunity_dim; ++axis) {
        if (axis != axis_to_concat && H.size (axis) != result.size (axis)) {
          e.push_back ("Images \"" + result.name() + "\" and \"" + H.name() + "\" have inequal sizes along axis " + str(axis_to_concat) + " (" + str(result.size (axis)) + " vs " + str(H.size (axis)) + ")");
          throw e;
        }
      }

      // Expand the image along the axis of concatenation
      result.size (axis_to_concat) += H.ndim() <= axis_to_concat ? 1 : H.size (axis_to_concat);

      // Concatenate 4D schemes if necessary
      if (axis_to_concat == 3) {
        try {
          const auto extra_dw = DWI::get_DW_scheme (H);
          concat_scheme (dw_scheme, extra_dw);
        } catch (Exception&) {
          dw_scheme.resize (0, 0);
        }
        try {
          const auto extra_pe = PhaseEncoding::get_scheme (H);
          concat_scheme (pe_scheme, extra_pe);
        } catch (Exception&) {
          pe_scheme.resize (0, 0);
        }
      }

      // Resolve key-value pairs
      result.merge_keyval (H);

      // Resolve discrepancies in datatype;
      //   also throw an exception if such mismatch is not permitted
      if (datatype_test (!result.datatype().is_complex() && H.datatype().is_complex()))
        result.datatype().set_flag (DataType::Complex);
      if (datatype_test (result.datatype().is_integer() && !result.datatype().is_signed() && H.datatype().is_signed()))
        result.datatype().set_flag (DataType::Signed);
      if (datatype_test (result.datatype().is_integer() && H.datatype().is_floating_point()))
        result.datatype() = H.datatype();
      if (datatype_test (result.datatype().bytes() < H.datatype().bytes()))
        result.datatype() = (result.datatype()() & DataType::Attributes) + (H.datatype()() & DataType::Type);
    }

    if (axis_to_concat == 3) {
      DWI::set_DW_scheme (result, dw_scheme);
      PhaseEncoding::set_scheme (result, pe_scheme);
    }
    return result;
  }



}<|MERGE_RESOLUTION|>--- conflicted
+++ resolved
@@ -77,38 +77,7 @@
 
   void Header::merge_keyval (const Header& H)
   {
-<<<<<<< HEAD
-    Eigen::MatrixXd dw_scheme, pe_scheme;
-    if (concat_volumes) {
-      try {
-        auto this_dw_scheme = DWI::parse_DW_scheme (*this);
-        DWI::validate_DW_scheme (this_dw_scheme, *this, true);
-        auto that_dw_scheme = DWI::parse_DW_scheme (H);
-        DWI::validate_DW_scheme (that_dw_scheme, H, true);
-        if (this_dw_scheme.cols() != that_dw_scheme.cols())
-          throw Exception ("Number of columns in DW schemes of headers \"" + name() + "\" and \"" + H.name() + "\" do not match");
-        dw_scheme.resize (this_dw_scheme.rows() + that_dw_scheme.rows(), that_dw_scheme.cols());
-        if (this_dw_scheme.rows())
-          dw_scheme.topRows (this_dw_scheme.rows()) = this_dw_scheme;
-        dw_scheme.bottomRows (that_dw_scheme.rows()) = that_dw_scheme;
-      } catch (Exception&) { }
-      try {
-        auto this_pe_scheme = PhaseEncoding::parse_scheme (*this);
-        auto that_pe_scheme = PhaseEncoding::parse_scheme (H);
-        if (!this_pe_scheme.rows() || !that_pe_scheme.rows())
-          throw Exception ("PE scheme needs to be present in both headers");
-        if (this_pe_scheme.cols() != that_pe_scheme.cols())
-          throw Exception ("Number of columns in PE schemes of headers \"" + name() + "\" and \"" + H.name() + "\" do not match");
-        pe_scheme.resize (this_pe_scheme.rows() + that_pe_scheme.rows(), that_pe_scheme.cols());
-        pe_scheme.topRows (this_pe_scheme.rows()) = this_pe_scheme;
-        pe_scheme.bottomRows (that_pe_scheme.rows()) = that_pe_scheme;
-      } catch (Exception&) { }
-    }
-
-    KeyValues new_keyval;
-=======
     std::map<std::string, std::string> new_keyval;
->>>>>>> 19be5031
     std::set<std::string> unique_comments;
     for (const auto& item : keyval()) {
       if (item.first == "comments") {
