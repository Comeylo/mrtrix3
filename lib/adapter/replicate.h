--- conflicted
+++ resolved
@@ -26,13 +26,9 @@
     {
 
     template <class ImageType>
-<<<<<<< HEAD
-      class Replicate : public Base<ImageType> { MEMALIGN(Replicate<ImageType>)
-=======
       class Replicate : 
         public Base<Replicate<ImageType>,ImageType>
-    {
->>>>>>> 9476fa05
+    { MEMALIGN(Replicate<ImageType>)
       public:
 
         typedef Base<Replicate<ImageType>,ImageType> base_type;
@@ -66,20 +62,7 @@
           return axis < parent().ndim() ? parent().stride (axis) : 0;
         }
 
-<<<<<<< HEAD
-        Helper::Index<Replicate<ImageType> > operator[] (size_t axis) {
-          return (Helper::Index<Replicate<ImageType> > (*this, axis));
-        }
-
-      protected:
-        using Base<ImageType>::parent;
-        Header header_;
-        vector<ssize_t> pos_;
-
-        ssize_t get_pos (size_t axis) const {
-=======
         ssize_t get_index (size_t axis) const {
->>>>>>> 9476fa05
           return pos_[axis];
         }
         void move_index (size_t axis, ssize_t increment) {
