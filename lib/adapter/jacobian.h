/*
 * Copyright (c) 2008-2016 the MRtrix3 contributors
 * 
 * This Source Code Form is subject to the terms of the Mozilla Public
 * License, v. 2.0. If a copy of the MPL was not distributed with this
 * file, You can obtain one at http://mozilla.org/MPL/2.0/
 * 
 * MRtrix is distributed in the hope that it will be useful,
 * but WITHOUT ANY WARRANTY; without even the implied warranty of
 * MERCHANTABILITY or FITNESS FOR A PARTICULAR PURPOSE.
 * 
 * For more details, see www.mrtrix.org
 * 
 */

#ifndef __image_adapter_jacobian_h__
#define __image_adapter_jacobian_h__

#include "adapter/base.h"
#include "adapter/gradient1D.h"
#include "transform.h"

namespace MR
{
  namespace Adapter
  {

    template <class WarpType>
<<<<<<< HEAD
      class Jacobian : public Base<WarpType> { MEMALIGN (Jacobian<WarpType>)

=======
      class Jacobian : 
        public Base<Jacobian<WarpType>,WarpType> 
    {
>>>>>>> 9476fa05
        public:

          typedef Base<Jacobian<WarpType>,WarpType> base_type;
          typedef Eigen::Matrix<typename WarpType::value_type,3,3> value_type;

          using base_type::name;
          using base_type::size;
          using base_type::spacing;
          using base_type::index;

          Jacobian (const WarpType& parent, bool wrt_scanner = true) :
            base_type (parent),
            gradient1D (parent, 0, wrt_scanner),
            transform (parent),
            wrt_scanner (wrt_scanner) { }

          value_type value ()
          {
            for (size_t dim = 0; dim < 3; ++dim)
              gradient1D.index(dim) = index(dim);
            for (size_t i = 0; i < 3; ++i) {
              gradient1D.index(3) = i;
              for (size_t j = 0; j < 3; ++j) {
                gradient1D.set_axis(j);
                jacobian (i, j) = gradient1D.value();
              }
            }

            if (wrt_scanner)
              jacobian = jacobian * transform.scanner2image.linear().template cast<typename WarpType::value_type>();
            return jacobian;
          }


        protected:
          value_type jacobian;
          Gradient1D<WarpType> gradient1D;
          Transform transform;
          const bool wrt_scanner;
      };
  }
}


#endif
<|MERGE_RESOLUTION|>--- conflicted
+++ resolved
@@ -26,14 +26,9 @@
   {
 
     template <class WarpType>
-<<<<<<< HEAD
-      class Jacobian : public Base<WarpType> { MEMALIGN (Jacobian<WarpType>)
-
-=======
       class Jacobian : 
         public Base<Jacobian<WarpType>,WarpType> 
-    {
->>>>>>> 9476fa05
+    { MEMALIGN (Jacobian<WarpType>)
         public:
 
           typedef Base<Jacobian<WarpType>,WarpType> base_type;
