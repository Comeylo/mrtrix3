--- conflicted
+++ resolved
@@ -24,13 +24,9 @@
   {
 
     template <class ImageType>
-<<<<<<< HEAD
-      class Gaussian1D : public Base<ImageType> { MEMALIGN (Gaussian1D<ImageType>)
-=======
       class Gaussian1D : 
         public Base<Gaussian1D<ImageType>,ImageType> 
-    {
->>>>>>> 9476fa05
+    { MEMALIGN (Gaussian1D<ImageType>) 
       public:
 
         typedef Base<Gaussian1D<ImageType>,ImageType> base_type;
@@ -43,25 +39,25 @@
 
 
         Gaussian1D (const ImageType& parent,
-            default_type stdev_in = 1.0,
-            size_t axis_in = 0,
-            size_t extent = 0,
-            bool zero_boundary = false) :
+                    default_type stdev_in = 1.0,
+                    size_t axis_in = 0,
+                    size_t extent = 0,
+                    bool zero_boundary = false) :
           base_type (parent),
           stdev (stdev_in),
           axis (axis_in),
           zero_boundary (zero_boundary) {
-            if (!extent)
-              radius = ceil(2 * stdev / spacing(axis));
-            else if (extent == 1)
-              radius = 0;
-            else
-              radius = (extent - 1) / 2;
-            compute_kernel();
-          }
+          if (!extent)
+            radius = ceil(2 * stdev / spacing(axis));
+          else if (extent == 1)
+            radius = 0;
+          else
+            radius = (extent - 1) / 2;
+          compute_kernel();
+        }
 
 
-        value_type value () 
+        value_type value ()
         {
           if (!kernel.size())
             return base_type::value();
@@ -114,7 +110,7 @@
         size_t axis;
         vector<default_type> kernel;
         const bool zero_boundary;
-    };
+      };
   }
 }
 
