/*
 * Copyright (c) 2008-2016 the MRtrix3 contributors
 *
 * This Source Code Form is subject to the terms of the Mozilla Public
 * License, v. 2.0. If a copy of the MPL was not distributed with this
 * file, You can obtain one at http://mozilla.org/MPL/2.0/
 *
 * MRtrix is distributed in the hope that it will be useful,
 * but WITHOUT ANY WARRANTY; without even the implied warranty of
 * MERCHANTABILITY or FITNESS FOR A PARTICULAR PURPOSE.
 *
 * For more details, see www.mrtrix.org
 *
 */

#ifndef __registration_linear_h__
#define __registration_linear_h__

// #define DEBUGSYMMETRY
#include <vector>

#include "image.h"
#include "image/average_space.h"
#include "filter/normalise.h"
#include "filter/resize.h"
#include "filter/reslice.h"
#include "adapter/reslice.h"
#include "algo/threaded_loop.h"
#include "interp/linear.h"
#include "interp/nearest.h"
#include "registration/metric/params.h"
#include "registration/metric/cross_correlation.h"
#include "registration/metric/evaluate.h"
#include "registration/transform/initialiser.h"
#include "math/gradient_descent.h"
#include "math/gradient_descent_bb.h"
#include "math/check_gradient.h"
#include "math/rng.h"
#include "math/math.h"
#include <iostream>     // std::streambuf
#include "registration/transform/global_search.h"
#include "registration/multi_resolution_lmax.h"

namespace MR
{
  namespace Registration
  {

    extern const App::OptionGroup rigid_options;
    extern const App::OptionGroup affine_options;
    extern const App::OptionGroup fod_options;

    enum LinearMetricType {Diff, NCC};
    enum LinearRobustMetricEstimatorType {L1, L2, LP, None};

    class Linear
    {

      public:

        Linear () :
          max_iter (1, 500),
          gd_repetitions (1, 1),
          scale_factor (3),
          loop_density (1, 1.0),
          kernel_extent(3, 1),
          grad_tolerance(1.0e-6),
          step_tolerance(1.0e-10),
          log_stream (nullptr),
          init_type (Transform::Init::moments),
          robust_estimate (false),
          global_search (false),
          do_reorientation (false),
          fod_lmax (3){
          scale_factor[0] = 0.25;
          scale_factor[1] = 0.5;
          scale_factor[2] = 1.0;
          fod_lmax[0] = 0;
          fod_lmax[1] = 2;
          fod_lmax[2] = 4;
        }

        void set_max_iter (const std::vector<int>& maxiter) {
          for (size_t i = 0; i < maxiter.size (); ++i)
            if (maxiter[i] < 0)
              throw Exception ("the number of iterations must be positive");
          max_iter = maxiter;
        }

        void set_gradient_descent_repetitions (const std::vector<int>& rep) {
          for (size_t i = 0; i < rep.size (); ++i)
            if (rep[i] < 0)
              throw Exception ("the number of repetitions must be positive");
          gd_repetitions = rep;
        }

        void set_scale_factor (const std::vector<default_type>& scalefactor) {
          for (size_t level = 0; level < scalefactor.size(); ++level) {
            if (scalefactor[level] <= 0 || scalefactor[level] > 1)
              throw Exception ("the linear registration scale factor for each multi-resolution level must be between 0 and 1");
          }
          scale_factor = scalefactor;
        }

        void set_extent (const std::vector<size_t> extent) {
          for (size_t d = 0; d < extent.size(); ++d) {
            if (extent[d] < 1)
              throw Exception ("the neighborhood kernel extent must be at least 1 voxel");
          }
          kernel_extent = extent;
        }

        void set_loop_density (const std::vector<default_type>& loop_density_){
          for (size_t d = 0; d < loop_density_.size(); ++d)
            if (loop_density_[d] < 0.0 or loop_density_[d] > 1.0 )
              throw Exception ("loop density must be between 0.0 and 1.0");
          loop_density = loop_density_;
        }

        void set_init_type (Transform::Init::InitType type) {
          init_type = type;
        }

        void use_robust_estimate (bool use) {
          robust_estimate = use;
        }

        void use_global_search (bool use) {
          global_search = use;
        }

        void set_transform_type (Transform::Init::InitType type) {
          init_type = type;
        }

        void set_directions (Eigen::MatrixXd& dir) {
          aPSF_directions = dir;
          do_reorientation = true;
        }

        void set_grad_tolerance (const float& tolerance) {
          grad_tolerance = tolerance;
        }

        void set_log_stream (std::streambuf* stream) {
          log_stream = stream;
        }

        void set_lmax (const std::vector<int>& lmax) {
          for (size_t i = 0; i < lmax.size (); ++i)
            if (lmax[i] < 0 || lmax[i] % 2)
              throw Exception ("the input rigid and affine lmax must be positive and even");
          fod_lmax = lmax;
        }

        Header get_midway_header () {
          return Header(midway_image_header);
        }

        template <class MetricType, class TransformType, class Im1ImageType, class Im2ImageType>
        void run (
          MetricType& metric,
          TransformType& transform,
          Im1ImageType& im1_image,
          Im2ImageType& im2_image) {
            typedef Image<float> BogusMaskType;
            run_masked<MetricType, TransformType, Im1ImageType, Im2ImageType, BogusMaskType, BogusMaskType >
              (metric, transform, im1_image, im2_image, nullptr, nullptr);
          }

        template <class MetricType, class TransformType, class Im1ImageType, class Im2ImageType, class Im2MaskType>
        void run_im2_mask (
          MetricType& metric,
          TransformType& transform,
          Im1ImageType& im1_image,
          Im2ImageType& im2_image,
          std::unique_ptr<Im2MaskType>& im2_mask) {
            typedef Image<float> BogusMaskType;
            run_masked<MetricType, TransformType, Im1ImageType, Im2ImageType, BogusMaskType, Im2MaskType >
              (metric, transform, im1_image, im2_image, nullptr, im2_mask);
          }


        template <class MetricType, class TransformType, class Im1ImageType, class Im2ImageType, class Im1MaskType>
        void run_im1_mask (
          MetricType& metric,
          TransformType& transform,
          Im1ImageType& im1_image,
          Im2ImageType& im2_image,
          std::unique_ptr<Im1MaskType>& im1_mask) {
            typedef Image<float> BogusMaskType;
            run_masked<MetricType, TransformType, Im1ImageType, Im2ImageType, Im1MaskType, BogusMaskType >
              (metric, transform, im1_image, im2_image, im1_mask, nullptr);
          }

        template <class MetricType, class TransformType, class Im1ImageType, class Im2ImageType, class Im1MaskType, class Im2MaskType>
        void run_masked (
          MetricType& metric,
          TransformType& transform,
          Im1ImageType& im1_image,
          Im2ImageType& im2_image,
          Im1MaskType& im1_mask,
          Im2MaskType& im2_mask) {

            if (max_iter.size() == 1)
              max_iter.resize (scale_factor.size(), max_iter[0]);
            else if (max_iter.size() != scale_factor.size())
              throw Exception ("the max number of iterations needs to be defined for each multi-resolution level (scale factor)");

<<<<<<< HEAD
            if (do_reorientation and (fod_lmax.size() != scale_factor.size()))
=======
            if (do_reorientation) {
              if (fod_lmax.size() != scale_factor.size())
>>>>>>> e39bacc9
                throw Exception ("the lmax needs to be defined for each multi-resolution level (scale factor)");
            } else {
              fod_lmax.resize (scale_factor.size(), 0);
            }

            if (gd_repetitions.size() == 1)
              gd_repetitions.resize (scale_factor.size(), gd_repetitions[0]);
            else if (gd_repetitions.size() != scale_factor.size())
              throw Exception ("the number of gradient descent repetitions needs to be defined for each multi-resolution level");

            if (loop_density.size() == 1)
              loop_density.resize (scale_factor.size(), loop_density[0]);
            else if (loop_density.size() != scale_factor.size())
              throw Exception ("the loop density level needs to be defined for each multi-resolution level");

            if (init_type == Transform::Init::mass)
              Transform::Init::initialise_using_image_mass (im1_image, im2_image, im1_mask, im2_mask, transform);
            else if (init_type == Transform::Init::mass_unmasked)
              Transform::Init::initialise_using_image_mass (im1_image, im2_image, transform);
            else if (init_type == Transform::Init::geometric)
              Transform::Init::initialise_using_image_centres (im1_image, im2_image, transform);
            else if (init_type == Transform::Init::moments)
              Transform::Init::initialise_using_image_moments (im1_image, im2_image, im1_mask, im2_mask, transform);
            else if (init_type == Transform::Init::moments_unmasked)
              Transform::Init::initialise_using_image_moments (im1_image, im2_image, transform);
            // transformation file initialisation is done in mrregister.cpp
            // transform.debug();

            if (global_search) {
              GlobalSearch::GlobalSearch transformation_search;
              if (log_stream) {
                transformation_search.set_log_stream(log_stream);
              }
              // std::ofstream outputFile( "/tmp/log.txt" );
              // transformation_search.set_log_stream(outputFile.rdbuf());
              // transformation_search.set_log_stream(std::cerr.rdbuf());
              transformation_search.run_masked (metric, transform, im1_image, im2_image, im1_mask, im2_mask);
              // transform.debug();
            }

            typedef Im1ImageType MidwayImageType;
            typedef Im1ImageType ProcessedImageType;
            typedef Image<bool> ProcessedMaskType;

            // typedef Interp::SplineInterp<Im1ImageType, Math::UniformBSpline<typename Im1ImageType::value_type>, Math::SplineProcessingType::ValueAndDerivative> Im1ImageInterpolatorType;
            // typedef Interp::SplineInterp<Im2ImageType, Math::UniformBSpline<typename Im2ImageType::value_type>, Math::SplineProcessingType::ValueAndDerivative> Im2ImageInterpolatorType;
            // typedef Interp::SplineInterp<ProcessedImageType, Math::UniformBSpline<typename ProcessedImageType::value_type>, Math::SplineProcessingType::ValueAndDerivative> ProcessedImageInterpolatorType;
            typedef Interp::LinearInterp<Im1ImageType, Interp::LinearInterpProcessingType::ValueAndDerivative> Im1ImageInterpolatorType;
            typedef Interp::LinearInterp<Im2ImageType, Interp::LinearInterpProcessingType::ValueAndDerivative> Im2ImageInterpolatorType;
            typedef Interp::LinearInterp<ProcessedImageType, Interp::LinearInterpProcessingType::ValueAndDerivative> ProcessedImageInterpolatorType;

            typedef Metric::Params<TransformType,
                                   Im1ImageType,
                                   Im2ImageType,
                                   MidwayImageType,
                                   Im1MaskType,
                                   Im2MaskType,
                                   Im1ImageInterpolatorType,
                                   Im2ImageInterpolatorType,
                                   Interp::Linear<Im1MaskType>,
                                   Interp::Linear<Im2MaskType>,
                                   ProcessedImageType,
                                   ProcessedImageInterpolatorType,
                                   ProcessedMaskType,
                                   Interp::Nearest<ProcessedMaskType>> ParamType;

            Eigen::Matrix<typename TransformType::ParameterType, Eigen::Dynamic, 1> optimiser_weights = transform.get_optimiser_weights();
            const Eigen::Matrix<default_type, 4, 1> midspace_padding = Eigen::Matrix<default_type, 4, 1>(1.0, 1.0, 1.0, 1.0);
            const default_type midspace_voxel_subsampling = 1.0;

            // calculate midway (affine average) space which will be constant for each resolution level
            midway_image_header = compute_minimum_average_header (im1_image, im2_image, transform, midspace_voxel_subsampling, midspace_padding);

            bool analyse_descent = File::Config::get_bool ("reg_analyse_descent", false);
            for (size_t level = 0; level < scale_factor.size(); level++) {
              {
                std::string st;
                loop_density[level] < 1.0 ? st = ", loop density: " + str(loop_density[level]) : st = "";
                if (do_reorientation) {
                  CONSOLE ("multi-resolution level " + str(level + 1) + ", scale factor " + str(scale_factor[level]) + st + ", lmax " + str(fod_lmax[level]) );
                } else {
                  CONSOLE ("multi-resolution level " + str(level + 1) + ", scale factor " + str(scale_factor[level]) + st);
                }
              }

              // TODO: use iterator instead of full blown image
              auto midway_image = Header::scratch (midway_image_header).get_image<typename Im1ImageType::value_type>();
              auto im1_smoothed = Registration::multi_resolution_lmax (im1_image, scale_factor[level], do_reorientation, fod_lmax[level]);
              auto im2_smoothed = Registration::multi_resolution_lmax (im2_image, scale_factor[level], do_reorientation, fod_lmax[level]);

              Filter::Resize midway_resize_filter (midway_image);
              midway_resize_filter.set_scale_factor (scale_factor[level]);
              midway_resize_filter.set_interp_type (1);
              auto midway_resized = Image<typename Im1ImageType::value_type>::scratch (midway_resize_filter);
              {
                LogLevelLatch log_level (0);
                midway_resize_filter (midway_image, midway_resized);
              }

              ParamType parameters (transform, im1_smoothed, im2_smoothed, midway_resized, im1_mask, im2_mask);
              INFO ("loop density: " + str(loop_density[level]));
              parameters.loop_density = loop_density[level];
              if (robust_estimate)
                INFO ("using robust estimate");
              parameters.robust_estimate = robust_estimate;
              // set control point coordinates inside +-1/3 of the midway_image size
              // TODO: probably better to use moments if initialisation via image moments was used
              {
                Eigen::Vector3 ext (midway_image_header.spacing(0) / 6.0,
                                    midway_image_header.spacing(1) / 6.0,
                                    midway_image_header.spacing(2) / 6.0);
                for (size_t i = 0; i<3; ++i)
                  ext(i) *= midway_image_header.size(i) - 0.5;
                parameters.set_control_points_extent(ext);
              }
              DEBUG ("neighbourhood kernel extent: " + str(kernel_extent));
              parameters.set_extent (kernel_extent);
              if (!File::Config::get_bool("reg_nocontrolpoints", false)) {
                Eigen::Vector3d spacing (
                  midway_image_header.spacing(0),
                  midway_image_header.spacing(1),
                  midway_image_header.spacing(2));
                Eigen::Vector3d coherence(spacing);
                Eigen::Vector3d stop(spacing);
                default_type reg_coherence_len = File::Config::get_float ("reg_coherence_len", 3.0); // = 3 stdev blur
                coherence *= reg_coherence_len * 1.0 / (2.0 * scale_factor[level]);
                default_type reg_stop_len = File::Config::get_float ("reg_stop_len", 0.0001);
                stop.array() *= reg_stop_len;
                DEBUG ("coherence length: " + str(coherence));
                DEBUG ("stop length:      " + str(stop));
                transform.get_gradient_descent_updator()->set_control_points(
                  parameters.control_points, coherence, stop, spacing);
              }

              Metric::Evaluate<MetricType, ParamType> evaluate (metric, parameters);
              if (do_reorientation && fod_lmax[level] > 0)
                evaluate.set_directions (aPSF_directions);


              for (auto gd_iteration = 0; gd_iteration < gd_repetitions[level]; ++gd_iteration){
                if (max_iter[level] == 0)
                  continue;
                if (File::Config::get_bool ("reg_bbgd", true)) {
                  Math::GradientDescentBB<Metric::Evaluate<MetricType, ParamType>, typename TransformType::UpdateType>
                    optim (evaluate, *transform.get_gradient_descent_updator());
                  optim.be_verbose (analyse_descent);
                  optim.precondition (optimiser_weights);
                  if (analyse_descent)
                    optim.run (max_iter[level], grad_tolerance, std::cout.rdbuf());
                  else
                    optim.run (max_iter[level], grad_tolerance);
                  DEBUG ("gradient descent ran using " + str(optim.function_evaluations()) + " cost function evaluations.");
                  parameters.transformation.set_parameter_vector (optim.state());
                  parameters.update_control_points();
                } else {
                  Math::GradientDescent<Metric::Evaluate<MetricType, ParamType>, typename TransformType::UpdateType>
                    optim (evaluate, *transform.get_gradient_descent_updator());
                  optim.be_verbose (analyse_descent);
                  optim.precondition (optimiser_weights);
                  if (analyse_descent)
                    optim.run (max_iter[level], grad_tolerance, std::cout.rdbuf());
                  else
                    optim.run (max_iter[level], grad_tolerance);
                  parameters.transformation.set_parameter_vector (optim.state());
                  DEBUG ("gradient descent ran using " + str(optim.function_evaluations()) + " cost function evaluations.");
                  parameters.update_control_points();
                }
                if (log_stream){
                  std::ostream log_os(log_stream);
                  log_os << "\n\n"; // two empty lines for gnuplot's index recognition
                }
                // auto params = optim.state();
                // VAR(optim.function_evaluations());
                // Math::check_function_gradient (evaluate, params, 0.0001, true, optimiser_weights);
              }
              // update midway (affine average) space using the current transformations
              midway_image_header = compute_minimum_average_header(im1_image, im2_image, parameters.transformation, midspace_voxel_subsampling, midspace_padding);
            }
#ifdef DEBUGSYMMETRY
              auto t_forw = transform.get_transform_half();
              save_matrix(t_forw.matrix(),"/tmp/t_forw.txt");
              t_forw = t_forw * t_forw;
              save_matrix(t_forw.matrix(),"/tmp/t_forw_squared.txt");
              auto t_back = transform.get_transform_half_inverse();
              save_matrix(t_back.matrix(),"/tmp/t_back.txt");
              t_back = t_back * t_back;
              save_matrix(t_back.matrix(),"/tmp/t_back_squared.txt");
#endif
          }

        template<class Im1ImageType, class Im2ImageType, class TransformType>
        void write_transformed_images (
          const Im1ImageType& im1_image,
          const Im2ImageType& im2_image,
          const TransformType& transformation,
          const std::string& im1_path,
          const std::string& im2_path,
          const bool do_reorientation) {

            if (do_reorientation and aPSF_directions.size() == 0)
              throw Exception ("directions have to be calculated before reorientation");

            Image<typename Im1ImageType::value_type> image1_midway;
            Image<typename Im2ImageType::value_type> image2_midway;

            Header image1_midway_header (midway_image_header);
            image1_midway_header.datatype() = DataType::Float64;
            image1_midway_header.set_ndim(im1_image.ndim());
            for (size_t dim = 3; dim < im1_image.ndim(); ++dim){
              image1_midway_header.spacing(dim) = im1_image.spacing(dim);
              image1_midway_header.size(dim) = im1_image.size(dim);
            }
            image1_midway = Image<typename Im1ImageType::value_type>::create (im1_path, image1_midway_header);
            Header image2_midway_header (midway_image_header);
            image2_midway_header.datatype() = DataType::Float64;
            image2_midway_header.set_ndim(im2_image.ndim());
            for (size_t dim = 3; dim < im2_image.ndim(); ++dim){
              image2_midway_header.spacing(dim) = im2_image.spacing(dim);
              image2_midway_header.size(dim) = im2_image.size(dim);
            }
            image2_midway = Image<typename Im2ImageType::value_type>::create (im2_path, image2_midway_header);

            Filter::reslice<Interp::Cubic> (im1_image, image1_midway, transformation.get_transform_half(), Adapter::AutoOverSample, 0.0);
            Filter::reslice<Interp::Cubic> (im2_image, image2_midway, transformation.get_transform_half_inverse(), Adapter::AutoOverSample, 0.0);
            if (do_reorientation){
              Transform::reorient ("reorienting...", image1_midway, image1_midway, transformation.get_transform_half(), aPSF_directions);
              Transform::reorient ("reorienting...", image2_midway, image2_midway, transformation.get_transform_half_inverse(), aPSF_directions);
            }
          }

      protected:
        std::vector<int> max_iter;
        std::vector<int> gd_repetitions;
        std::vector<default_type> scale_factor;
        std::vector<default_type> loop_density;
        std::vector<size_t> kernel_extent;
        default_type grad_tolerance;
        default_type step_tolerance;
        std::streambuf* log_stream;
        Transform::Init::InitType init_type;
        bool robust_estimate;
        bool global_search;
        bool do_reorientation;
        Eigen::MatrixXd aPSF_directions;
        std::vector<int> fod_lmax;

        Header midway_image_header;
    };
  }
}

#endif<|MERGE_RESOLUTION|>--- conflicted
+++ resolved
@@ -207,12 +207,8 @@
             else if (max_iter.size() != scale_factor.size())
               throw Exception ("the max number of iterations needs to be defined for each multi-resolution level (scale factor)");
 
-<<<<<<< HEAD
-            if (do_reorientation and (fod_lmax.size() != scale_factor.size()))
-=======
             if (do_reorientation) {
               if (fod_lmax.size() != scale_factor.size())
->>>>>>> e39bacc9
                 throw Exception ("the lmax needs to be defined for each multi-resolution level (scale factor)");
             } else {
               fod_lmax.resize (scale_factor.size(), 0);
