--- conflicted
+++ resolved
@@ -44,7 +44,6 @@
 #include "math/rng.h"
 #include "math/math.h"
 #include <iostream>     // std::streambuf
-
 #include "registration/transform/global_search.h"
 
 namespace MR
@@ -76,16 +75,10 @@
           kernel_extent(3, 1),
           grad_tolerance(1.0e-6),
           step_tolerance(1.0e-10),
-<<<<<<< HEAD
           log_stream (nullptr),
           init_type (Transform::Init::moments),
-          robust_estimate (false) {
-=======
-          log_stream(nullptr),
-          init_type (Transform::Init::mass),
           robust_estimate (false),
           global_search (false) {
->>>>>>> 32984d9f
           scale_factor[0] = 0.5;
           scale_factor[1] = 1;
         }
@@ -237,13 +230,14 @@
               Transform::Init::initialise_using_image_moments (im1_image, im2_image, transform);
             // transformation file initialisation is done in mrregister.cpp
             // transform.debug();
+
             if (global_search) {
               GlobalSearch::GlobalSearch transformation_search;
               if (log_stream) {
                 transformation_search.set_log_stream(log_stream);
               }
-              // std::ofstream outputFile( "/tmp/log.txt" );
-              // transformation_search.set_log_stream(outputFile.rdbuf());
+              std::ofstream outputFile( "/tmp/log.txt" );
+              transformation_search.set_log_stream(outputFile.rdbuf());
               // transformation_search.set_log_stream(std::cerr.rdbuf());
               transformation_search.run_masked(metric, transform, im1_image, im2_image, im1_mask, im2_mask);
               transform.debug();
