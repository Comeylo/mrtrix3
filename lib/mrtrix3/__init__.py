import os, sys
from collections import namedtuple
from mrtrix3._version import __version__



class MRtrixBaseError(Exception):
  pass

class MRtrixError(MRtrixBaseError): #pylint: disable=unused-variable
  pass



# Contains the command currently being executed, appended with the version of the MRtrix3 Python library
COMMAND_HISTORY_STRING = sys.argv[0]
try:
  from shlex import quote
except ImportError:
  from pipes import quote
for arg in sys.argv[1:]:
  COMMAND_HISTORY_STRING += ' ' + quote(arg) # Use quotation marks only if required
COMMAND_HISTORY_STRING += '  (version=' + __version__ + ')"'


# Location of binaries that belong to the same MRtrix3 installation as the Python library being invoked
BIN_PATH = os.path.abspath(os.path.join(os.path.abspath(os.path.dirname(os.path.abspath(__file__))), os.pardir, os.pardir, 'bin'))
# Must remove the '.exe' from Windows binary executables
EXE_LIST = [ os.path.splitext(name)[0] for name in os.listdir(BIN_PATH) ] #pylint: disable=unused-variable



# - 'CONFIG' is a directory containing those entries present in the MRtrix config files
CONFIG = { }

# Codes for printing information to the terminal
ANSICodes = namedtuple('ANSI', 'lineclear clear console debug error execute warn')
ANSI = ANSICodes('\033[0K', '', '', '', '', '', '') #pylint: disable=unused-variable



# Load the MRtrix configuration files here, and create a dictionary
# Load system config first, user second: Allows user settings to override
for config_path in [ os.environ.get ('MRTRIX_CONFIGFILE', os.path.join(os.path.sep, 'etc', 'mrtrix.conf')),
                     os.path.join(os.path.expanduser('~'), '.mrtrix.conf') ]:
  try:
    f = open (config_path, 'r')
    for line in f:
      line = line.strip().split(': ')
      if len(line) != 2:
        continue
      if line[0][0] == '#':
        continue
      CONFIG[line[0]] = line[1]
  except IOError:
    pass

# Set up terminal special characters now, since they may be dependent on the config file
def setup_ansi():
  global ANSI, CONFIG
  if sys.stderr.isatty() and not ('TerminalColor' in CONFIG and CONFIG['TerminalColor'].lower() in ['no', 'false', '0']):
    ANSI = ANSICodes('\033[0K', '\033[0m', '\033[03;32m', '\033[03;34m', '\033[01;31m', '\033[03;36m', '\033[00;31m') #pylint: disable=unused-variable
<<<<<<< HEAD
setup_ansi()
=======
setup_ansi()


# Execute a command
def execute(): #pylint: disable=unused-variable
  import inspect
  from . import app
  app._execute(inspect.getmodule(inspect.stack()[-1][0])) # pylint: disable=protected-access
>>>>>>> b1a0b48e
<|MERGE_RESOLUTION|>--- conflicted
+++ resolved
@@ -60,15 +60,12 @@
   global ANSI, CONFIG
   if sys.stderr.isatty() and not ('TerminalColor' in CONFIG and CONFIG['TerminalColor'].lower() in ['no', 'false', '0']):
     ANSI = ANSICodes('\033[0K', '\033[0m', '\033[03;32m', '\033[03;34m', '\033[01;31m', '\033[03;36m', '\033[00;31m') #pylint: disable=unused-variable
-<<<<<<< HEAD
 setup_ansi()
-=======
-setup_ansi()
+
 
 
 # Execute a command
 def execute(): #pylint: disable=unused-variable
   import inspect
   from . import app
-  app._execute(inspect.getmodule(inspect.stack()[-1][0])) # pylint: disable=protected-access
->>>>>>> b1a0b48e
+  app._execute(inspect.getmodule(inspect.stack()[-1][0])) # pylint: disable=protected-access