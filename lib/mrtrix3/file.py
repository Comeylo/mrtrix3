--- conflicted
+++ resolved
@@ -87,11 +87,7 @@
 # Initially, checks for the file once every 1/1000th of a second; this gradually
 #   increases if the file still doesn't exist, until the program is only checking
 #   for the file once a minute.
-<<<<<<< HEAD
-def waitFor(paths):
-=======
-def waitFor(path): #pylint: disable=unused-variable
->>>>>>> d9cb4f39
+def waitFor(paths): #pylint: disable=unused-variable
   import os, time
   from mrtrix3 import app
 
