--- conflicted
+++ resolved
@@ -46,11 +46,7 @@
   run.command('5ttcheck 5tt.mif', False)
 
   # Get shell information
-<<<<<<< HEAD
-  shells = [ int(round(float(x))) for x in image.headerField('dwi.mif', 'shellvalues').split() ]
-=======
-  shells = [ int(round(float(x))) for x in image.mrinfo('dwi.mif', 'shells').split() ]
->>>>>>> f056e8bd
+  shells = [ int(round(float(x))) for x in image.mrinfo('dwi.mif', 'shellvalues').split() ]
   if len(shells) < 3:
     app.warn('Less than three b-value shells; response functions will not be applicable in resolving three tissues using MSMT-CSD algorithm')
 
