/*
   Copyright 2008 Brain Research Institute, Melbourne, Australia

   Written by J-Donald Tournier, 27/06/08.

   This file is part of MRtrix.

   MRtrix is free software: you can redistribute it and/or modify
   it under the terms of the GNU General Public License as published by
   the Free Software Foundation, either version 3 of the License, or
   (at your option) any later version.

   MRtrix is distributed in the hope that it will be useful,
   but WITHOUT ANY WARRANTY; without even the implied warranty of
   MERCHANTABILITY or FITNESS FOR A PARTICULAR PURPOSE.  See the
   GNU General Public License for more details.

   You should have received a copy of the GNU General Public License
   along with MRtrix.  If not, see <http://www.gnu.org/licenses/>.

*/

#include "app.h"
#include "image/header.h"
#include "dataset/stride.h"
#include "dataset/transform.h"
#include "math/matrix.h"
#include "math/permutation.h"
#include "image/axis.h"
#include "image/name_parser.h"
#include "image/format/list.h"
#include "image/handler/default.h"

namespace MR {
  namespace Image {

    namespace {
      class AxesWrapper 
      {
        private:
          std::vector<Axis>& A;
        public:
          AxesWrapper (std::vector<Axis>& axes) : A (axes) { }

          size_t ndim () const { return (A.size()); }
          const ssize_t& stride (int axis) const { return (A[axis].stride); }
          ssize_t& stride (int axis) { return (A[axis].stride); }
      };
    }




    void Header::sanitise ()
    {
      debug ("sanitising header...");

      if (ndim() < 3) {
        info ("image contains fewer than 3 dimensions - adding extra dimensions");
        set_ndim(3);
      }

      {
        AxesWrapper wrap (axes_);
        DataSet::Stride::sanitise (wrap);
        DataSet::Stride::symbolise (wrap);
      }


      if (!finite (vox(0)) || !finite (vox(1)) || !finite (vox(2))) {
        error ("invalid voxel sizes - resetting to sane defaults");
        set_vox (0, 1.0);
        set_vox (1, 1.0);
        set_vox (2, 1.0);
      }

      if (transform().is_set()) {
        if (transform().rows() != 4 || transform().columns() != 4) {
          transform_.clear();
          error ("transform matrix is not 4x4 - resetting to sane defaults");
        }
        else {
          for (size_t i = 0; i < 3; i++) {
            for (size_t j = 0; j < 4; j++) {
              if (!finite (transform_(i,j))) {
                transform_.clear();
                error ("transform matrix contains invalid entries - resetting to sane defaults");
                break;
              }
            }
            if (!transform().is_set()) break;
          }
        }
      }

      if (!transform().is_set()) 
        DataSet::Transform::set_default (transform_, *this);

      transform_(3,0) = transform_(3,1) = transform_(3,2) = 0.0;
      transform_(3,3) = 1.0;

      Math::Permutation perm (3);
      Math::absmax (transform_.row(0).sub(0,3), perm[0]);
      Math::absmax (transform_.row(1).sub(0,3), perm[1]);
      Math::absmax (transform_.row(2).sub(0,3), perm[2]);

      assert (perm[0] != perm[1] && perm[1] != perm[2] && perm[2] != perm[0]);

      bool flip [3];
      flip[perm[0]] = transform_ (0,perm[0]) < 0.0;
      flip[perm[1]] = transform_ (1,perm[1]) < 0.0;
      flip[perm[2]] = transform_ (2,perm[2]) < 0.0;

      if (perm[0] != 0 || perm[1] != 1 || perm[2] != 2 || 
          flip[0] || flip[1] || flip[2]) {
        // axes in transform need to be realigned to MRtrix coordinate system:
        Math::Matrix<float> M (transform_);

        Math::Vector<float>::View translation = M.column(3).sub(0,3);
        for (size_t i = 0; i < 3; ++i) {
          if (flip[i]) {
            const float length = (dim(i)-1) * vox(i);
            Math::Vector<float>::View axis = M.column(i);
            for (size_t n = 0; n < 3; ++n) {
              axis[n] = -axis[n];
              translation[n] -= length*axis[n];
            }
          }
        }

        for (size_t i = 0; i < 3; ++i) {
          Math::Vector<float>::View row = M.row(i).sub(0,3);
          perm.apply (row); 
          if (flip[i]) 
            axes_[i].stride = -axes_[i].stride;
        }

        transform_.swap (M);

        Axis a[] = { 
          axes_[perm[0]], 
          axes_[perm[1]], 
          axes_[perm[2]]
        };
        axes_[0] = a[0];
        axes_[1] = a[1];
        axes_[2] = a[2];
      }

    }




    void Header::merge (const Header& H)
    {

      if (dtype_ != H.dtype_) 
        throw Exception ("data types differ between image files for \"" + name() + "\"");

      if (offset_ != H.offset_ || scale_ != H.scale_) 
        throw Exception ("scaling coefficients differ between image files for \"" + name() + "\"");

      if (ndim() != H.ndim()) 
        throw Exception ("dimension mismatch between image files for \"" + name() + "\"");

      for (size_t n = 0; n < ndim(); ++n) {
        if (dim(n) != H.dim(n)) 
          throw Exception ("dimension mismatch between image files for \"" + name() + "\"");

        if (stride(n) != H.stride(n))
          throw Exception ("data strides differs image files for \"" + name() + "\"");

        if (vox(n) != H.vox(n))
          error ("WARNING: voxel dimensions differ between image files for \"" + name() + "\"");
      }

      for (std::vector<File::Entry>::const_iterator item = H.files_.begin(); item != H.files_.end(); ++item)
        files_.push_back (*item);

      for (std::map<std::string, std::string>::const_iterator item = H.begin(); item != H.end(); ++item)
        if (std::find (begin(), end(), *item) == end())
          insert (*item);

      for (std::vector<std::string>::const_iterator item = H.comments_.begin(); item != H.comments_.end(); ++item)
        if (std::find (comments_.begin(), comments_.end(), *item) == comments_.end())
          comments_.push_back (*item);

      if (!transform().is_set() && H.transform().is_set())
        transform_ = H.transform();

      if (!DW_scheme().is_set() && H.DW_scheme().is_set()) 
        DW_scheme_ = H.DW_scheme(); 
    }







    void Header::open (const std::string& image_name)
    {
      if (image_name.empty()) 
        throw Exception ("no name supplied to open image!");

      readwrite_ = false;

      try {
        info ("opening image \"" + image_name + "\"...");

        ParsedNameList list;
        std::vector<int> num = list.parse_scan_check (image_name);

        const Format::Base** format_handler = Format::handlers;
        std::vector< RefPtr<ParsedName> >::iterator item = list.begin();
        name_ = (*item)->name();

        for (; *format_handler; format_handler++) 
          if ((*format_handler)->read (*this))
            break;

        if (!*format_handler) 
          throw Exception ("unknown format for image \"" + name() + "\"");

        format_ = (*format_handler)->description;

        while (++item != list.end()) {
<<<<<<< HEAD
          Header header (H);
          header.name() = (*item)->name();
          if (!(*format_handler)->read (header)) throw Exception ("image specifier contains mixed format files");
          H.merge (header);
=======
          Header header (*this);
          header.name_ = (*item)->name();
          if (!(*format_handler)->read (header)) 
            throw Exception ("image specifier contains mixed format files");
          merge (header);
>>>>>>> a70b2b18
        }

        if (num.size()) {
          int a = 0, n = 0;
          for (size_t i = 0; i < ndim(); i++) 
            if (stride(i)) 
              ++n;
          axes_.resize (n + num.size());

          for (std::vector<int>::const_iterator item = num.begin(); item != num.end(); ++item) {
            while (stride (a)) ++a;
            axes_[a].dim = *item;
            axes_[a].stride = ++n;
          }
        }

        sanitise();
        if (!handler_) 
          handler_ = new Handler::Default (*this, false);

        name_ = image_name;
      }
      catch (Exception& E) { 
        throw Exception (E, "error opening image \"" + image_name + "\""); 
      }

    }





    void Header::create (const std::string& image_name)
    {
      if (image_name.empty()) 
        throw Exception ("no name supplied to open image!");

      readwrite_ = true;

      try {
        info ("creating image \"" + image_name + "\"...");

        sanitise();

        NameParser parser;
        parser.parse (image_name);
        std::vector<int> Pdim (parser.ndim());

        int Hdim [ndim()];
        for (size_t i = 0; i < ndim(); ++i)
          Hdim[i] = dim(i);

        name_ = image_name;

        const Format::Base** format_handler = Format::handlers;
        for (; *format_handler; format_handler++) 
          if ((*format_handler)->check (*this, ndim() - Pdim.size())) 
            break;

        if (!*format_handler) 
          throw Exception ("unknown format for image \"" + image_name + "\"");

        format_ = (*format_handler)->description;

        dtype_.set_byte_order_native();
        int a = 0;
        for (size_t n = 0; n < Pdim.size(); ++n) {
          while (stride(a)) a++;
          Pdim[n] = Hdim[a];
        }
        parser.calculate_padding (Pdim);

        Header header (*this);
        std::vector<int> num (Pdim.size());

        if (image_name != "-") 
          name_ = parser.name (num);

        (*format_handler)->create (*this);

        while (get_next (num, Pdim)) {
          header.name_ = parser.name (num);
          (*format_handler)->create (header);
          merge (header);
        }

        if (Pdim.size()) {
          int a = 0, n = 0;
          for (size_t i = 0; i < ndim(); ++i)
            if (stride(i)) 
              ++n;

          set_ndim (n + Pdim.size());

          for (std::vector<int>::const_iterator item = Pdim.begin(); item != Pdim.end(); ++item) {
            while (stride(a)) ++a;
            set_dim (a, *item);
            set_stride (a, ++n);
          }
        }

        sanitise();
        if (!handler_)
          handler_ = new Handler::Default (*this, false);

        name_ = image_name;
      }
      catch (Exception& E) { 
        throw Exception (E, "error creating image \"" + image_name + "\""); 
      }

    }













    std::string Header::description() const
    {
      std::string desc ( 
            "************************************************\n"
            "Image:               \"" + name() + "\"\n"
            "************************************************\n"
            "  Format:            " + ( format() ? format() : "undefined" ) + "\n"
            "  Dimensions:        ");

      size_t i;
      for (i = 0; i < ndim(); i++) {
        if (i) desc += " x ";
        desc += str (dim(i));
      }



      desc += "\n  Voxel size:        ";

      for (i = 0; i < ndim(); i++) {
        if (i) desc += " x ";
        desc += isnan (vox(i)) ? "?" : str (vox(i));
      }




      desc += "\n  Dimension labels:  ";

      for (i = 0; i < ndim(); i++)  
        desc += ( i ? "                     " : "" ) + str (i) + ". " 
          + ( description(i).size() ? description(i) : "undefined" ) + " ("
          + ( units(i).size() ? units(i) : "?" ) + ")\n";



      desc += std::string ("  Data type:         ") + ( datatype().description() ? datatype().description() : "invalid" ) + "\n"
            "  Data strides:      [ ";


      std::vector<ssize_t> strides (DataSet::Stride::get (*this));
      DataSet::Stride::symbolise (strides);
      for (i = 0; i < ndim(); i++) 
        desc += stride(i) ? str (strides[i]) + " " : "? ";



      desc += "]\n"
            "  Data scaling:      offset = " + str (data_offset()) + ", multiplier = " + str (data_scale()) + "\n"
            "  Comments:          " + ( comments().size() ? comments()[0] : "(none)" ) + "\n";



      for (i = 1; i < comments().size(); i++)
        desc += "                     " + comments()[i] + "\n";

      if (size() > 0) {
        desc += "  Properties:\n";
        for (std::map<std::string, std::string>::const_iterator it = begin(); it != end(); ++it)
          desc += "    " + it->first + ": " + it->second + "\n";
      }

      if (transform().is_set()) {
        desc += "  Transform:         ";
        for (size_t i = 0; i < transform().rows(); i++) {
          if (i) desc +=  "                     ";
          for (size_t j = 0; j < transform().columns(); j++) {
            char buf[14], buf2[14];
            snprintf (buf, 14, "%.4g", transform()(i,j));
            snprintf (buf2, 14, "%12.10s", buf);
            desc += buf2;
          }
          desc += "\n";

        }
      }

      if (DW_scheme().is_set()) 
        desc += "  DW scheme:         " + str (DW_scheme().rows()) + " x " + str (DW_scheme().columns()) + "\n";

      return (desc);
    }



    std::ostream& operator<< (std::ostream& stream, const Header& H)
    {
      stream << H.description();
      return (stream);
    }

  }
}<|MERGE_RESOLUTION|>--- conflicted
+++ resolved
@@ -226,18 +226,11 @@
         format_ = (*format_handler)->description;
 
         while (++item != list.end()) {
-<<<<<<< HEAD
-          Header header (H);
-          header.name() = (*item)->name();
-          if (!(*format_handler)->read (header)) throw Exception ("image specifier contains mixed format files");
-          H.merge (header);
-=======
           Header header (*this);
           header.name_ = (*item)->name();
           if (!(*format_handler)->read (header)) 
             throw Exception ("image specifier contains mixed format files");
           merge (header);
->>>>>>> a70b2b18
         }
 
         if (num.size()) {
