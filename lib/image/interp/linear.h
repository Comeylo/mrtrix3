--- conflicted
+++ resolved
@@ -47,11 +47,7 @@
        * auto voxel = image_buffer.voxel();
        *
        * // create an Interp::Linear object using voxel as the parent data set:
-<<<<<<< HEAD
-       * Image::Interp::Linear<Image::Voxel<float> > interp (voxel);
-=======
        * DataSet::Interp::Linear<decltype(voxel) > interp (voxel);
->>>>>>> f1aeea8d
        *
        * // set the scanner-space position to [ 10.2 3.59 54.1 ]:
        * interp.scanner (10.2, 3.59, 54.1);
