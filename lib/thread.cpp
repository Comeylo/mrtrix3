--- conflicted
+++ resolved
@@ -77,30 +77,19 @@
 
     void __Backend::thread_print_func (const std::string& msg)
     {
-<<<<<<< HEAD
-      std::lock_guard<std::mutex> lock (get_lock());
-=======
       std::lock_guard<std::mutex> lock (mutex);
->>>>>>> 5d43dbc7
       previous_print_func (msg);
     }
 
     void __Backend::thread_report_to_user_func (const std::string& msg, int type)
     {
-<<<<<<< HEAD
-      std::lock_guard<std::mutex> lock (get_lock());
-=======
       std::lock_guard<std::mutex> lock (mutex);
->>>>>>> 5d43dbc7
       previous_report_to_user_func (msg, type);
     }
 
 
     __Backend* __Backend::backend = nullptr;
-<<<<<<< HEAD
-=======
     std::mutex __Backend::mutex;
->>>>>>> 5d43dbc7
 
   }
 }
