--- conflicted
+++ resolved
@@ -24,28 +24,17 @@
 
 namespace MR
 {
-<<<<<<< HEAD
-
-    template <class ImageType> class Histogram { MEMALIGN (Histogram<ImageType>)
-      public:
-        typedef typename ImageType::value_type value_type;
-
-        Histogram (ImageType& D, const size_t num_buckets=100) {
-          if (num_buckets < 10)
-            throw Exception ("Error initialising histogram: number of buckets must be greater than 10");
-=======
   namespace Algo
   {
     namespace Histogram
     {
 
->>>>>>> de773ec5
 
       extern const App::OptionGroup Options;
 
 
       class Calibrator
-      {
+      { MEMALIGN (Calibrator)
 
         public:
           Calibrator (const size_t number_of_bins = 0, const bool ignorezero = false) :
@@ -91,7 +80,7 @@
           default_type min, max, bin_width;
           size_t num_bins;
           const bool ignore_zero;
-          std::vector<default_type> data;
+          vector<default_type> data;
 
           default_type get_iqr();
 
@@ -101,7 +90,7 @@
 
 
       class Data
-      {
+      { MEMALIGN (Data)
         public:
 
           typedef Eigen::Array<size_t, Eigen::Dynamic, 1> vector_type;
@@ -219,7 +208,7 @@
 
 
       class Matcher
-      {
+      { MEMALIGN (Matcher)
 
           typedef Eigen::Array<default_type, Eigen::Dynamic, 1> vector_type;
 
@@ -235,21 +224,7 @@
       };
 
 
-<<<<<<< HEAD
-      protected:
-        class Entry { NOMEMALIGN
-          public:
-            Entry () : frequency (0), value (0.0) { }
-            size_t  frequency;
-            value_type  value;
-        };
-
-        vector<Entry> list;
-        friend class Kernel;
-    };
-=======
-
->>>>>>> de773ec5
+
 
 
     }
