/*
 * Copyright (c) 2008-2016 the MRtrix3 contributors
 *
 * This Source Code Form is subject to the terms of the Mozilla Public
 * License, v. 2.0. If a copy of the MPL was not distributed with this
 * file, You can obtain one at http://mozilla.org/MPL/2.0/
 *
 * MRtrix is distributed in the hope that it will be useful,
 * but WITHOUT ANY WARRANTY; without even the implied warranty of
 * MERCHANTABILITY or FITNESS FOR A PARTICULAR PURPOSE.
 *
 * For more details, see www.mrtrix.org
 *
 */

#ifndef __algo_random_threaded_loop_h__
#define __algo_random_threaded_loop_h__

#include "debug.h"
#include "algo/loop.h"
#include "algo/iterator.h"
#include "thread.h"
#include "math/rng.h"
#include <algorithm>  // std::shuffle
#include <random>
// #include "algo/random_loop.h"

namespace MR
{

  namespace {


    template <int N, class Functor, class... ImageType>
      struct RandomThreadedLoopRunInner
      { MEMALIGN(RandomThreadedLoopRunInner<N,Functor,ImageType...>)
        const vector<size_t>& outer_axes;
        decltype (Loop (outer_axes)) loop;
        typename std::remove_reference<Functor>::type func;
        double density;
        Math::RNG::Uniform<double> rng;
        const vector<size_t> dims;
        std::tuple<ImageType...> vox;

        RandomThreadedLoopRunInner (const vector<size_t>& outer_axes, const vector<size_t>& inner_axes,
            const Functor& functor, const double voxel_density, const vector<size_t> dimensions, ImageType&... voxels) :
          outer_axes (outer_axes),
          loop (Loop (inner_axes)),
          func (functor),
          density (voxel_density),
          dims(dimensions),
          vox (voxels...) { }

        void operator() (const Iterator& pos) {
          assign_pos_of (pos, outer_axes).to (vox);
          for (auto i = unpack (loop, vox); i; ++i) {
            // if (rng() >= density){
            //   DEBUG (str(pos) + " ...skipped inner");
            //   continue;
            // }
            // DEBUG (str(pos) + " ...used inner");
            unpack (func, vox);
          }
        }
      };


    template <class Functor, class... ImageType>
      struct RandomThreadedLoopRunInner<0,Functor,ImageType...>
      { MEMALIGN(RandomThreadedLoopRunInner<0,Functor,ImageType...>)
        const vector<size_t>& outer_axes;
        const vector<size_t> inner;
        decltype (Loop (outer_axes)) loop;
        // Random_loop<Iterator, std::default_random_engine>  random_loop;
        typename std::remove_reference<Functor>::type func;
        double density;
        size_t max_cnt;
        size_t cnt;
        // Math::RNG::Uniform<double> rng;
        std::default_random_engine random_engine;
        vector<size_t> idx;
        vector<size_t>::iterator it;
        vector<size_t>::iterator stop;
        const vector<size_t> dims;
        // ImageType& image;
        // RandomEngine& engine;
        // size_t max_cnt;
        // bool status;
        // size_t cnt;


        RandomThreadedLoopRunInner (const vector<size_t>& outer_axes, const vector<size_t>& inner_axes,
            const Functor& functor, const double voxel_density, const vector<size_t>& dimensions, ImageType&... voxels) :
          outer_axes (outer_axes),
          inner (inner_axes),
          loop (Loop (inner_axes)),
          func (functor),
          density (voxel_density),
          dims (dimensions) {
            assert (inner_axes.size() == 1);
            // VAR(inner_axes);
            // VAR(outer_axes);
            Math::RNG rng;
            typename std::default_random_engine::result_type seed = rng.get_seed();
            random_engine = std::default_random_engine{static_cast<std::default_random_engine::result_type>(seed)};
            idx = vector<size_t>(dims[inner_axes[0]]);
            std::iota (std::begin(idx), std::end(idx), 0);
          }

        void operator() (Iterator& pos) {
          std::shuffle (std::begin(idx), std::end(idx), random_engine);
          cnt = 0;
          it = std::begin(idx);
          stop = std::end(idx);
          max_cnt = //size_t (density * dims[inner[0]]);
          (size_t) std::ceil (density * dims[inner[0]]);
          // VAR(max_cnt);
          for (size_t i = 0; i < max_cnt; ++i){
            pos.index(inner[0]) = *it;
            it++;
          // for (auto i = loop (pos); i; ++i){
            // if (rng() >= density){
            //   DEBUG (str(pos) + " ...skipped inner.");
            //   continue;
            // }
            // DEBUG (str(pos) + " ...used inner.");
            // VAR(pos);
            // VAR(cnt);
            func (pos);
            ++cnt;
          }
          pos.index(inner[0]) = dims[inner[0]];
        }

      };


    template <class OuterLoopType>
      struct RandomThreadedLoopRunOuter { MEMALIGN(RandomThreadedLoopRunOuter<OuterLoopType>)
        Iterator iterator;
        OuterLoopType outer_loop;
        vector<size_t> inner_axes;

        //! invoke \a functor (const Iterator& pos) per voxel <em> in the outer axes only</em>
<<<<<<< HEAD
        template <class Functor> 
          void run_outer (Functor&& functor, const double voxel_density, const vector<size_t>& dimensions)
=======
        template <class Functor>
          void run_outer (Functor&& functor, const double voxel_density, const std::vector<size_t>& dimensions)
>>>>>>> de773ec5
          {
            if (Thread::number_of_threads() == 0) {
              for (auto i = outer_loop (iterator); i; ++i){
                // std::cerr << "outer: " << str(iterator) << " " << voxel_density << " " << dimensions << std::endl;
                functor (iterator);
              }
              return;
            }

            struct Shared { MEMALIGN(Shared)
              Iterator& iterator;
              decltype (outer_loop (iterator)) loop;
              std::mutex mutex;
              FORCE_INLINE bool next (Iterator& pos) {
                std::lock_guard<std::mutex> lock (mutex);
                if (loop) {
                  assign_pos_of (iterator, loop.axes).to (pos);
                  ++loop;
                  return true;
                }
                else return false;
              }
            } shared = { iterator, outer_loop (iterator) };

            struct PerThread { MEMALIGN(PerThread)
              Shared& shared;
              typename std::remove_reference<Functor>::type func;
              void execute () {
                Iterator pos = shared.iterator;
                while (shared.next (pos))
                  func (pos);
              }
            } loop_thread = { shared, functor };

            auto t = Thread::run (Thread::multi (loop_thread), "loop threads");
            t.wait();
          }



        //! invoke \a functor (const Iterator& pos) per voxel <em> in the outer axes only</em>
        template <class Functor, class... ImageType>
          void run (Functor&& functor, const double voxel_density, vector<size_t> dimensions, ImageType&&... vox)
          {
            RandomThreadedLoopRunInner<
              sizeof...(ImageType),
              typename std::remove_reference<Functor>::type,
              typename std::remove_reference<ImageType>::type...
                > loop_thread (outer_loop.axes, inner_axes, functor, voxel_density, dimensions, vox...);
            run_outer (loop_thread, voxel_density, dimensions);
          }

      };
  }







  template <class HeaderType>
    inline RandomThreadedLoopRunOuter<decltype(Loop(vector<size_t>()))> RandomThreadedLoop (
        const HeaderType& source,
        const vector<size_t>& outer_axes,
        const vector<size_t>& inner_axes) {
      return { source, Loop (outer_axes), inner_axes };
    }


  template <class HeaderType>
    inline RandomThreadedLoopRunOuter<decltype(Loop(vector<size_t>()))> RandomThreadedLoop (
        const HeaderType& source,
        const vector<size_t>& axes,
        size_t num_inner_axes = 1) {
      return { source, Loop (get_outer_axes (axes, num_inner_axes)), get_inner_axes (axes, num_inner_axes) };
    }

  template <class HeaderType>
    inline RandomThreadedLoopRunOuter<decltype(Loop(vector<size_t>()))> RandomThreadedLoop (
        const HeaderType& source,
        size_t from_axis = 0,
        size_t to_axis = std::numeric_limits<size_t>::max(),
        size_t num_inner_axes = 1) {
      return { source,
        Loop (get_outer_axes (source, num_inner_axes, from_axis, to_axis)),
        get_inner_axes (source, num_inner_axes, from_axis, to_axis) };
      }

  template <class HeaderType>
    inline RandomThreadedLoopRunOuter<decltype(Loop("", vector<size_t>()))> RandomThreadedLoop (
        const std::string& progress_message,
        const HeaderType& source,
        const vector<size_t>& outer_axes,
        const vector<size_t>& inner_axes) {
      return { source, Loop (progress_message, outer_axes), inner_axes };
    }

  template <class HeaderType>
    inline RandomThreadedLoopRunOuter<decltype(Loop("", vector<size_t>()))> RandomThreadedLoop (
        const std::string& progress_message,
        const HeaderType& source,
        const vector<size_t>& axes,
        size_t num_inner_axes = 1) {
      return { source,
        Loop (progress_message, get_outer_axes (axes, num_inner_axes)),
        get_inner_axes (axes, num_inner_axes) };
      }

  template <class HeaderType>
    inline RandomThreadedLoopRunOuter<decltype(Loop("", vector<size_t>()))> RandomThreadedLoop (
        const std::string& progress_message,
        const HeaderType& source,
        size_t from_axis = 0,
        size_t to_axis = std::numeric_limits<size_t>::max(),
        size_t num_inner_axes = 1) {
      return { source,
        Loop (progress_message, get_outer_axes (source, num_inner_axes, from_axis, to_axis)),
        get_inner_axes (source, num_inner_axes, from_axis, to_axis) };
      }


  /*! \} */

}

#endif


<|MERGE_RESOLUTION|>--- conflicted
+++ resolved
@@ -142,13 +142,8 @@
         vector<size_t> inner_axes;
 
         //! invoke \a functor (const Iterator& pos) per voxel <em> in the outer axes only</em>
-<<<<<<< HEAD
-        template <class Functor> 
+        template <class Functor>
           void run_outer (Functor&& functor, const double voxel_density, const vector<size_t>& dimensions)
-=======
-        template <class Functor>
-          void run_outer (Functor&& functor, const double voxel_density, const std::vector<size_t>& dimensions)
->>>>>>> de773ec5
           {
             if (Thread::number_of_threads() == 0) {
               for (auto i = outer_loop (iterator); i; ++i){
