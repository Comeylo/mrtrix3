--- conflicted
+++ resolved
@@ -381,11 +381,7 @@
       }
 
 
-<<<<<<< HEAD
-      vector<size_t> Frame::count (const vector<Frame*>& frames) 
-=======
-      std::vector<size_t> Frame::count (const std::vector<Frame*>& frames)
->>>>>>> de773ec5
+      vector<size_t> Frame::count (const vector<Frame*>& frames)
       {
         vector<size_t> dim (3, 0);
         vector<size_t> index (3, 1);
@@ -449,11 +445,7 @@
 
 
 
-<<<<<<< HEAD
-      std::string Frame::get_DW_scheme (const vector<Frame*>& frames, size_t nslices, const transform_type& image_transform)
-=======
-      std::string Frame::get_DW_scheme (const std::vector<Frame*>& frames, const size_t nslices, const transform_type& image_transform)
->>>>>>> de773ec5
+      std::string Frame::get_DW_scheme (const vector<Frame*>& frames, const size_t nslices, const transform_type& image_transform)
       {
         if (!std::isfinite (frames[0]->bvalue)) {
           DEBUG ("no DW encoding information found in DICOM frames");
@@ -488,7 +480,7 @@
 
 
 
-      Eigen::MatrixXd Frame::get_PE_scheme (const std::vector<Frame*>& frames, const size_t nslices)
+      Eigen::MatrixXd Frame::get_PE_scheme (const vector<Frame*>& frames, const size_t nslices)
       {
         const size_t num_volumes = frames.size() / nslices;
         Eigen::MatrixXd pe_scheme = Eigen::MatrixXd::Zero (num_volumes, 4);
