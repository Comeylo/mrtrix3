--- conflicted
+++ resolved
@@ -74,13 +74,12 @@
        keep trying to build regardless of failures, until none of the remaining
        jobs succeed.
 
-<<<<<<< HEAD
     -timings
        write compile times out to timings.log file.
-=======
+
     -nopaginate
        do not feed error log to the paginator, even if running in a TTY
->>>>>>> 57e351eb
+
 '''
 
 
@@ -204,12 +203,7 @@
   sys.stdout.write (msg)
   print_lock.release()
 
-<<<<<<< HEAD
-
-
-
-=======
->>>>>>> 57e351eb
+
 def log (msg):
   print_lock.acquire()
   logfile.write (msg.encode (errors='ignore'))
@@ -243,27 +237,6 @@
   return filename.replace ('\\', '/').split ('/')
 
 
-<<<<<<< HEAD
-
-def get_git_lib_version (folder):
-  log ('''
-getting short git version in folder "''' + folder + '"... ')
-
-  try:
-    process = subprocess.Popen ([ 'git', 'describe', '--abbrev=0', '--always' ], cwd=folder, stdout=subprocess.PIPE, stderr=subprocess.PIPE)
-    ( git_version, stderr ) = process.communicate()
-    if process.returncode == 0:
-      git_version = git_version.decode('utf-8', 'ignore').strip()
-      log (git_version + '\n')
-      return git_version
-  except:
-    pass
-  log ('not found\n')
-  return None
-
-
-=======
->>>>>>> 57e351eb
 def get_real_name (path):
   if os.path.islink (path): return os.readlink (path)
   else: return (path)
@@ -329,13 +302,10 @@
       sys.exit (1)
   elif '-tree'.startswith(arg):
     dep_recursive = True
-<<<<<<< HEAD
   elif '-timings'.startswith(arg):
     timingfile = open ('timings.log', 'wb')
-=======
   elif '-nopaginate'.startswith(arg):
     paginate = False
->>>>>>> 57e351eb
   elif arg[0] == '-':
     sys.stderr.write ('unknown command-line option "' + arg + '"\n')
     sys.exit (1)
@@ -371,17 +341,10 @@
     log ('compiling separate project against:' + os.linesep)
   separate_project = True
   build_script = os.path.normpath (os.path.join (mrtrix_dir[-1], get_real_name (build_script)))
-<<<<<<< HEAD
-  module_dir = os.path.dirname (build_script)
-  mrtrix_dir += [ module_dir ]
-  include_paths += [ os.path.join (module_dir, misc_dir) ]
-  log ('    ' + module_dir + os.linesep + os.linesep)
-=======
   project_dir = os.path.dirname (build_script)
   mrtrix_dir += [ project_dir ]
   include_paths += [ os.path.join (project_dir, misc_dir) ]
   log ('    ' + project_dir + os.linesep + os.linesep)
->>>>>>> 57e351eb
 
 
 
@@ -1180,8 +1143,6 @@
 namespace MR {
   namespace App {
     const char* mrtrix_version = "%%%";
-<<<<<<< HEAD
-=======
     const char* build_date = __DATE__;
   }
 }
@@ -1192,7 +1153,6 @@
   namespace App {
     extern const char* executable_uses_mrtrix_version;
     void set_executable_uses_mrtrix_version () { executable_uses_mrtrix_version = "%%%"; }
->>>>>>> 57e351eb
   }
 }
 ''')
