Run the template building script as follows:

.. code-block:: console

    $ population_template ../template/fod_input -mask_dir ../template/mask_input ../template/wmfod_template.mif -voxel_size 1.25

**If you are building a template from your entire study population**, run the
population_template script use the :code:`-warp_dir warps` option to output a
directory containing all subject warps to the template. Saving the warps here
will enable you to skip the next step. Note that the warps used (and therefore
output) from the population_template script are 5D images containing both
forward and reverse warps (see :ref:`mrregister` for more info). After
population template creation is complete, to convert this warp format to a more
conventional 4D deformation field format ready for the subsequent steps, run

.. code-block:: console

<<<<<<< HEAD
    $ foreach ../template/warps/* : warpconvert -template ../template/fod_template.mif IN warpfull2deformation PRE/subject2template_warp.mif
=======
    $ foreach ../template/warps/* : warpconvert -type warpfull2deformation -template ../template/wmfod_template.mif IN PRE/subject2template_warp.mif
>>>>>>> b1ff2c33
<|MERGE_RESOLUTION|>--- conflicted
+++ resolved
@@ -15,8 +15,4 @@
 
 .. code-block:: console
 
-<<<<<<< HEAD
-    $ foreach ../template/warps/* : warpconvert -template ../template/fod_template.mif IN warpfull2deformation PRE/subject2template_warp.mif
-=======
-    $ foreach ../template/warps/* : warpconvert -type warpfull2deformation -template ../template/wmfod_template.mif IN PRE/subject2template_warp.mif
->>>>>>> b1ff2c33
+    $ foreach ../template/warps/* : warpconvert -type warpfull2deformation -template ../template/wmfod_template.mif IN PRE/subject2template_warp.mif