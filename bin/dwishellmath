#!/usr/bin/env python

SUPPORTED_OPS = ['mean', 'median', 'sum', 'product', 'rms', 'norm', 'var', 'std', 'min', 'max', 'absmax', 'magmax']


def usage(cmdline): #pylint: disable=unused-variable
<<<<<<< HEAD
=======
  from mrtrix3 import app #pylint: disable=no-name-in-module
>>>>>>> c5c7f9c8
  cmdline.set_author('Daan Christiaens (daan.christiaens@kcl.ac.uk)')
  cmdline.set_synopsis('Apply an mrmath operation to each b-value shell in a DWI series')
  cmdline.add_description('The output of this command is a 4D image, where '
                          'each volume corresponds to a b-value shell (in order of increasing b-value), and '
                          'the intensities within each volume correspond to the chosen statistic having been computed from across the DWI volumes belonging to that b-value shell.')
  cmdline.add_argument('input', help='The input diffusion MRI series')
  cmdline.add_argument('operation', choices=SUPPORTED_OPS, help='The operation to be applied to each shell; this must be one of the following: ' + ', '.join(SUPPORTED_OPS))
  cmdline.add_argument('output', help='The output image series')
  cmdline.add_example_usage('To compute the mean diffusion-weighted signal in each b-value shell',
                            'dwishellmath dwi.mif mean shellmeans.mif')
<<<<<<< HEAD
  grad_import = cmdline.add_argument_group('Options for importing the gradient table')
  grad_import.add_argument('-grad', help='Provide a gradient table in MRtrix format')
  grad_import.add_argument('-fslgrad', nargs=2, metavar=('bvecs', 'bvals'), help='Provide a gradient table in FSL bvecs/bvals format')
  cmdline.flag_mutually_exclusive_options( ['grad', 'fslgrad' ])


def execute(): #pylint: disable=unused-variable
  from mrtrix3 import image, MRtrixError, path, run
=======
  app.add_dwgrad_import_options()


def execute(): #pylint: disable=unused-variable
  from mrtrix3 import app, image, MRtrixError, path, run #pylint: disable=no-name-in-module
>>>>>>> c5c7f9c8
  # check inputs and outputs
  dwi_header = image.Header(path.from_user(app.ARGS.input, False))
  if len(dwi_header.size()) != 4:
    raise MRtrixError('Input image must be a 4D image')
<<<<<<< HEAD
  gradimport = ''
  if app.ARGS.grad:
    gradimport = ' -grad ' + path.from_user(app.ARGS.grad)
  elif app.ARGS.fslgrad:
    gradimport = ' -fslgrad ' + path.from_user(app.ARGS.fslgrad[0]) + ' ' + path.from_user(app.ARGS.fslgrad[1])
  elif 'dw_scheme' not in dwi_header.keyval():
=======
  gradimport = app.read_dwgrad_import_options()
  if not gradimport and 'dw_scheme' not in dwi_header.keyval():
>>>>>>> c5c7f9c8
    raise MRtrixError('No diffusion gradient table provided, and none present in image header')
  app.check_output_path(app.ARGS.output)
  # import data and gradient table
  app.make_scratch_dir()
  run.command('mrconvert ' + path.from_user(app.ARGS.input) + ' ' + path.to_scratch('in.mif') + gradimport + ' -strides 0,0,0,1')
  app.goto_scratch_dir()
  # run per-shell operations
  files = []
  for index, bvalue in enumerate(image.mrinfo('in.mif', 'shell_bvalues').split()):
    filename = 'shell-{:02d}.mif'.format(index)
    run.command('dwiextract -shells ' + bvalue + ' in.mif - | mrmath -axis 3 - ' + app.ARGS.operation + ' ' + filename)
    files.append(filename)
  # concatenate to output file
  run.command('mrcat -axis 3 ' + ' '.join(files) + ' out.mif')
  run.command('mrconvert out.mif ' + path.from_user(app.ARGS.output) + app.mrconvert_output_option(path.from_user(app.ARGS.input)))


<<<<<<< HEAD

# Make the corresponding MRtrix3 Python libraries available
import inspect, os, sys
LIB_FOLDER = os.path.realpath(os.path.join(os.path.dirname(os.path.realpath(inspect.getfile(inspect.currentframe()))), os.pardir, 'lib'))
if not os.path.isdir(LIB_FOLDER):
  sys.stderr.write('Unable to locate MRtrix3 Python libraries')
  sys.exit(1)
sys.path.insert(0, LIB_FOLDER)
# Execute the script
from mrtrix3 import app
app.execute()
=======
# Execute the script
import mrtrix3
mrtrix3.execute() #pylint: disable=no-member
>>>>>>> c5c7f9c8
<|MERGE_RESOLUTION|>--- conflicted
+++ resolved
@@ -4,10 +4,7 @@
 
 
 def usage(cmdline): #pylint: disable=unused-variable
-<<<<<<< HEAD
-=======
   from mrtrix3 import app #pylint: disable=no-name-in-module
->>>>>>> c5c7f9c8
   cmdline.set_author('Daan Christiaens (daan.christiaens@kcl.ac.uk)')
   cmdline.set_synopsis('Apply an mrmath operation to each b-value shell in a DWI series')
   cmdline.add_description('The output of this command is a 4D image, where '
@@ -18,37 +15,17 @@
   cmdline.add_argument('output', help='The output image series')
   cmdline.add_example_usage('To compute the mean diffusion-weighted signal in each b-value shell',
                             'dwishellmath dwi.mif mean shellmeans.mif')
-<<<<<<< HEAD
-  grad_import = cmdline.add_argument_group('Options for importing the gradient table')
-  grad_import.add_argument('-grad', help='Provide a gradient table in MRtrix format')
-  grad_import.add_argument('-fslgrad', nargs=2, metavar=('bvecs', 'bvals'), help='Provide a gradient table in FSL bvecs/bvals format')
-  cmdline.flag_mutually_exclusive_options( ['grad', 'fslgrad' ])
-
-
-def execute(): #pylint: disable=unused-variable
-  from mrtrix3 import image, MRtrixError, path, run
-=======
   app.add_dwgrad_import_options()
 
 
 def execute(): #pylint: disable=unused-variable
   from mrtrix3 import app, image, MRtrixError, path, run #pylint: disable=no-name-in-module
->>>>>>> c5c7f9c8
   # check inputs and outputs
   dwi_header = image.Header(path.from_user(app.ARGS.input, False))
   if len(dwi_header.size()) != 4:
     raise MRtrixError('Input image must be a 4D image')
-<<<<<<< HEAD
-  gradimport = ''
-  if app.ARGS.grad:
-    gradimport = ' -grad ' + path.from_user(app.ARGS.grad)
-  elif app.ARGS.fslgrad:
-    gradimport = ' -fslgrad ' + path.from_user(app.ARGS.fslgrad[0]) + ' ' + path.from_user(app.ARGS.fslgrad[1])
-  elif 'dw_scheme' not in dwi_header.keyval():
-=======
   gradimport = app.read_dwgrad_import_options()
   if not gradimport and 'dw_scheme' not in dwi_header.keyval():
->>>>>>> c5c7f9c8
     raise MRtrixError('No diffusion gradient table provided, and none present in image header')
   app.check_output_path(app.ARGS.output)
   # import data and gradient table
@@ -66,20 +43,6 @@
   run.command('mrconvert out.mif ' + path.from_user(app.ARGS.output) + app.mrconvert_output_option(path.from_user(app.ARGS.input)))
 
 
-<<<<<<< HEAD
-
-# Make the corresponding MRtrix3 Python libraries available
-import inspect, os, sys
-LIB_FOLDER = os.path.realpath(os.path.join(os.path.dirname(os.path.realpath(inspect.getfile(inspect.currentframe()))), os.pardir, 'lib'))
-if not os.path.isdir(LIB_FOLDER):
-  sys.stderr.write('Unable to locate MRtrix3 Python libraries')
-  sys.exit(1)
-sys.path.insert(0, LIB_FOLDER)
-# Execute the script
-from mrtrix3 import app
-app.execute()
-=======
 # Execute the script
 import mrtrix3
-mrtrix3.execute() #pylint: disable=no-member
->>>>>>> c5c7f9c8
+mrtrix3.execute() #pylint: disable=no-member