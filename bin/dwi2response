#!/usr/bin/env python

# Script for estimating response functions for spherical deconvolution
# A number of different approaches are available within this script for performing response function estimation.



def usage(cmdline): #pylint: disable=unused-variable
<<<<<<< HEAD
  from mrtrix3 import algorithm
=======
  from mrtrix3 import algorithm, app #pylint: disable=no-name-in-module
>>>>>>> c5c7f9c8

  cmdline.set_author('Robert E. Smith (robert.smith@florey.edu.au) and Thijs Dhollander (thijs.dhollander@gmail.com)')
  cmdline.set_synopsis('Estimate response function(s) for spherical deconvolution')
  cmdline.add_description('dwi2response offers different algorithms for performing various types of response function estimation. The name of the algorithm must appear as the first argument on the command-line after \'dwi2response\'. The subsequent arguments and options depend on the particular algorithm being invoked.')
  cmdline.add_description('Each algorithm available has its own help page, including necessary references; e.g. to see the help page of the \'fa\' algorithm, type \'dwi2response fa\'.')

  # General options
  common_options = cmdline.add_argument_group('General dwi2response options')
  common_options.add_argument('-mask', help='Provide an initial mask for response voxel selection')
  common_options.add_argument('-voxels', help='Output an image showing the final voxel selection(s)')
  common_options.add_argument('-shells', help='The b-value(s) to use in response function estimation (comma-separated list in case of multiple b-values, b=0 must be included explicitly)')
  common_options.add_argument('-lmax', help='The maximum harmonic degree(s) for response function estimation (comma-separated list in case of multiple b-values)')
<<<<<<< HEAD
  common_options.add_argument('-grad', help='Pass the diffusion gradient table in MRtrix format')
  common_options.add_argument('-fslgrad', nargs=2, metavar=('bvecs', 'bvals'), help='Pass the diffusion gradient table in FSL bvecs/bvals format')
  cmdline.flag_mutually_exclusive_options( [ 'grad', 'fslgrad' ] )
=======
  app.add_dwgrad_import_options()
>>>>>>> c5c7f9c8

  # Import the command-line settings for all algorithms found in the relevant directory
  algorithm.usage(cmdline)






def execute(): #pylint: disable=unused-variable
<<<<<<< HEAD
  from mrtrix3 import algorithm, image, MRtrixError, path, run
=======
  from mrtrix3 import algorithm, app, image, MRtrixError, path, run #pylint: disable=no-name-in-module
>>>>>>> c5c7f9c8

  # Find out which algorithm the user has requested
  alg = algorithm.get_module(app.ARGS.algorithm)

  # Check for prior existence of output files, and grab any input files, used by the particular algorithm
  if app.ARGS.voxels:
    app.check_output_path(app.ARGS.voxels)
  alg.check_output_paths()

  # Sanitise some inputs, and get ready for data import
  if app.ARGS.lmax:
    try:
      lmax = [ int(x) for x in app.ARGS.lmax.split(',') ]
      if any([lmax_value%2 for lmax_value in lmax]):
        raise MRtrixError('Value of lmax must be even')
    except:
      raise MRtrixError('Parameter lmax must be a number')
    if alg.needs_single_shell() and not len(lmax) == 1:
      raise MRtrixError('Can only specify a single lmax value for single-shell algorithms')
  shells_option = ''
  if app.ARGS.shells:
    try:
      shells_values = [ int(round(float(x))) for x in app.ARGS.shells.split(',') ]
    except:
      raise MRtrixError('-shells option should provide a comma-separated list of b-values')
    if alg.needs_single_shell() and not len(shells_values) == 1:
      raise MRtrixError('Can only specify a single b-value shell for single-shell algorithms')
    shells_option = ' -shells ' + app.ARGS.shells
  singleshell_option = ''
  if alg.needs_single_shell():
    singleshell_option = ' -singleshell -no_bzero'

<<<<<<< HEAD
  grad_import_option = ''
  if app.ARGS.grad:
    grad_import_option = ' -grad ' + path.from_user(app.ARGS.grad)
  elif app.ARGS.fslgrad:
    grad_import_option = ' -fslgrad ' + path.from_user(app.ARGS.fslgrad[0]) + ' ' + path.from_user(app.ARGS.fslgrad[1])
  elif 'dw_scheme' not in image.Header(path.from_user(app.ARGS.input, False)).keyval():
=======
  grad_import_option = app.read_dwgrad_import_options()
  if not grad_import_option and 'dw_scheme' not in image.Header(path.from_user(app.ARGS.input, False)).keyval():
>>>>>>> c5c7f9c8
    raise MRtrixError('Script requires diffusion gradient table: either in image header, or using -grad / -fslgrad option')

  app.make_scratch_dir()

  # Get standard input data into the scratch directory
  if alg.needs_single_shell() or shells_option:
    app.console('Importing DWI data (' + path.from_user(app.ARGS.input) + ') and selecting b-values...')
    run.command('mrconvert ' + path.from_user(app.ARGS.input) + ' - -strides 0,0,0,1' + grad_import_option + ' | dwiextract - ' + path.to_scratch('dwi.mif') + shells_option + singleshell_option, show=False)
  else: # Don't discard b=0 in multi-shell algorithms
    app.console('Importing DWI data (' + path.from_user(app.ARGS.input) + ')...')
    run.command('mrconvert ' + path.from_user(app.ARGS.input) + ' ' + path.to_scratch('dwi.mif') + ' -strides 0,0,0,1' + grad_import_option, show=False)
  if app.ARGS.mask:
    app.console('Importing mask (' + path.from_user(app.ARGS.mask) + ')...')
    run.command('mrconvert ' + path.from_user(app.ARGS.mask) + ' ' + path.to_scratch('mask.mif') + ' -datatype bit', show=False)

  alg.get_inputs()

  app.goto_scratch_dir()

  if app.ARGS.mask:
    # Check that the brain mask is appropriate
    if image.Header('mask.mif').size()[:3] != image.Header('dwi.mif').size()[:3]:
      raise MRtrixError('Dimensions of provided mask image do not match DWI')
  else:
    app.console('Computing brain mask (dwi2mask)...')
    run.command('dwi2mask dwi.mif mask.mif', show=False)

  if not image.statistic('mask.mif', 'count', '-mask mask.mif'):
    raise MRtrixError(('Provided' if app.ARGS.mask else 'Generated') + ' mask image does not contain any voxels')

  # From here, the script splits depending on what estimation algorithm is being used
  alg.execute()






<<<<<<< HEAD
# Make the corresponding MRtrix3 Python libraries available
import inspect, os, sys
LIB_FOLDER = os.path.realpath(os.path.join(os.path.dirname(os.path.realpath(inspect.getfile(inspect.currentframe()))), os.pardir, 'lib'))
if not os.path.isdir(LIB_FOLDER):
  sys.stderr.write('Unable to locate MRtrix3 Python libraries')
  sys.exit(1)
sys.path.insert(0, LIB_FOLDER)
# Execute the script
from mrtrix3 import app
app.execute()
=======
# Execute the script
import mrtrix3
mrtrix3.execute() #pylint: disable=no-member
>>>>>>> c5c7f9c8
<|MERGE_RESOLUTION|>--- conflicted
+++ resolved
@@ -6,11 +6,7 @@
 
 
 def usage(cmdline): #pylint: disable=unused-variable
-<<<<<<< HEAD
-  from mrtrix3 import algorithm
-=======
   from mrtrix3 import algorithm, app #pylint: disable=no-name-in-module
->>>>>>> c5c7f9c8
 
   cmdline.set_author('Robert E. Smith (robert.smith@florey.edu.au) and Thijs Dhollander (thijs.dhollander@gmail.com)')
   cmdline.set_synopsis('Estimate response function(s) for spherical deconvolution')
@@ -23,13 +19,7 @@
   common_options.add_argument('-voxels', help='Output an image showing the final voxel selection(s)')
   common_options.add_argument('-shells', help='The b-value(s) to use in response function estimation (comma-separated list in case of multiple b-values, b=0 must be included explicitly)')
   common_options.add_argument('-lmax', help='The maximum harmonic degree(s) for response function estimation (comma-separated list in case of multiple b-values)')
-<<<<<<< HEAD
-  common_options.add_argument('-grad', help='Pass the diffusion gradient table in MRtrix format')
-  common_options.add_argument('-fslgrad', nargs=2, metavar=('bvecs', 'bvals'), help='Pass the diffusion gradient table in FSL bvecs/bvals format')
-  cmdline.flag_mutually_exclusive_options( [ 'grad', 'fslgrad' ] )
-=======
   app.add_dwgrad_import_options()
->>>>>>> c5c7f9c8
 
   # Import the command-line settings for all algorithms found in the relevant directory
   algorithm.usage(cmdline)
@@ -40,11 +30,7 @@
 
 
 def execute(): #pylint: disable=unused-variable
-<<<<<<< HEAD
-  from mrtrix3 import algorithm, image, MRtrixError, path, run
-=======
   from mrtrix3 import algorithm, app, image, MRtrixError, path, run #pylint: disable=no-name-in-module
->>>>>>> c5c7f9c8
 
   # Find out which algorithm the user has requested
   alg = algorithm.get_module(app.ARGS.algorithm)
@@ -77,17 +63,8 @@
   if alg.needs_single_shell():
     singleshell_option = ' -singleshell -no_bzero'
 
-<<<<<<< HEAD
-  grad_import_option = ''
-  if app.ARGS.grad:
-    grad_import_option = ' -grad ' + path.from_user(app.ARGS.grad)
-  elif app.ARGS.fslgrad:
-    grad_import_option = ' -fslgrad ' + path.from_user(app.ARGS.fslgrad[0]) + ' ' + path.from_user(app.ARGS.fslgrad[1])
-  elif 'dw_scheme' not in image.Header(path.from_user(app.ARGS.input, False)).keyval():
-=======
   grad_import_option = app.read_dwgrad_import_options()
   if not grad_import_option and 'dw_scheme' not in image.Header(path.from_user(app.ARGS.input, False)).keyval():
->>>>>>> c5c7f9c8
     raise MRtrixError('Script requires diffusion gradient table: either in image header, or using -grad / -fslgrad option')
 
   app.make_scratch_dir()
@@ -126,19 +103,6 @@
 
 
 
-<<<<<<< HEAD
-# Make the corresponding MRtrix3 Python libraries available
-import inspect, os, sys
-LIB_FOLDER = os.path.realpath(os.path.join(os.path.dirname(os.path.realpath(inspect.getfile(inspect.currentframe()))), os.pardir, 'lib'))
-if not os.path.isdir(LIB_FOLDER):
-  sys.stderr.write('Unable to locate MRtrix3 Python libraries')
-  sys.exit(1)
-sys.path.insert(0, LIB_FOLDER)
-# Execute the script
-from mrtrix3 import app
-app.execute()
-=======
 # Execute the script
 import mrtrix3
-mrtrix3.execute() #pylint: disable=no-member
->>>>>>> c5c7f9c8
+mrtrix3.execute() #pylint: disable=no-member