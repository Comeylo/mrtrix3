#!/usr/bin/env python

<<<<<<< HEAD
# Script for performing DWI pre-processing using FSL 5.0 tools eddy / topup / applytopup

# This script is generally one of the first operations that will be applied to diffusion image data. The precise details of how this image pre-processing takes place depends heavily on the DWI acquisition; specifically, the presence or absence of reversed phase-encoding data for the purposes of EPI susceptibility distortion correction.

# The script is capable of handling a wide range of DWI acquisitions with respect to the design of phase encoding directions. This is dependent upon information regarding the phase encoding being embedded within theimage headers. The relevant information should be captured by MRtrix when importing DICOM images; it should also be the case for BIDS-compatible datasets. If the user expects this information to be present within the image headers, the -rpe_header option must be specified.

# If however such information is not present in the image headers, then it is also possible for the user to manually specify the relevant information regarding phase encoding. This involves the following information:
# * The fundamental acquisition protocol design regarding phase encoding. There are three common acquisition designs that are supported:
#   1. All DWI volumes acquired using the same phase encode parameters, and no additional volumes acquired for the purpose of estimating the inhomogeneity field. In this case, eddy will only perform motion and eddy current distortion correction. This configuration is specified using the -rpe_none option.
#   2. All DWI volumes acquired using the same phase encode parameters; but for the purpose of estimating the inhomogeneity field (and subsequently correcting the resulting distortions in the DWIs), an additional pair (or multiple pairs) of image volumes are acquired, where the first volume(s) has the same phase encoding parameters as the input DWI series, and the second volume(s) has precisely the opposite phase encoding. This configuration is specified using the -rpe_pair option; and the user must additionally provide those images to be used for field estimation using the -se_epi option.
#   3. Every DWI gradient direction is acquired twice: once with one phase encoding configuration, and again using the opposite phase encode direction. The goal here is to combine each pair of images into a single DWI volume per gradient direction, where that recombination takes advantage of the information gained from having two volumes where the signal is distorted in opposite directions in the presence of field inhomogeneity.
# * The (primary) direction of phase encoding. In cases where opposing phase encoding is part of the acquisition protocol (i.e. the reversed phase-encode pair in case 2 above, and all of the DWIs in case 3 above), the -pe_dir option specifies the phase encode direction of the _first_ volume in the relevant volume pair; the second is assumed to be the exact opposite.
# * The total readout time of the EPI acquisition. This affects the magnitude of the image distortion for a given field inhomogeneity. If this information is not provided via the -readout_time option, then a 'sane' default of 0.1s will be assumed. Note that this is not actually expected to influence the estimation of the field; it will result in the field inhomogeneity estimation being scaled by some factor, but as long as it uses the same sane default for the DWIs, the distortion correction should operate as expected.

# Make the corresponding MRtrix3 Python libraries available
import inspect, os, sys
lib_folder = os.path.realpath(os.path.join(os.path.dirname(os.path.realpath(inspect.getfile(inspect.currentframe()))), os.pardir, 'lib'))
if not os.path.isdir(lib_folder):
  sys.stderr.write('Unable to locate MRtrix3 Python libraries')
  sys.exit(1)
sys.path.insert(0, lib_folder)

import itertools, json, math, shutil
from mrtrix3 import app, file, fsl, image, path, phaseEncoding, run #pylint: disable=redefined-builtin


app.init ('Robert E. Smith (robert.smith@florey.edu.au)',
          'Perform diffusion image pre-processing using FSL\'s eddy / topup / applytopup tools')
app.cmdline.addDescription('Note that this script does not perform any explicit registration between images provided to topup via the -se_epi option, and the DWI volumes provided to eddy. In some instances (motion between acquisitions) this can result in erroneous application of the inhomogeneity field during distortion correction. If this could potentially be a problem for your data, a possible solution is to insert the first b=0 DWI volume to be the first volume of the image file provided via the -se_epi option. This will hopefully be addressed within the script itself in a future update.')
app.cmdline.addCitation('', 'Andersson, J. L. & Sotiropoulos, S. N. An integrated approach to correction for off-resonance effects and subject movement in diffusion MR imaging. NeuroImage, 2015, 125, 1063-1078', True)
app.cmdline.addCitation('', 'Smith, S. M.; Jenkinson, M.; Woolrich, M. W.; Beckmann, C. F.; Behrens, T. E.; Johansen-Berg, H.; Bannister, P. R.; De Luca, M.; Drobnjak, I.; Flitney, D. E.; Niazy, R. K.; Saunders, J.; Vickers, J.; Zhang, Y.; De Stefano, N.; Brady, J. M. & Matthews, P. M. Advances in functional and structural MR image analysis and implementation as FSL. NeuroImage, 2004, 23, S208-S219', True)
app.cmdline.addCitation('If performing recombination of diffusion-weighted volume pairs with opposing phase encoding directions', 'Skare, S. & Bammer, R. Jacobian weighting of distortion corrected EPI data. Proceedings of the International Society for Magnetic Resonance in Medicine, 2010, 5063', True)
app.cmdline.addCitation('If performing EPI susceptibility distortion correction', 'Andersson, J. L.; Skare, S. & Ashburner, J. How to correct susceptibility distortions in spin-echo echo-planar images: application to diffusion tensor imaging. NeuroImage, 2003, 20, 870-888', True)
app.cmdline.addCitation('If including "--repol" in -eddy_options input', 'Andersson, J. L. R.; Graham, M. S.; Zsoldos, E. & Sotiropoulos, S. N. Incorporating outlier detection and replacement into a non-parametric framework for movement and distortion correction of diffusion MR images. NeuroImage, 2016, 141, 556-572', True)
app.cmdline.addCitation('If including "--mporder" in -eddy_options input', 'Andersson, J. L. R.; Graham, M. S.; Drobnjak, I.; Zhang, H.; Filippini, N. & Bastiani, M. Towards a comprehensive framework for movement and distortion correction of diffusion MR images: Within volume movement. NeuroImage, 2017, 152, 450-466', True)
app.cmdline.add_argument('input',  help='The input DWI series to be corrected')
app.cmdline.add_argument('output', help='The output corrected image series')
grad_export_options = app.cmdline.add_argument_group('Options for exporting the diffusion gradient table')
grad_export_options.add_argument('-export_grad_mrtrix', metavar='grad', help='Export the final gradient table in MRtrix format')
grad_export_options.add_argument('-export_grad_fsl', nargs=2, metavar=('bvecs', 'bvals'), help='Export the final gradient table in FSL bvecs/bvals format')
app.cmdline.flagMutuallyExclusiveOptions( [ 'export_grad_mrtrix', 'export_grad_fsl' ] )
grad_import_options = app.cmdline.add_argument_group('Options for importing the diffusion gradient table')
grad_import_options.add_argument('-grad', help='Provide a gradient table in MRtrix format')
grad_import_options.add_argument('-fslgrad', nargs=2, metavar=('bvecs', 'bvals'), help='Provide a gradient table in FSL bvecs/bvals format')
app.cmdline.flagMutuallyExclusiveOptions( [ 'grad', 'fslgrad' ] )
options = app.cmdline.add_argument_group('Other options for the dwipreproc script')
options.add_argument('-pe_dir', metavar=('PE'), help='Manually specify the phase encoding direction of the input series; can be a signed axis number (e.g. -0, 1, +2), an axis designator (e.g. RL, PA, IS), or NIfTI axis codes (e.g. i-, j, k)')
options.add_argument('-readout_time', metavar=('time'), type=float, help='Manually specify the total readout time of the input series (in seconds)')
options.add_argument('-se_epi', metavar=('image'), help='Provide an additional image series consisting of spin-echo EPI images, which is to be used exclusively by topup for estimating the inhomogeneity field (i.e. it will not form part of the output image series)')
options.add_argument('-align_seepi', action='store_true', help='Achieve alignment between the SE-EPI images used for inhomogeneity field estimation, and the DWIs, by inserting the first DWI b=0 volume to the SE-EPI series. Only use this option if the input SE-EPI images have identical image contrast to the b=0 images present in the DWI series.')
options.add_argument('-json_import', metavar=('file'), help='Import image header information from an associated JSON file (may be necessary to determine phase encoding information)')
options.add_argument('-topup_options', metavar=('TopupOptions'), help='Manually provide additional command-line options to the topup command (provide a string within quotation marks that contains at least one space, even if only passing a single command-line option to topup)')
options.add_argument('-eddy_options', metavar=('EddyOptions'), help='Manually provide additional command-line options to the eddy command (provide a string within quotation marks that contains at least one space, even if only passing a single command-line option to eddy)')
options.add_argument('-eddyqc_text', metavar=('directory'), help='Copy the various text-based statistical outputs generated by eddy into an output directory')
options.add_argument('-eddyqc_all', metavar=('directory'), help='Copy ALL outputs generated by eddy (including images) into an output directory')
rpe_options = app.cmdline.add_argument_group('Options for specifying the acquisition phase-encoding design; note that one of the -rpe_* options MUST be provided')
rpe_options.add_argument('-rpe_none', action='store_true', help='Specify that no reversed phase-encoding image data is being provided; eddy will perform eddy current and motion correction only')
rpe_options.add_argument('-rpe_pair', action='store_true', help='Specify that a set of images (typically b=0 volumes) will be provided for use in inhomogeneity field estimation only (using the -se_epi option). It is assumed that the FIRST volume(s) of this image has the SAME phase-encoding direction as the input DWIs, and the LAST volume(s) has precisely the OPPOSITE phase encoding')
rpe_options.add_argument('-rpe_all', action='store_true', help='Specify that ALL DWIs have been acquired with opposing phase-encoding; this information will be used to perform a recombination of image volumes (each pair of volumes with the same b-vector but different phase encoding directions will be combined together into a single volume). It is assumed that the SECOND HALF of the volumes in the input DWIs have corresponding diffusion sensitisation directions to the FIRST HALF, but were acquired using precisely the opposite phase-encoding direction')
rpe_options.add_argument('-rpe_header', action='store_true', help='Specify that the phase-encoding information can be found in the image header(s), and that this is the information that the script should use')
app.cmdline.flagMutuallyExclusiveOptions( [ 'rpe_none', 'rpe_pair', 'rpe_all', 'rpe_header' ], True )
app.cmdline.flagMutuallyExclusiveOptions( [ 'rpe_none', 'se_epi' ], False ) # May still technically provide -se_epi even with -rpe_all
app.cmdline.flagMutuallyExclusiveOptions( [ 'rpe_header', 'pe_dir' ], False ) # Can't manually provide phase-encoding direction if expecting it to be in the header
app.cmdline.flagMutuallyExclusiveOptions( [ 'rpe_header', 'readout_time' ], False ) # Can't manually provide readout time if expecting it to be in the header
app.cmdline.flagMutuallyExclusiveOptions( [ 'eddyqc_text', 'eddyqc_all' ], False )
app.parse()


if app.isWindows():
  app.error('Script cannot run on Windows due to FSL dependency')

image.check3DNonunity(path.fromUser(app.args.input, False))

PE_design = ''
if app.args.rpe_none:
  PE_design = 'None'
elif app.args.rpe_pair:
  PE_design = 'Pair'
  if not app.args.se_epi:
    app.error('If using the -rpe_pair option, the -se_epi option must be used to provide the spin-echo EPI data to be used by topup')
elif app.args.rpe_all:
  PE_design = 'All'
elif app.args.rpe_header:
  PE_design = 'Header'
else:
  app.error('Must explicitly specify phase-encoding acquisition design (even if none)')

if app.args.align_seepi and not app.args.se_epi:
  app.error('-align_seepi option is only applicable when the -se_epi option is also used')

fsl_path = os.environ.get('FSLDIR', '')
if not fsl_path:
  app.error('Environment variable FSLDIR is not set; please run appropriate FSL configuration script')

if not PE_design == 'None':
  topup_config_path = os.path.join(fsl_path, 'etc', 'flirtsch', 'b02b0.cnf')
  if not os.path.isfile(topup_config_path):
    app.error('Could not find necessary default config file for FSL topup command\n(expected location: ' + topup_config_path + ')')
  topup_cmd = fsl.exeName('topup')
  applytopup_cmd = fsl.exeName('applytopup')

if not fsl.eddyBinary(True) and not fsl.eddyBinary(False):
  app.error('Could not find any version of FSL eddy command')
fsl_suffix = fsl.suffix()
app.checkOutputPath(app.args.output)

# Export the gradient table to the path requested by the user if necessary
grad_export_option = ''
if app.args.export_grad_mrtrix:
  grad_export_option = ' -export_grad_mrtrix ' + path.fromUser(app.args.export_grad_mrtrix, True)
  app.checkOutputPath(path.fromUser(app.args.export_grad_mrtrix, False))
elif app.args.export_grad_fsl:
  grad_export_option = ' -export_grad_fsl ' + path.fromUser(app.args.export_grad_fsl[0], True) + ' ' + path.fromUser(app.args.export_grad_fsl[1], True)
  app.checkOutputPath(path.fromUser(app.args.export_grad_fsl[0], False))
  app.checkOutputPath(path.fromUser(app.args.export_grad_fsl[1], False))


eddyqc_path = None
eddyqc_files = [ 'eddy_parameters', 'eddy_movement_rms', 'eddy_restricted_movement_rms', \
                 'eddy_post_eddy_shell_alignment_parameters', 'eddy_post_eddy_shell_PE_translation_parameters', \
                 'eddy_outlier_report', 'eddy_outlier_map', 'eddy_outlier_n_stdev_map', 'eddy_outlier_n_sqr_stdev_map', \
                 'eddy_movement_over_time' ]
if app.args.eddyqc_text:
  eddyqc_path = path.fromUser(app.args.eddyqc_text, False)
elif app.args.eddyqc_all:
  eddyqc_path = path.fromUser(app.args.eddyqc_all, False)
  eddyqc_files.extend([ 'eddy_outlier_free_data.nii.gz', 'eddy_cnr_maps.nii.gz', 'eddy_residuals.nii.gz' ])
if eddyqc_path:
  if os.path.exists(eddyqc_path):
    if os.path.isdir(eddyqc_path):
      if any([ os.path.exists(os.path.join(eddyqc_path, filename)) for filename in eddyqc_files ]):
        if app.forceOverwrite:
          app.warn('Output eddy QC directory already contains relevant files; these will be overwritten on completion')
=======
# Script for performing DWI pre-processing using FSL 5.0 (onwards) tools eddy / topup / applytopup

def usage(cmdline): #pylint: disable=unused-variable
  from mrtrix3 import app #pylint: disable=no-name-in-module
  cmdline.set_author('Robert E. Smith (robert.smith@florey.edu.au)')
  cmdline.set_synopsis('Perform diffusion image pre-processing using FSL\'s eddy tool; including inhomogeneity distortion correction using FSL\'s topup tool if possible')
  cmdline.add_description('This script is intended to provide convenience of use of the FSL software tools topup and eddy for performing DWI pre-processing, by encapsulating some of the surrounding image data and metadata processing steps. It is intended to simply these processing steps for most commonly-used DWI acquisition strategies, whilst also providing support for some more exotic acquisitions. The "example usage" section demonstrates the ways in which the script can be used based on the (compulsory) -rpe_* command-line options.')
  cmdline.add_description('Note that this script does not perform any explicit registration between images provided to topup via the -se_epi option, and the DWI volumes provided to eddy. In some instances (motion between acquisitions) this can result in erroneous application of the inhomogeneity field during distortion correction. Use of the -align_seepi option is advocated in this scenario, which ensures that the first volume in the series provided to eddy is also the first volume in the series provided to eddy, guaranteeing alignment. But a prerequisite for this approach is that the image contrast within the images provided to the -se_epi option must match the b=0 volumes present within the input DWI series: this means equivalent TE, TR and flip angle (note that differences in multi-band factors between two acquisitions may lead to differences in TR).')
  cmdline.add_example_usage('A basic DWI acquisition, where all image volumes are acquired in a single protocol with fixed phase encoding',
                            'dwipreproc DWI_in.mif DWI_out.mif -rpe_none -pe_dir ap -readout_time 0.55',
                            'Due to use of a single fixed phase encoding, no EPI distortion correction can be applied in this case.')
  cmdline.add_example_usage('DWIs all acquired with a single fixed phase encoding; but additionally a pair of b=0 images with reversed phase encoding to estimate the inhomogeneity field',
                            'mrcat b0_ap.mif b0_pa.mif b0_pair.mif -axis 3; dwipreproc DWI_in.mif DWI_out.mif -rpe_pair -se_epi b0_pair.mif -pe_dir ap -readout_time 0.72 -align_seepi',
                            'Here the two individual b=0 volumes are concatenated into a single 4D image series, and this is provided to the script via the -se_epi option. Note that with the -rpe_pair option used here, which indicates that the SE-EPI image series contains one or more pairs of b=0 images with reversed phase encoding, the FIRST HALF of the volumes in the SE-EPI series must possess the same phase encoding as the input DWI series, while the second half are assumed to contain the opposite phase encoding direction but identical total readout time. Use of the -align_seepi option is advocated as long as its use is valid (more information in the Description section).')
  cmdline.add_example_usage('All DWI directions & b-values are acquired twice, with the phase encoding direction of the second acquisition protocol being reversed with respect to the first',
                            'mrcat DWI_lr.mif DWI_rl.mif DWI_all.mif -axis 3; dwipreproc DWI_all.mif DWI_out.mif -rpe_all -pe_dir lr -readout_time 0.66',
                            'Here the two acquisition protocols are concatenated into a single DWI series containing all acquired volumes. The direction indicated via the -pe_dir option should be the direction of phase encoding used in acquisition of the FIRST HALF of volumes in the input DWI series; ie. the first of the two files that was provided to the mrcat command. In this usage scenario, the output DWI series will contain the same number of image volumes as ONE of the acquired DWI series (ie. half of the number in the concatenated series); this is because the script will identify pairs of volumes that possess the same diffusion sensitisation but reversed phase encoding, and perform explicit recombination of those volume pairs in such a way that image contrast in regions of inhomogeneity is determined from the stretched rather than the compressed image.')
  cmdline.add_example_usage('Any acquisition scheme that does not fall into one of the example usages above',
                            'mrcat DWI_*.mif DWI_all.mif -axis 3; mrcat b0_*.mif b0_all.mif -axis 3; dwipreproc DWI_all.mif DWI_out.mif -rpe_header -se_epi b0_all.mif -align_seepi',
                            'With this usage, the relevant phase encoding information is determined entirely based on the contents of the relevant image headers, and dwipreproc prepares all metadata for the executed FSL commands accordingly. This can therefore be used if the particular DWI acquisition strategy used does not correspond to one of the simple examples as described in the prior examples. This usage is predicated on the headers of the input files containing appropriately-named key-value fields such that MRtrix3 tools identify them as such. In some cases, conversion from DICOM using MRtrix3 commands will automatically extract and embed this information; however this is not true for all scanner vendors and/or software versions. In the latter case it may be possible to manually provide these metadata; either using the -json_import command-line option of dwipreproc, or the -json_import or one of the -import_pe_* command-line options of MRtrix3\'s mrconvert command (and saving in .mif format) prior to running dwipreproc.')
  cmdline.add_citation('Andersson, J. L. & Sotiropoulos, S. N. An integrated approach to correction for off-resonance effects and subject movement in diffusion MR imaging. NeuroImage, 2015, 125, 1063-1078', is_external=True)
  cmdline.add_citation('Smith, S. M.; Jenkinson, M.; Woolrich, M. W.; Beckmann, C. F.; Behrens, T. E.; Johansen-Berg, H.; Bannister, P. R.; De Luca, M.; Drobnjak, I.; Flitney, D. E.; Niazy, R. K.; Saunders, J.; Vickers, J.; Zhang, Y.; De Stefano, N.; Brady, J. M. & Matthews, P. M. Advances in functional and structural MR image analysis and implementation as FSL. NeuroImage, 2004, 23, S208-S219', is_external=True)
  cmdline.add_citation('Skare, S. & Bammer, R. Jacobian weighting of distortion corrected EPI data. Proceedings of the International Society for Magnetic Resonance in Medicine, 2010, 5063', condition='If performing recombination of diffusion-weighted volume pairs with opposing phase encoding directions', is_external=True)
  cmdline.add_citation('Andersson, J. L.; Skare, S. & Ashburner, J. How to correct susceptibility distortions in spin-echo echo-planar images: application to diffusion tensor imaging. NeuroImage, 2003, 20, 870-888', condition='If performing EPI susceptibility distortion correction', is_external=True)
  cmdline.add_citation('Andersson, J. L. R.; Graham, M. S.; Zsoldos, E. & Sotiropoulos, S. N. Incorporating outlier detection and replacement into a non-parametric framework for movement and distortion correction of diffusion MR images. NeuroImage, 2016, 141, 556-572', condition='If including "--repol" in -eddy_options input', is_external=True)
  cmdline.add_citation('Andersson, J. L. R.; Graham, M. S.; Drobnjak, I.; Zhang, H.; Filippini, N. & Bastiani, M. Towards a comprehensive framework for movement and distortion correction of diffusion MR images: Within volume movement. NeuroImage, 2017, 152, 450-466', condition='If including "--mporder" in -eddy_options input', is_external=True)
  cmdline.add_argument('input',  help='The input DWI series to be corrected')
  cmdline.add_argument('output', help='The output corrected image series')
  cmdline.add_argument('-pe_dir', metavar=('PE'), help='Manually specify the phase encoding direction of the input series; can be a signed axis number (e.g. -0, 1, +2), an axis designator (e.g. RL, PA, IS), or NIfTI axis codes (e.g. i-, j, k)')
  cmdline.add_argument('-readout_time', metavar=('time'), type=float, help='Manually specify the total readout time of the input series (in seconds)')
  cmdline.add_argument('-se_epi', metavar=('image'), help='Provide an additional image series consisting of spin-echo EPI images, which is to be used exclusively by topup for estimating the inhomogeneity field (i.e. it will not form part of the output image series)')
  cmdline.add_argument('-align_seepi', action='store_true', help='Achieve alignment between the SE-EPI images used for inhomogeneity field estimation, and the DWIs (more information in Description section)')
  cmdline.add_argument('-json_import', metavar=('file'), help='Import image header information from an associated JSON file (may be necessary to determine phase encoding information)')
  cmdline.add_argument('-topup_options', metavar=('" TopupOptions"'), help='Manually provide additional command-line options to the topup command (provide a string within quotation marks that contains at least one space, even if only passing a single command-line option to topup)')
  cmdline.add_argument('-eddy_options', metavar=('" EddyOptions"'), help='Manually provide additional command-line options to the eddy command (provide a string within quotation marks that contains at least one space, even if only passing a single command-line option to eddy)')
  cmdline.add_argument('-eddyqc_text', metavar=('directory'), help='Copy the various text-based statistical outputs generated by eddy, and the output of eddy_qc (if installed), into an output directory')
  cmdline.add_argument('-eddyqc_all', metavar=('directory'), help='Copy ALL outputs generated by eddy (including images), and the output of eddy_qc (if installed), into an output directory')
  app.add_dwgrad_export_options()
  app.add_dwgrad_import_options()
  rpe_options = cmdline.add_argument_group('Options for specifying the acquisition phase-encoding design; note that one of the -rpe_* options MUST be provided')
  rpe_options.add_argument('-rpe_none', action='store_true', help='Specify that no reversed phase-encoding image data is being provided; eddy will perform eddy current and motion correction only')
  rpe_options.add_argument('-rpe_pair', action='store_true', help='Specify that a set of images (typically b=0 volumes) will be provided for use in inhomogeneity field estimation only (using the -se_epi option)')
  rpe_options.add_argument('-rpe_all', action='store_true', help='Specify that ALL DWIs have been acquired with opposing phase-encoding')
  rpe_options.add_argument('-rpe_header', action='store_true', help='Specify that the phase-encoding information can be found in the image header(s), and that this is the information that the script should use')
  cmdline.flag_mutually_exclusive_options( [ 'rpe_none', 'rpe_pair', 'rpe_all', 'rpe_header' ], True )
  cmdline.flag_mutually_exclusive_options( [ 'rpe_none', 'se_epi' ], False ) # May still technically provide -se_epi even with -rpe_all
  cmdline.flag_mutually_exclusive_options( [ 'rpe_header', 'pe_dir' ], False ) # Can't manually provide phase-encoding direction if expecting it to be in the header
  cmdline.flag_mutually_exclusive_options( [ 'rpe_header', 'readout_time' ], False ) # Can't manually provide readout time if expecting it to be in the header
  cmdline.flag_mutually_exclusive_options( [ 'eddyqc_text', 'eddyqc_all' ], False )







def execute(): #pylint: disable=unused-variable
  import itertools, json, math, os, shutil, sys
  from distutils.spawn import find_executable
  from mrtrix3 import app, CONFIG, fsl, image, is_windows, MRtrixError, path, phaseencoding, run #pylint: disable=no-name-in-module

  if is_windows():
    raise MRtrixError('Script cannot run on Windows due to FSL dependency')

  image.check_3d_nonunity(path.from_user(app.ARGS.input, False))

  pe_design = ''
  if app.ARGS.rpe_none:
    pe_design = 'None'
  elif app.ARGS.rpe_pair:
    pe_design = 'Pair'
    if not app.ARGS.se_epi:
      raise MRtrixError('If using the -rpe_pair option, the -se_epi option must be used to provide the spin-echo EPI data to be used by topup')
  elif app.ARGS.rpe_all:
    pe_design = 'All'
  elif app.ARGS.rpe_header:
    pe_design = 'Header'
  else:
    raise MRtrixError('Must explicitly specify phase-encoding acquisition design (even if none)')

  if app.ARGS.align_seepi and not app.ARGS.se_epi:
    raise MRtrixError('-align_seepi option is only applicable when the -se_epi option is also used')

  fsl_path = os.environ.get('FSLDIR', '')
  if not fsl_path:
    raise MRtrixError('Environment variable FSLDIR is not set; please run appropriate FSL configuration script')

  if not pe_design == 'None':
    topup_config_path = os.path.join(fsl_path, 'etc', 'flirtsch', 'b02b0.cnf')
    if not os.path.isfile(topup_config_path):
      raise MRtrixError('Could not find necessary default config file for FSL topup command (expected location: ' + topup_config_path + ')')
    topup_cmd = fsl.exe_name('topup')
    applytopup_cmd = fsl.exe_name('applytopup')

  if not fsl.eddy_binary(True) and not fsl.eddy_binary(False):
    raise MRtrixError('Could not find any version of FSL eddy command')
  fsl_suffix = fsl.suffix()
  app.check_output_path(app.ARGS.output)

  # Export the gradient table to the path requested by the user if necessary
  grad_export_option = app.read_dwgrad_export_options()


  eddyqc_path = None
  eddyqc_files = [ 'eddy_parameters', 'eddy_movement_rms', 'eddy_restricted_movement_rms', \
                   'eddy_post_eddy_shell_alignment_parameters', 'eddy_post_eddy_shell_PE_translation_parameters', \
                   'eddy_outlier_report', 'eddy_outlier_map', 'eddy_outlier_n_stdev_map', 'eddy_outlier_n_sqr_stdev_map', \
                   'eddy_movement_over_time' ]
  if app.ARGS.eddyqc_text:
    eddyqc_path = path.from_user(app.ARGS.eddyqc_text, False)
  elif app.ARGS.eddyqc_all:
    eddyqc_path = path.from_user(app.ARGS.eddyqc_all, False)
    eddyqc_files.extend([ 'eddy_outlier_free_data.nii.gz', 'eddy_cnr_maps.nii.gz', 'eddy_residuals.nii.gz' ])
  if eddyqc_path:
    if os.path.exists(eddyqc_path):
      if os.path.isdir(eddyqc_path):
        if any([ os.path.exists(os.path.join(eddyqc_path, filename)) for filename in eddyqc_files ]):
          if app.FORCE_OVERWRITE:
            app.warn('Output eddy QC directory already contains relevant files; these will be overwritten on completion')
          else:
            raise MRtrixError('Output eddy QC directory already contains relevant files (use -force to override)')
      else:
        if app.FORCE_OVERWRITE:
          app.warn('Target for eddy QC output is not a directory; it will be overwritten on completion')
>>>>>>> 6e7d1e72
        else:
          raise MRtrixError('Target for eddy QC output exists, and is not a directory (use -force to override)')


  eddy_manual_options = ''
  if app.ARGS.eddy_options:
    # Initially process as a list; we'll convert back to a string later
    eddy_manual_options = app.ARGS.eddy_options.strip().split()


  # Convert all input images into MRtrix format and store in scratch directory first
  app.make_scratch_dir()

  grad_import_option = app.read_dwgrad_import_options()
  json_import_option = ''
  if app.ARGS.json_import:
    json_import_option = ' -json_import ' + path.from_user(app.ARGS.json_import)
  json_export_option = ' -json_export ' + path.to_scratch('dwi.json', True)
  run.command('mrconvert ' + path.from_user(app.ARGS.input) + ' ' + path.to_scratch('dwi.mif') + grad_import_option + json_import_option + json_export_option)
  if app.ARGS.se_epi:
    image.check_3d_nonunity(path.from_user(app.ARGS.se_epi, False))
    run.command('mrconvert ' + path.from_user(app.ARGS.se_epi) + ' ' + path.to_scratch('se_epi.mif'))

  app.goto_scratch_dir()


  # Get information on the input images, and check their validity
  dwi_header = image.Header('dwi.mif')
  if not len(dwi_header.size()) == 4:
    raise MRtrixError('Input DWI must be a 4D image')
  dwi_num_volumes = dwi_header.size()[3]
  app.debug('Number of DWI volumes: ' + str(dwi_num_volumes))
  dwi_num_slices = dwi_header.size()[2]
  app.debug('Number of DWI slices: ' + str(dwi_num_slices))
  dwi_pe_scheme = phaseencoding.get_scheme(dwi_header)
  if app.ARGS.se_epi:
    se_epi_header = image.Header('se_epi.mif')
    # This doesn't necessarily apply any more: May be able to combine e.g. a P>>A from -se_epi with an A>>P b=0 image from the DWIs
  #  if not len(se_epi_header.size()) == 4:
  #    raise MRtrixError('File provided using -se_epi option must contain more than one image volume')
    se_epi_pe_scheme = phaseencoding.get_scheme(se_epi_header)
  if 'dw_scheme' not in dwi_header.keyval():
    raise MRtrixError('No diffusion gradient table found')
  grad = dwi_header.keyval()['dw_scheme']
  if not len(grad) == dwi_num_volumes:
    raise MRtrixError('Number of lines in gradient table (' + str(len(grad)) + ') does not match input image (' + str(dwi_num_volumes) + ' volumes); check your input data')

  # Check the manual options being passed to eddy, ensure they make sense
  eddy_mporder = any(s.startswith('--mporder') for s in eddy_manual_options)
  if eddy_mporder:
    if 'SliceEncodingDirection' in dwi_header.keyval():
      slice_encoding_direction = dwi_header.keyval()['SliceEncodingDirection']
      app.debug('Slice encoding direction: ' + slice_encoding_direction)
      if not slice_encoding_direction.startswith('k'):
        raise MRtrixError('DWI header indicates that 3rd spatial axis is not the slice axis; this is not yet compatible with --mporder option in eddy, nor supported in dwipreproc')
      slice_encoding_direction = image.axis2dir(slice_encoding_direction)
    else:
      app.console('No slice encoding direction information present; assuming third axis corresponds to slices')
      slice_encoding_direction = [0,0,1]
  if '--resamp=lsr' in eddy_manual_options:
    raise MRtrixError('dwipreproc does not currently support least-squares reconstruction; this cannot be simply passed via -eddy_options')
  if eddy_mporder:
    slspec_option = [ s for s in eddy_manual_options if s.startswith('--slspec') ]
    slice_groups = [ ]
    slice_timing = [ ]
    if len(slspec_option) > 1:
      raise MRtrixError('--slspec option appears more than once in -eddy_options input; cannot import slice timing')
    if slspec_option:
      slspec_file_path = path.from_user(slspec_option[0][9:], False)
      if os.path.isfile(slspec_file_path):
        # Since there's a chance that we may need to pad this info, we can't just copy this file
        #   to the scratch directory...
        try:
          with open(slspec_file_path, 'r') as slspec_file:
            for line in slspec_file:
              line = line.strip()
              if line:
                slice_groups.append([int(value) for value in line.split()])
          app.debug('Slice groups: ' + str(slice_groups))
        except ValueError:
          try:
            with open(slspec_file_path, 'r') as slspec_file:
              for line in slspec_file:
                line = line.strip()
                if line:
                  slice_timing.append(float(line))
            app.warn('\"slspec\" file provided to FSL eddy should contain slice indices for slice groups, not slice timing; nevertheless, slice timing has been imported from file \"' + slspec_file_path + '\"')
            app.debug('Slice timing: ' + str(slice_timing))
            if len(slice_timing) != dwi_num_slices:
              raise MRtrixError('Cannot use slice timing information from file \"' + slspec_file_path + '\" for slice-to-volume correction: Number of entries (' + len(slice_timing) + ') does not match number of slices (' + dwi_header.size()[2] + ')')
          except ValueError:
            raise MRtrixError('Error parsing \"slspec\" file (this should contain integer values indicating slice groups, not slice timing; please see FSL eddy help page)')
        # Remove this entry from eddy_manual_options; it'll be inserted later, with the
        #   path to the new slspec file
        eddy_manual_options = [ s for s in eddy_manual_options if not s.startswith('--slspec') ]
      else:
        raise MRtrixError('Unable to find \'slspec\' file provided via -eddy_options \" ... --slspec=/path/to/file ... \" (expected location: ' + slspec_file_path + ')')
    else:
      if 'SliceTiming' not in dwi_header.keyval():
        raise MRtrixError('Cannot perform slice-to-volume correction in eddy: No slspec file provided, and no slice timing information present in header')
      slice_timing = dwi_header.keyval()['SliceTiming'][0]
      app.debug('Slice timing from header: ' + str(slice_timing))
      if len(slice_timing) != dwi_num_slices:
        raise MRtrixError('Cannot use slice timing information in image header for slice-to-volume correction: Number of entries (' + len(slice_timing) + ') does not match number of slices (' + dwi_header.size()[2] + ')')

  # Use new features of dirstat to query the quality of the diffusion acquisition scheme
  # Need to know the mean b-value in each shell, and the asymmetry value of each shell
  # But don't bother testing / warning the user if they're already controlling for this
  if not app.ARGS.eddy_options or not any(s.startswith('--slm=') for s in app.ARGS.eddy_options.split()):
    shell_bvalues = [ int(round(float(value))) for value in image.mrinfo('dwi.mif', 'shell_bvalues').split() ]
    shell_asymmetries = [ float(value) for value in run.command('dirstat dwi.mif -output asym').stdout.splitlines() ]
    # dirstat will skip any b=0 shell by default; therefore for correspondence between
    #   shell_bvalues and shell_symmetry, need to remove any b=0 from the former
    if len(shell_bvalues) == len(shell_asymmetries) + 1:
      shell_bvalues = shell_bvalues[1:]
    elif len(shell_bvalues) != len(shell_asymmetries):
      raise MRtrixError('Number of b-values reported by mrinfo (' + str(len(shell_bvalues)) + ') does not match number of outputs provided by dirstat (' + str(len(shell_asymmetries)) + ')')
    for bvalue, asymmetry in zip(shell_bvalues, shell_asymmetries):
      if asymmetry >= 0.1:
        app.warn('sampling of b=' + str(bvalue) + ' shell is ' + ('strongly' if asymmetry >= 0.4 else 'moderately') + \
                 ' asymmetric; distortion correction may benefit from use of: ' + \
                 '-eddy_options " ... --slm=linear ... "')


  # Since we want to access user-defined phase encoding information regardless of whether or not
  #   such information is present in the header, let's grab it here
  manual_pe_dir = None
  if app.ARGS.pe_dir:
    manual_pe_dir = [ float(i) for i in phaseencoding.direction(app.ARGS.pe_dir) ]
  app.debug('Manual PE direction: ' + str(manual_pe_dir))
  manual_trt = None
  if app.ARGS.readout_time:
    manual_trt = float(app.ARGS.readout_time)
  app.debug('Manual readout time: ' + str(manual_trt))


  do_topup = (not pe_design == 'None')


  def grads_match(one, two):
    # Dot product between gradient directions
    # First, need to check for zero-norm vectors:
    # - If both are zero, skip this check
    # - If one is zero and the other is not, volumes don't match
    # - If neither is zero, test the dot product
    if any([val for val in one[0:3]]):
      if not any([val for val in two[0:3]]):
        return False
      dot_product = one[0]*two[0] + one[1]*two[1] + one[2]*two[2]
      if abs(dot_product) < 0.999:
        return False
    elif any([val for val in two[0:3]]):
      return False
    # b-value
    if abs(one[3]-two[3]) > 10.0:
      return False
    return True


  # Manually generate a phase-encoding table for the input DWI based on user input
  dwi_manual_pe_scheme = None
  se_epi_manual_pe_scheme = None
  auto_trt = 0.1
  dwi_auto_trt_warning = False
  if manual_pe_dir:

    if manual_trt:
      trt = manual_trt
    else:
      trt = auto_trt
      dwi_auto_trt_warning = True

    # Still construct the manual PE scheme even with 'None' or 'Pair':
    #   there may be information in the header that we need to compare against
    if pe_design == 'None':
      line = list(manual_pe_dir)
      line.append(trt)
      dwi_manual_pe_scheme = [ line ] * dwi_num_volumes
      app.debug('Manual DWI PE scheme for \'None\' PE design: ' + str(dwi_manual_pe_scheme))

    # With 'Pair', also need to construct the manual scheme for SE EPIs
    elif pe_design == 'Pair':
      line = list(manual_pe_dir)
      line.append(trt)
      dwi_manual_pe_scheme = [ line ] * dwi_num_volumes
      app.debug('Manual DWI PE scheme for \'Pair\' PE design: ' + str(dwi_manual_pe_scheme))
      se_epi_num_volumes = se_epi_header.size()[3]
      if se_epi_num_volumes%2:
        raise MRtrixError('If using -rpe_pair option, image provided using -se_epi must contain an even number of volumes')
      # Assume that first half of volumes have same direction as series;
      #   second half have the opposite direction
      se_epi_manual_pe_scheme = [ line ] * int(se_epi_num_volumes/2)
      line = [ (-i if i else 0.0) for i in manual_pe_dir ]
      line.append(trt)
      se_epi_manual_pe_scheme.extend( [ line ] * int(se_epi_num_volumes/2) )
      app.debug('Manual SEEPI PE scheme for \'Pair\' PE design: ' + str(se_epi_manual_pe_scheme))

    # If -rpe_all, need to scan through grad and figure out the pairings
    # This will be required if relying on user-specified phase encode direction
    # It will also be required at the end of the script for the manual recombination
    # Update: The possible permutations of volume-matched acquisition is limited within the
    #   context of the -rpe_all option. In particular, the potential for having more
    #   than one b=0 volume within each half means that it is not possible to permit
    #   arbitrary ordering of those pairs, since b=0 volumes would then be matched
    #   despite having the same phase-encoding direction. Instead, explicitly enforce
    #   that volumes must be matched between the first and second halves of the DWI data.
    elif pe_design == 'All':
      if dwi_num_volumes%2:
        raise MRtrixError('If using -rpe_all option, input image must contain an even number of volumes')
      grads_matched = [ dwi_num_volumes ] * dwi_num_volumes
      grad_pairs = [ ]
      app.debug('Commencing gradient direction matching; ' + str(dwi_num_volumes) + ' volumes')
      for index1 in range(int(dwi_num_volumes/2)):
        if grads_matched[index1] == dwi_num_volumes: # As yet unpaired
          for index2 in range(int(dwi_num_volumes/2), dwi_num_volumes):
            if grads_matched[index2] == dwi_num_volumes: # Also as yet unpaired
              if grads_match(grad[index1], grad[index2]):
                grads_matched[index1] = index2
                grads_matched[index2] = index1
                grad_pairs.append([index1, index2])
                app.debug('Matched volume ' + str(index1) + ' with ' + str(index2) + ': ' + str(grad[index1]) + ' ' + str(grad[index2]))
                break
          else:
            raise MRtrixError('Unable to determine matching reversed phase-encode direction volume for DWI volume ' + str(index1))
      if not len(grad_pairs) == dwi_num_volumes/2:
        raise MRtrixError('Unable to determine complete matching DWI volume pairs for reversed phase-encode combination')
      # Construct manual PE scheme here:
      #   Regardless of whether or not there's a scheme in the header, need to have it:
      #   if there's one in the header, want to compare to the manually-generated one
      dwi_manual_pe_scheme = [ ]
      for index in range(0, dwi_num_volumes):
        line = list(manual_pe_dir)
        if index >= int(dwi_num_volumes/2):
          line = [ (-i if i else 0.0) for i in line ]
        line.append(trt)
        dwi_manual_pe_scheme.append(line)
      app.debug('Manual DWI PE scheme for \'All\' PE design: ' + str(dwi_manual_pe_scheme))

  else: # No manual phase encode direction defined

    if not pe_design == 'Header':
      raise MRtrixError('If not using -rpe_header, phase encoding direction must be provided using the -pe_dir option')



  def scheme_dirs_match(one, two):
    for line_one, line_two in zip(one, two):
      if not line_one[0:3] == line_two[0:3]:
        return False
    return True

  def scheme_times_match(one, two):
    for line_one, line_two in zip(one, two):
      if abs(line_one[3] - line_two[3]) > 5e-3:
        return False
    return True



  # Determine whether or not the phase encoding table generated manually should be used
  #   (possibly instead of a table present in the image header)
  overwrite_dwi_pe_scheme = False
  if dwi_pe_scheme:
    if manual_pe_dir:
      # Compare manual specification to that read from the header;
      #   overwrite & give warning to user if they differ
      # Bear in mind that this could even be the case for -rpe_all;
      #   relying on earlier code having successfully generated the 'appropriate'
      #   PE scheme for the input volume based on the diffusion gradient table
      if not scheme_dirs_match(dwi_pe_scheme, dwi_manual_pe_scheme):
        app.warn('User-defined phase-encoding direction design does not match what is stored in DWI image header; proceeding with user specification')
        overwrite_dwi_pe_scheme = True
    if manual_trt:
      # Compare manual specification to that read from the header
      if not scheme_times_match(dwi_pe_scheme, dwi_manual_pe_scheme):
        app.warn('User-defined total readout time does not match what is stored in DWI image header; proceeding with user specification')
        overwrite_dwi_pe_scheme = True
    if overwrite_dwi_pe_scheme:
      dwi_pe_scheme = dwi_manual_pe_scheme # May be used later for triggering volume recombination
    else:
      dwi_manual_pe_scheme = None # To guarantee that these generated data are never used
  else:
    # Nothing in the header; rely entirely on user specification
    if pe_design == 'Header':
      raise MRtrixError('No phase encoding information found in DWI image header')
    if not manual_pe_dir:
      raise MRtrixError('No phase encoding information provided either in header or at command-line')
    if dwi_auto_trt_warning:
      app.console('Total readout time not provided at command-line; assuming sane default of ' + str(auto_trt))
    dwi_pe_scheme = dwi_manual_pe_scheme # May be needed later for triggering volume recombination

  # This may be required by -rpe_all for extracting b=0 volumes while retaining phase-encoding information
  import_dwi_pe_table_option = ''
  if dwi_manual_pe_scheme:
    with open('dwi_manual_pe_scheme.txt', 'w') as pe_scheme_file:
      for line in dwi_manual_pe_scheme:
        pe_scheme_file.write(' '.join( [ str(value) for value in line ] ) + '\n')
    import_dwi_pe_table_option = ' -import_pe_table dwi_manual_pe_scheme.txt'


  # Find the index of the first DWI volume that is a b=0 volume
  # This needs to occur at the outermost loop as it is pertinent information
  #   not only for the -align_seepi option, but also for when the -se_epi option
  #   is not provided at all, and the input to topup is extracted solely from the DWIs
  bzero_threshold = float(CONFIG['BZeroThreshold']) if 'BZeroThreshold' in CONFIG else 10.0
  dwi_first_bzero_index = 0
  for line in grad:
    if line[3] <= bzero_threshold:
      break
    dwi_first_bzero_index += 1
  app.debug('Index of first b=0 image in DWIs is ' + str(dwi_first_bzero_index))


  # Deal with the phase-encoding of the images to be fed to topup (if applicable)
  overwrite_se_epi_pe_scheme = False
  se_epi_path = 'se_epi.mif'
  dwi_permvols_preeddy_option = ''
  dwi_permvols_posteddy_option = ''
  dwi_bzero_added_to_se_epi = False
  if app.ARGS.se_epi:

    # Newest version of eddy requires that topup field be on the same grid as the eddy input DWI
    if not image.match(dwi_header, se_epi_header, 3):
      app.console('DWIs and SE-EPI images used for inhomogeneity field estimation are defined on different image grids; '
                  'the latter will be automatically re-gridded to match the former')
      new_se_epi_path = 'se_epi_regrid.mif'
      run.command('mrtransform ' + se_epi_path + ' - -interp sinc -template dwi.mif | mrcalc - 0.0 -max ' + new_se_epi_path)
      app.cleanup(se_epi_path)
      se_epi_path = new_se_epi_path
      se_epi_header = image.Header(se_epi_path)

    # 3 possible sources of PE information: DWI header, topup image header, command-line
    # Any pair of these may conflict, and any one could be absent

    # Have to switch here based on phase-encoding acquisition design
    if pe_design == 'Pair':
      # Criteria:
      #   * If present in own header, ignore DWI header entirely -
      #     - If also provided at command-line, look for conflict & report
      #     - If not provided at command-line, nothing to do
      #   * If _not_ present in own header:
      #     - If provided at command-line, infer appropriately
      #     - If not provided at command-line, but the DWI header has that information, infer appropriately
      if se_epi_pe_scheme:
        if manual_pe_dir:
          if not scheme_dirs_match(se_epi_pe_scheme, se_epi_manual_pe_scheme):
            app.warn('User-defined phase-encoding direction design does not match what is stored in SE EPI image header; proceeding with user specification')
            overwrite_se_epi_pe_scheme = True
        if manual_trt:
          if not scheme_times_match(se_epi_pe_scheme, se_epi_manual_pe_scheme):
            app.warn('User-defined total readout time does not match what is stored in SE EPI image header; proceeding with user specification')
            overwrite_se_epi_pe_scheme = True
        if overwrite_se_epi_pe_scheme:
          se_epi_pe_scheme = se_epi_manual_pe_scheme
        else:
          se_epi_manual_pe_scheme = None # To guarantee that these data are never used
      else:
        overwrite_se_epi_pe_scheme = True
        se_epi_pe_scheme = se_epi_manual_pe_scheme

    elif pe_design == 'All':
      # Criteria:
      #   * If present in own header:
      #     - Nothing to do
      #   * If _not_ present in own header:
      #     - Don't have enough information to proceed
      #     - Is this too harsh? (e.g. Have rules by which it may be inferred from the DWI header / command-line)
      if not se_epi_pe_scheme:
        raise MRtrixError('If explicitly including SE EPI images when using -rpe_all option, they must come with their own associated phase-encoding information in the image header')

    elif pe_design == 'Header':
      # Criteria:
      #   * If present in own header:
      #       Nothing to do (-pe_dir option is mutually exclusive)
      #   * If _not_ present in own header:
      #       Cannot proceed
      if not se_epi_pe_scheme:
        raise MRtrixError('No phase-encoding information present in SE-EPI image header')
      # If there is no phase encoding contrast within the SE-EPI series,
      #   try combining it with the DWI b=0 volumes, see if that produces some contrast
      # However, this should probably only be permitted if the -align_seepi option is defined
      se_epi_pe_scheme_has_contrast = 'pe_scheme' in se_epi_header.keyval()
      if not se_epi_pe_scheme_has_contrast:
        if app.ARGS.align_seepi:
          app.console('No phase-encoding contrast present in SE-EPI images; will examine again after combining with DWI b=0 images')
          new_se_epi_path = os.path.splitext(se_epi_path)[0] + '_dwibzeros.mif'
          # Don't worry about trying to produce a balanced scheme here
          run.command('dwiextract dwi.mif - -bzero | mrcat - se_epi.mif ' + new_se_epi_path + ' -axis 3')
          se_epi_header = image.Header(new_se_epi_path)
          se_epi_pe_scheme_has_contrast = 'pe_scheme' in se_epi_header.keyval()
          if se_epi_pe_scheme_has_contrast:
            app.cleanup(se_epi_path)
            se_epi_path = new_se_epi_path
            se_epi_pe_scheme = phaseencoding.get_scheme(se_epi_header)
            dwi_bzero_added_to_se_epi = True
            # Delay testing appropriateness of the concatenation of these images
            #   (i.e. differences in contrast) to later
          else:
            raise MRtrixError('No phase-encoding contrast present in SE-EPI images, even after concatenating with b=0 images due to -align_seepi option; '
                              'cannot perform inhomogeneity field estimation')
        else:
          raise MRtrixError('No phase-encoding contrast present in SE-EPI images; cannot perform inhomogeneity field estimation')

    if app.ARGS.align_seepi:

      for field_name, description in { 'EchoTime': 'echo time',
                                       'RepetitionTime': 'repetition time',
                                       'FlipAngle': 'flip angle' }.items():
        dwi_value = dwi_header.keyval().get(field_name)
        se_epi_value = se_epi_header.keyval().get(field_name)
        if dwi_value and se_epi_value and dwi_value != se_epi_value:
          app.warn('It appears that the spin-echo EPI images used for inhomogeneity field estimation have a different ' + description + ' to the DWIs being corrected. '
                   'This may cause issues in estimation of the field, as the first DWI b=0 volume will be added to the input series to topup '
                   'due to use of the -align_seepi option.')

      # If we are using the -se_epi option, and hence the input images to topup have not come from the DWIs themselves,
      #   we need to insert the first b=0 DWI volume to the start of the topup input image. Otherwise, the field estimated
      #   by topup will not be correctly aligned with the volumes as they are processed by eddy.
      #
      # However, there's also a code path by which we may have already performed this addition.
      # If we have already apliced the b=0 volumes from the DWI input with the SE-EPI image
      #   (due to the absence of phase-encoding contrast in the SE-EPI series), we don't want to
      #   re-attempt such a concatenation; the fact that the DWI b=0 images were inserted ahead of
      #   the SE-EPI images means the alignment issue should be dealt with.

      if dwi_first_bzero_index == len(grad) and not dwi_bzero_added_to_se_epi:

        app.warn('Unable to find b=0 volume in input DWIs to provide alignment between topup and eddy; script will proceed as though the -align_seepi option were not provided')

      # If b=0 volumes from the DWIs have already been added to the SE-EPI image due to an
      #   absence of phase-encoding contrast in the latter, we don't need to perform the following
      elif not dwi_bzero_added_to_se_epi:

        run.command('mrconvert dwi.mif dwi_first_bzero.mif -coord 3 ' + str(dwi_first_bzero_index) + ' -axes 0,1,2')
        dwi_first_bzero_pe = dwi_manual_pe_scheme[dwi_first_bzero_index] if overwrite_dwi_pe_scheme else dwi_pe_scheme[dwi_first_bzero_index]

        se_epi_pe_sum = [ 0, 0, 0 ]
        se_epi_volume_to_remove = len(se_epi_pe_scheme)
        for index, line in enumerate(se_epi_pe_scheme):
          se_epi_pe_sum = [ i + j for i, j in zip(se_epi_pe_sum, line[0:3]) ]
          if se_epi_volume_to_remove == len(se_epi_pe_scheme) and line[0:3] == dwi_first_bzero_pe[0:3]:
            se_epi_volume_to_remove = index
        new_se_epi_path = os.path.splitext(se_epi_path)[0] + '_firstdwibzero.mif'
        if (se_epi_pe_sum == [ 0, 0, 0 ]) and (se_epi_volume_to_remove < len(se_epi_pe_scheme)):
          app.console('Balanced phase-encoding scheme detected in SE-EPI series; volume ' + str(se_epi_volume_to_remove) + ' will be removed and replaced with first b=0 from DWIs')
          run.command('mrconvert ' + se_epi_path + ' - -coord 3 ' + ','.join([str(index) for index in range(len(se_epi_pe_scheme)) if not index == se_epi_volume_to_remove]) + ' | mrcat dwi_first_bzero.mif - ' + new_se_epi_path + ' -axis 3')
          # Also need to update the phase-encoding scheme appropriately if it's being set manually
          #   (if embedded within the image headers, should be updated through the command calls)
          if se_epi_manual_pe_scheme:
            first_line = list(manual_pe_dir)
            first_line.append(trt)
            new_se_epi_manual_pe_scheme = [ ]
            new_se_epi_manual_pe_scheme.append(first_line)
            for index, entry in enumerate(se_epi_manual_pe_scheme):
              if not index == se_epi_volume_to_remove:
                new_se_epi_manual_pe_scheme.append(entry)
            se_epi_manual_pe_scheme = new_se_epi_manual_pe_scheme
        else:
          if se_epi_pe_sum == [ 0, 0, 0 ] and se_epi_volume_to_remove == len(se_epi_pe_scheme):
            app.console('Phase-encoding scheme of -se_epi image is balanced, but could not find appropriate volume with which to substitute first b=0 volume from DWIs; first b=0 DWI volume will be inserted to start of series, resulting in an unbalanced scheme')
          else:
            app.console('Unbalanced phase-encoding scheme detected in series provided via -se_epi option; first DWI b=0 volume will be inserted to start of series')
          run.command('mrcat dwi_first_bzero.mif ' + se_epi_path + ' ' + new_se_epi_path + ' -axis 3')
          # Also need to update the phase-encoding scheme appropriately
          if se_epi_manual_pe_scheme:
            first_line = list(manual_pe_dir)
            first_line.append(trt)
            se_epi_manual_pe_scheme = [ first_line, se_epi_manual_pe_scheme ]

        # Ended branching based on balanced-ness of PE acquisition scheme within SE-EPI volumes
        app.cleanup(se_epi_path)
        app.cleanup('dwi_first_bzero.mif')
        se_epi_path = new_se_epi_path

      # Ended branching based on:
      # - Detection of first b=0 volume in DWIs; or
      # - Prior merge of SE-EPI and DWI b=0 volumes due to no phase-encoding contrast in SE-EPI

    # Completed checking for presence of -se_epi option

  elif not pe_design == 'None': # No SE EPI images explicitly provided: In some cases, can extract appropriate b=0 images from DWI

    # If using 'All' or 'Header', and haven't been given any topup images, need to extract the b=0 volumes from the series,
    #   preserving phase-encoding information while doing so
    # Preferably also make sure that there's some phase-encoding contrast in there...
    # With -rpe_all, need to write inferred phase-encoding to file and import before using dwiextract so that the phase-encoding
    #   of the extracted b=0's is propagated to the generated b=0 series
    run.command('mrconvert dwi.mif' + import_dwi_pe_table_option + ' - | dwiextract - ' + se_epi_path + ' -bzero')
    se_epi_header = image.Header(se_epi_path)

    # If there's no contrast remaining in the phase-encoding scheme, it'll be written to
    #   PhaseEncodingDirection and TotalReadoutTime rather than pe_scheme
    # In this scenario, we will be unable to run topup, or volume recombination
    if 'pe_scheme' not in se_epi_header.keyval():
      if pe_design == 'All':
        raise MRtrixError('DWI header indicates no phase encoding contrast between b=0 images; cannot proceed with volume recombination-based pre-processing')
      app.warn('DWI header indicates no phase encoding contrast between b=0 images; proceeding without inhomogeneity field estimation')
      do_topup = False
      run.function(os.remove, se_epi_path)
      se_epi_path = None
      se_epi_header = None


  # If the first b=0 volume in the DWIs is in fact not the first volume (i.e. index zero), we're going to
  #   manually place it at the start of the DWI volumes when they are input to eddy, so that the
  #   first input volume to topup and the first input volume to eddy are one and the same.
  # Note: If at a later date, the statistical outputs from eddy are considered (e.g. motion, outliers),
  #   then this volume permutation will need to be taken into account
  if dwi_first_bzero_index == len(grad):
    app.warn("No image volumes were classified as b=0 by MRtrix3; no permutation of order of DWI volumes can occur " + \
             "(do you need to adjust config file entry BZeroThreshold?)")
  elif dwi_first_bzero_index:
    app.console('First b=0 volume in input DWIs is volume index ' + str(dwi_first_bzero_index) + '; '
                'this will be permuted to be the first volume (index 0) when eddy is run')
    dwi_permvols_preeddy_option = ' -coord 3 ' + \
                                          str(dwi_first_bzero_index) + \
                                          ',0' + \
                                          (':' + str(dwi_first_bzero_index-1) if dwi_first_bzero_index > 1 else '') + \
                                          (',' + str(dwi_first_bzero_index+1) if dwi_first_bzero_index < dwi_num_volumes-1 else '') + \
                                          (':' + str(dwi_num_volumes-1) if dwi_first_bzero_index < dwi_num_volumes-2 else '')
    dwi_permvols_posteddy_option = ' -coord 3 1' + \
                                           (':' + str(dwi_first_bzero_index) if dwi_first_bzero_index > 1 else '') + \
                                           ',0' + \
                                           (',' + str(dwi_first_bzero_index+1) if dwi_first_bzero_index < dwi_num_volumes-1 else '') + \
                                           (':' + str(dwi_num_volumes-1) if dwi_first_bzero_index < dwi_num_volumes-2 else '')
    app.debug('mrconvert options for axis permutation:')
    app.debug('Pre: ' + str(dwi_permvols_preeddy_option))
    app.debug('Post: ' + str(dwi_permvols_posteddy_option))



  # This may be required when setting up the topup call
  se_epi_manual_pe_table_option = ''
  if se_epi_manual_pe_scheme:
    with open('se_epi_manual_pe_scheme.txt', 'w') as pe_scheme_file:
      for line in se_epi_manual_pe_scheme:
        pe_scheme_file.write(' '.join([str(value) for value in line]) + '\n')
    se_epi_manual_pe_table_option = ' -import_pe_table se_epi_manual_pe_scheme.txt'


  # Need gradient table if running dwi2mask after applytopup to derive a brain mask for eddy
  run.command('mrinfo dwi.mif -export_grad_mrtrix grad.b')


  eddy_in_topup_option = ''
  dwi_post_eddy_crop_option = ''
  dwi_path = 'dwi.mif'
  if do_topup:

    # topup will crash if its input image has a spatial dimension with a non-even size;
    #   presumably due to a downsampling by a factor of 2 in a multi-resolution scheme
    # The newest eddy also requires the output from topup and the input DWIs to have the same size;
    #   therefore this restriction applies to the DWIs as well
    # Rather than crop in this case (which would result in a cropped output image),
    #   duplicate the last slice on any problematic axis, and then crop that extra
    #   slice at the output step
    # By this point, if the input SE-EPI images and DWIs are not on the same image grid, the
    #   SE-EPI images have already been re-gridded to DWI image space;
    odd_axis_count = 0
    for axis_size in dwi_header.size()[:3]:
      if int(axis_size%2):
        odd_axis_count += 1
    if odd_axis_count:
      app.console(str(odd_axis_count) + ' spatial ' + ('axes of DWIs have' if odd_axis_count > 1 else 'axis of DWIs has') + ' non-even size; '
                  'this will be automatically padded for compatibility with topup, and the extra slice' + ('s' if odd_axis_count > 1 else '') + ' erased afterwards')
      for axis, axis_size in enumerate(dwi_header.size()[:3]):
        if int(axis_size%2):
          new_se_epi_path = os.path.splitext(se_epi_path)[0] + '_pad' + str(axis) + '.mif'
          run.command('mrconvert ' + se_epi_path + ' -coord ' + str(axis) + ' ' + str(axis_size-1) + ' - | mrcat ' + se_epi_path + ' - ' + new_se_epi_path + ' -axis ' + str(axis))
          app.cleanup(se_epi_path)
          se_epi_path = new_se_epi_path
          new_dwi_path = os.path.splitext(dwi_path)[0] + '_pad' + str(axis) + '.mif'
          run.command('mrconvert ' + dwi_path + ' -coord ' + str(axis) + ' ' + str(axis_size-1) + ' - | mrcat ' + dwi_path + ' - ' + new_dwi_path + ' -axis ' + str(axis))
          app.cleanup(dwi_path)
          dwi_path = new_dwi_path
          dwi_post_eddy_crop_option += ' -coord ' + str(axis) + ' 0:' + str(axis_size-1)
          # If we are padding the slice axis, and performing slice-to-volume correction,
          #   then we need to perform the corresponding padding to the slice timing
          if eddy_mporder and slice_encoding_direction[axis]:
            dwi_num_slices += 1
            # At this point in the script, this information may be encoded either within
            #   the slice timing vector (as imported from the image header), or as
            #   slice groups (i.e. in the format expected by eddy). How these data are
            #   stored affects how the padding is performed.
            if slice_timing:
              slice_timing.append(slice_timing[-1])
            elif slice_groups:
              # Can't edit in place when looping through the list
              new_slice_groups = [ ]
              for group in slice_groups:
                if axis_size-1 in group:
                  group.append(axis_size)
                new_slice_groups.append(group)
              slice_groups = new_slice_groups


    # Do the conversion in preparation for topup
    run.command('mrconvert ' + se_epi_path + ' topup_in.nii' + se_epi_manual_pe_table_option + ' -strides -1,+2,+3,+4 -export_pe_table topup_datain.txt')
    app.cleanup(se_epi_path)

    # Run topup
    topup_manual_options = ''
    if app.ARGS.topup_options:
      topup_manual_options = ' ' + app.ARGS.topup_options.strip()
    topup_output = run.command(topup_cmd + ' --imain=topup_in.nii --datain=topup_datain.txt --out=field --fout=field_map' + fsl_suffix + ' --config=' + topup_config_path + ' --verbose' + topup_manual_options)
    with open('topup_output.txt', 'w') as topup_output_file:
      topup_output_file.write(topup_output.stdout + '\n' + topup_output.stderr)
    if app.VERBOSITY > 1:
      app.console('Output of topup command:')
      sys.stderr.write(topup_output.stdout + '\n' + topup_output.stderr + '\n')

    # Apply the warp field to the input image series to get an initial corrected volume estimate
    # applytopup can't receive the complete DWI input and correct it as a whole, because the phase-encoding
    #   details may vary between volumes
    if dwi_manual_pe_scheme:
      run.command('mrconvert ' + dwi_path + import_dwi_pe_table_option + ' - | mrinfo - -export_pe_eddy applytopup_config.txt applytopup_indices.txt')
    else:
      run.command('mrinfo ' + dwi_path + ' -export_pe_eddy applytopup_config.txt applytopup_indices.txt')


    # Update: Call applytopup separately for each unique phase-encoding
    # This should be the most compatible option with more complex phase-encoding acquisition designs,
    #   since we don't need to worry about applytopup performing volume recombination
    # Plus, recombination doesn't need to be optimal; we're only using this to derive a brain mask
    applytopup_image_list = [ ]
    index = 1
    with open('applytopup_config.txt', 'r') as applytopup_config_file:
      for line in applytopup_config_file:
        prefix = os.path.splitext(dwi_path)[0] + '_pe_' + str(index)
        input_path = prefix + '.nii'
        json_path = prefix + '.json'
        temp_path = prefix + '_applytopup.nii'
        output_path = prefix + '_applytopup.mif'
        run.command('dwiextract ' + dwi_path + import_dwi_pe_table_option + ' -pe ' + ','.join(line.split()) + ' - | mrconvert - ' + input_path + ' -json_export ' + json_path)
        run.command(applytopup_cmd + ' --imain=' + input_path + ' --datain=applytopup_config.txt --inindex=' + str(index) + ' --topup=field --out=' + temp_path + ' --method=jac')
        app.cleanup(input_path)
        temp_path = fsl.find_image(temp_path)
        run.command('mrconvert ' + temp_path + ' ' + output_path + ' -json_import ' + json_path)
        app.cleanup(json_path)
        app.cleanup(temp_path)
        applytopup_image_list.append(output_path)
        index += 1

    # Use the initial corrected volumes to derive a brain mask for eddy
    if len(applytopup_image_list) == 1:
      run.command('dwi2mask ' + applytopup_image_list[0] + ' - | maskfilter - dilate - | mrconvert - eddy_mask.nii -datatype float32 -strides -1,+2,+3')
    else:
      run.command('mrcat ' + ' '.join(applytopup_image_list) + ' - -axis 3 | dwi2mask - - | maskfilter - dilate - | mrconvert - eddy_mask.nii -datatype float32 -strides -1,+2,+3')

    app.cleanup(applytopup_image_list)

    eddy_in_topup_option = ' --topup=field'

  else:

    # Generate a processing mask for eddy based on the uncorrected input DWIs
    run.command('dwi2mask ' + dwi_path + ' - | maskfilter - dilate - | mrconvert - eddy_mask.nii -datatype float32 -strides -1,+2,+3')


  # Generate the text file containing slice timing / grouping information if necessary
  if eddy_mporder:
    if slice_timing:
      # This list contains, for each slice, the timing offset between acquisition of the
      #   first slice in the volume, and acquisition of that slice
      # Eddy however requires a text file where each row contains those slices that were
      #   acquired with a single readout, in ordered rows from first slice (group)
      #   acquired to last slice (group) acquired
      if sum(slice_encoding_direction) < 0:
        slice_timing = reversed(slice_timing)
      slice_groups = [ [ x[0] for x in g ] for _, g in itertools.groupby(sorted(enumerate(slice_timing), key=lambda x:x[1]), key=lambda x:x[1]) ] #pylint: disable=unused-variable
      app.debug('Slice timing: ' + str(slice_timing))
      app.debug('Resulting slice groups: ' + str(slice_groups))
    # Variable slice_groups may have already been defined in the correct format.
    #   In that instance, there's nothing to do other than write it to file;
    #   UNLESS the slice encoding direction is known to be reversed, in which case
    #   we need to reverse the timings. Would think that this would however be
    #   rare, given it requires that the slspec text file be provided manually but
    #   SliceEncodingDirection to be present.
    elif slice_groups and sum(slice_encoding_direction) < 0:
      new_slice_groups = [ ]
      for group in new_slice_groups:
        new_slice_groups.append([ dwi_num_slices-index for index in group ])
      app.debug('Slice groups reversed due to negative slice encoding direction')
      app.debug('Original: ' + str(slice_groups))
      app.debug('New: ' + str(new_slice_groups))
      slice_groups = new_slice_groups

    with open('slspec.txt', 'w') as slspec_file:
      for line in slice_groups:
        slspec_file.write(' '.join(str(value) for value in line) + '\n')
    eddy_manual_options.append('--slspec=slspec.txt')


  # Revert eddy_manual_options from a list back to a single string
  eddy_manual_options = (' ' + ' '.join(eddy_manual_options)) if eddy_manual_options else ''


  # Prepare input data for eddy
  run.command('mrconvert ' + dwi_path + import_dwi_pe_table_option + dwi_permvols_preeddy_option + ' eddy_in.nii -strides -1,+2,+3,+4 -export_grad_fsl bvecs bvals -export_pe_eddy eddy_config.txt eddy_indices.txt')
  app.cleanup(dwi_path)

  # Run eddy
  # If a CUDA version is in PATH, run that first; if it fails, re-try using the non-CUDA version
  eddy_all_options = '--imain=eddy_in.nii --mask=eddy_mask.nii --acqp=eddy_config.txt --index=eddy_indices.txt --bvecs=bvecs --bvals=bvals' + eddy_in_topup_option + eddy_manual_options + ' --out=dwi_post_eddy --verbose'
  eddy_cuda_cmd = fsl.eddy_binary(True)
  eddy_openmp_cmd = fsl.eddy_binary(False)
  if eddy_cuda_cmd:
    # If running CUDA version, but OpenMP version is also available, don't stop the script if the CUDA version fails
    try:
      eddy_output = run.command(eddy_cuda_cmd + ' ' + eddy_all_options)
    except run.MRtrixCmdError as exception:
      if not eddy_openmp_cmd:
        raise
      with open('eddy_cuda_filure_output.txt', 'w') as eddy_output_file:
        eddy_output_file.write(exception.stdout + '\n' + exception.stderr + '\n')
      app.console('CUDA version of \'eddy\' was not successful; attempting OpenMP version')
      eddy_output = run.command(eddy_openmp_cmd + ' ' + eddy_all_options)
  else:
    eddy_output = run.command(eddy_openmp_cmd + ' ' + eddy_all_options)
  with open('eddy_output.txt', 'w') as eddy_output_file:
    eddy_output_file.write(eddy_output.stdout + '\n' + eddy_output.stderr + '\n')
  if app.VERBOSITY > 1:
    app.console('Output of eddy command:')
    sys.stderr.write(eddy_output.stdout + '\n' + eddy_output.stderr + '\n')
  app.cleanup('eddy_in.nii')

  eddy_output_image_path = fsl.find_image('dwi_post_eddy')


  # Check to see whether or not eddy has provided a rotated bvecs file;
  #   if it has, import this into the output image
  bvecs_path = 'dwi_post_eddy.eddy_rotated_bvecs'
  if not os.path.isfile(bvecs_path):
    app.warn('eddy has not provided rotated bvecs file; using original gradient table. Recommend updating FSL eddy to version 5.0.9 or later.')
    bvecs_path = 'bvecs'


  # Run eddy qc tool QUAD if installed and one of -eddyqc_text or -eddyqc_all is specified
  if eddyqc_path:
    eddyqc_cmd = find_executable('eddy_quad')
    if eddyqc_cmd:
      # The eddy_quad script is not compatible with Python 2; try to explicitly invoke Python 3
      if sys.version_info[0] == 2:
        if find_executable('python3'):
          eddyqc_cmd = 'python3 ' + eddyqc_cmd
      else:
        eddyqc_cmd = 'eddy_quad'
      eddyqc_options = '-idx eddy_indices.txt -par eddy_config.txt -m eddy_mask.nii -b bvals'
      if os.path.isfile('dwi_post_eddy.eddy_residuals'):
        eddyqc_options += ' -g ' + bvecs_path
      if do_topup:
        eddyqc_options += ' -f ' + fsl.find_image('field_fieldcoef')
      if eddy_mporder:
        eddyqc_options += ' -s slspec.txt'
      if app.VERBOSITY > 2:
        eddyqc_options += ' -v'
      try:
        run.command(eddyqc_cmd + ' dwi_post_eddy ' + eddyqc_options)
      except run.MRtrixCmdError as exception:
        app.warn('Error running automated eddy qc tool QUAD; data will not be provided')
        app.debug(str(exception))
        # Delete the directory if the script only made it partway through
        try:
          shutil.rmtree('dwi_post_eddy.qc')
        except OSError:
          pass
    else:
      app.console('Command \'eddy_quad\' not found in PATH; not running automated eddy qc tool QUAD')


  # Have to retain these images until after eddyQC is run
  # If using -eddyqc_all, also write the mask provided to eddy to the output directory;
  #   therefore don't delete it yet here
  if not app.ARGS.eddyqc_all:
    app.cleanup('eddy_mask.nii')
  if do_topup:
    app.cleanup(fsl.find_image('field_fieldcoef'))


  # Get the axis strides from the input series, so the output image can be modified to match
  stride_option = ' -strides ' + ','.join([str(i) for i in dwi_header.strides()])


  # Determine whether or not volume recombination should be performed
  # This could be either due to use of -rpe_all option, or just due to the data provided with -rpe_header
  # Rather than trying to re-use the code that was used in the case of -rpe_all, run fresh code
  # The phase-encoding scheme needs to be checked also
  volume_matchings = [ dwi_num_volumes ] * dwi_num_volumes
  volume_pairs = [ ]
  app.debug('Commencing gradient direction matching; ' + str(dwi_num_volumes) + ' volumes')
  for index1 in range(dwi_num_volumes):
    if volume_matchings[index1] == dwi_num_volumes: # As yet unpaired
      for index2 in range(index1+1, dwi_num_volumes):
        if volume_matchings[index2] == dwi_num_volumes: # Also as yet unpaired
          # Here, need to check both gradient matching and reversed phase-encode direction
          if not any(dwi_pe_scheme[index1][i] + dwi_pe_scheme[index2][i] for i in range(0,3)) and grads_match(grad[index1], grad[index2]):
            volume_matchings[index1] = index2
            volume_matchings[index2] = index1
            volume_pairs.append([index1, index2])
            app.debug('Matched volume ' + str(index1) + ' with ' + str(index2) + '\n' +
                      'Phase encoding: ' + str(dwi_pe_scheme[index1]) + ' ' + str(dwi_pe_scheme[index2]) + '\n' +
                      'Gradients: ' + str(grad[index1]) + ' ' + str(grad[index2]))
            break


  if len(volume_pairs) != int(dwi_num_volumes/2):

    if do_topup:
      app.cleanup('topup_in.nii')
      app.cleanup(fsl.find_image('field_map'))

    # Convert the resulting volume to the output image, and re-insert the diffusion encoding
    run.command('mrconvert ' + eddy_output_image_path + ' result.mif' + dwi_permvols_posteddy_option + dwi_post_eddy_crop_option + stride_option + ' -fslgrad ' + bvecs_path + ' bvals')
    app.cleanup(eddy_output_image_path)

  else:
    app.console('Detected matching DWI volumes with opposing phase encoding; performing explicit volume recombination')

    # Perform a manual combination of the volumes output by eddy, since LSR is disabled

    # Generate appropriate bvecs / bvals files
    # Particularly if eddy has provided rotated bvecs, since we're combining two volumes into one that
    #   potentially have subject rotation between them (and therefore the sensitisation direction is
    #   not precisely equivalent), the best we can do is take the mean of the two vectors.
    # Manual recombination of volumes needs to take into account the explicit volume matching

    bvecs = [ [] for axis in range(3) ]
    with open(bvecs_path, 'r') as bvecs_file:
      for axis, line in enumerate(bvecs_file):
        bvecs[axis] = line.split()

    bvecs_combined_transpose = [ ]
    bvals_combined = [ ]

    for pair in volume_pairs:
      bvec_sum = [ float(bvecs[0][pair[0]]) + float(bvecs[0][pair[1]]),
                   float(bvecs[1][pair[0]]) + float(bvecs[1][pair[1]]),
                   float(bvecs[2][pair[0]]) + float(bvecs[2][pair[1]]) ]
      norm2 = bvec_sum[0]*bvec_sum[0] + bvec_sum[1]*bvec_sum[1] + bvec_sum[2]*bvec_sum[2]

      # If one diffusion sensitisation gradient direction is reversed with respect to
      #   the other, still want to enable their recombination; but need to explicitly
      #   account for this when averaging the two directions
      if norm2 < 0.0:
        bvec_sum = [ float(bvecs[0][pair[0]]) - float(bvecs[0][pair[1]]),
                     float(bvecs[1][pair[0]]) - float(bvecs[1][pair[1]]),
                     float(bvecs[2][pair[0]]) - float(bvecs[2][pair[1]]) ]
        norm2 = bvec_sum[0]*bvec_sum[0] + bvec_sum[1]*bvec_sum[1] + bvec_sum[2]*bvec_sum[2]

      # Occasionally a bzero volume can have a zero vector
      if norm2:
        factor = 1.0 / math.sqrt(norm2)
        new_vec = [ bvec_sum[0]*factor, bvec_sum[1]*factor, bvec_sum[2]*factor ]
      else:
        new_vec = [ 0.0, 0.0, 0.0 ]
      bvecs_combined_transpose.append(new_vec)
      bvals_combined.append(0.5 * (grad[pair[0]][3] + grad[pair[1]][3]))

    with open('bvecs_combined', 'w') as bvecs_file:
      for axis in range(0, 3):
        axis_data = [ ]
        for volume in range(0, int(dwi_num_volumes/2)):
          axis_data.append(str(bvecs_combined_transpose[volume][axis]))
        bvecs_file.write(' '.join(axis_data) + '\n')

    with open('bvals_combined', 'w') as bvals_file:
      bvals_file.write(' '.join( [ str(b) for b in bvals_combined ] ))

    # Prior to 5.0.8, a bug resulted in the output field map image from topup having an identity transform,
    #   regardless of the transform of the input image
    # Detect this, and manually replace the transform if necessary
    #   (even if this doesn't cause an issue with the subsequent mrcalc command, it may in the future, it's better for
    #   visualising the script intermediate files, and it gives the user a warning about an out-of-date FSL)
    field_map_image = fsl.find_image('field_map')
    field_map_header = image.Header(field_map_image)
    if not image.match('topup_in.nii', field_map_header, 3):
      app.warn('topup output field image has erroneous header; recommend updating FSL to version 5.0.8 or later')
      new_field_map_image = 'field_map_fix.mif'
      run.command('mrtransform ' + field_map_image + ' -replace topup_in.nii ' + new_field_map_image)
      app.cleanup(field_map_image)
      field_map_image = new_field_map_image
    # In FSL 6.0.0, field map image is erroneously constructed with the same number of volumes as the input image,
    #   with all but the first volume containing intensity-scaled duplicates of the uncorrected input images
    # The first volume is however the expected field offset image
    elif len(field_map_header.size()) == 4:
      app.console('Correcting erroneous FSL 6.0.0 field map image output')
      new_field_map_image = 'field_map_fix.mif'
      run.command('mrconvert ' + field_map_image + ' -coord 3 0 -axes 0,1,2 ' + new_field_map_image)
      app.cleanup(field_map_image)
      field_map_image = new_field_map_image
    app.cleanup('topup_in.nii')


    # Derive the weight images
    # Scaling term for field map is identical to the bandwidth provided in the topup config file
    #   (converts Hz to pixel count; that way a simple image gradient can be used to get the Jacobians)
    # Let mrfilter apply the default 1 voxel size gaussian smoothing filter before calculating the field gradient
    #
    #   The jacobian image may be different for any particular volume pair
    #   The appropriate PE directions and total readout times can be acquired from the eddy-style config/index files
    #   eddy_config.txt and eddy_indices.txt

    eddy_config  = [ [ float(f) for f in line.split() ] for line in open('eddy_config.txt', 'r').read().split('\n')[:-1] ]
    eddy_indices = [ int(i) for i in open('eddy_indices.txt', 'r').read().split() ]
    app.debug('EDDY config: ' + str(eddy_config))
    app.debug('EDDY indices: ' + str(eddy_indices))

    # This section derives, for each phase encoding configuration present, the 'weight' to be applied
    #   to the image during volume recombination, which is based on the Jacobian of the field in the
    #   phase encoding direction
    for index, config in enumerate(eddy_config):
      pe_axis = [ i for i, e in enumerate(config[0:3]) if e != 0][0]
      sign_multiplier = ' -1.0 -mult' if config[pe_axis] < 0 else ''
      field_derivative_path = 'field_deriv_pe_' + str(index+1) + '.mif'
      run.command('mrcalc ' + field_map_image + ' ' + str(config[3]) + ' -mult' + sign_multiplier + ' - | mrfilter - gradient - | mrconvert - ' + field_derivative_path + ' -coord 3 ' + str(pe_axis) + ' -axes 0,1,2')
      jacobian_path = 'jacobian_' + str(index+1) + '.mif'
      run.command('mrcalc 1.0 ' + field_derivative_path + ' -add 0.0 -max ' + jacobian_path)
      app.cleanup(field_derivative_path)
      run.command('mrcalc ' + jacobian_path + ' ' + jacobian_path + ' -mult weight' + str(index+1) + '.mif')
      app.cleanup(jacobian_path)
    app.cleanup(field_map_image)

    # If eddy provides its main image output in a compressed format, the code block below will need to
    #   uncompress that image independently for every volume pair. Instead, if this is the case, let's
    #   convert it to an uncompressed format before we do anything with it.
    if eddy_output_image_path.endswith('.gz'):
      new_eddy_output_image_path = 'dwi_post_eddy_uncompressed.mif'
      run.command('mrconvert ' + eddy_output_image_path + ' ' + new_eddy_output_image_path)
      app.cleanup(eddy_output_image_path)
      eddy_output_image_path = new_eddy_output_image_path

    # If the DWI volumes were permuted prior to running eddy, then the simplest approach is to permute them
    #   back to their original positions; otherwise, the stored gradient vector directions / phase encode
    #   directions / matched volume pairs are no longer appropriate
    if dwi_permvols_posteddy_option:
      new_eddy_output_image_path = os.path.splitext(eddy_output_image_path)[0] + '_volpermuteundo.mif'
      run.command('mrconvert ' + eddy_output_image_path + dwi_permvols_posteddy_option + ' ' + new_eddy_output_image_path)
      app.cleanup(eddy_output_image_path)
      eddy_output_image_path = new_eddy_output_image_path

    # This section extracts the two volumes corresponding to each reversed phase-encoded volume pair, and
    #   derives a single image volume based on the recombination equation
    combined_image_list = [ ]
    progress = app.ProgressBar('Performing explicit volume recombination', len(volume_pairs))
    for index, volumes in enumerate(volume_pairs):
      pe_indices = [ eddy_indices[i] for i in volumes ]
      run.command('mrconvert ' + eddy_output_image_path + ' volume0.mif -coord 3 ' + str(volumes[0]))
      run.command('mrconvert ' + eddy_output_image_path + ' volume1.mif -coord 3 ' + str(volumes[1]))
      # Volume recombination equation described in Skare and Bammer 2010
      combined_image_path = 'combined' + str(index) + '.mif'
      run.command('mrcalc volume0.mif weight' + str(pe_indices[0]) + '.mif -mult volume1.mif weight' + str(pe_indices[1]) + '.mif -mult -add weight' + str(pe_indices[0]) + '.mif weight' + str(pe_indices[1]) + '.mif -add -divide 0.0 -max ' + combined_image_path)
      combined_image_list.append(combined_image_path)
      run.function(os.remove, 'volume0.mif')
      run.function(os.remove, 'volume1.mif')
      progress.increment()
    progress.done()

    app.cleanup(eddy_output_image_path)
    for index in range(0, len(eddy_config)):
      app.cleanup('weight' + str(index+1) + '.mif')

    # Finally the recombined volumes must be concatenated to produce the resulting image series
    combine_command = ['mrcat', combined_image_list, '-', '-axis', '3', '|', \
                       'mrconvert', '-', 'result.mif', '-fslgrad', 'bvecs_combined', 'bvals_combined']
    if dwi_post_eddy_crop_option:
      combine_command.extend(dwi_post_eddy_crop_option.strip().split(' '))
    combine_command.extend(stride_option.strip().split(' '))
    run.command(combine_command)
    app.cleanup(combined_image_list)


  # Grab any relevant files that eddy has created, and copy them to the requested directory
  if eddyqc_path:
    if app.FORCE_OVERWRITE and os.path.exists(eddyqc_path) and not os.path.isdir(eddyqc_path):
      run.function(os.remove, eddyqc_path)
    if not os.path.exists(eddyqc_path):
      run.function(os.makedirs, eddyqc_path)
    for filename in eddyqc_files:
      if os.path.exists('dwi_post_eddy.' + filename):
        run.function(shutil.copy, 'dwi_post_eddy.' + filename, os.path.join(eddyqc_path, filename))
    # Also grab any files generated by the eddy qc tool QUAD
    if os.path.isdir('dwi_post_eddy.qc'):
      if app.FORCE_OVERWRITE and os.path.exists(os.path.join(eddyqc_path, 'quad')):
        run.function(shutil.rmtree(os.path.join(eddyqc_path, 'quad')))
      run.function(shutil.copytree, 'dwi_post_eddy.qc', os.path.join(eddyqc_path, 'quad'))
    # Also grab the brain mask that was provided to eddy if -eddyqc_all was specified
    if app.ARGS.eddyqc_all:
      run.function(shutil.copy, 'eddy_mask.nii', os.path.join(eddyqc_path, 'eddy_mask.nii'))
      app.cleanup('eddy_mask.nii')




  keys_to_remove = [ 'MultibandAccelerationFactor', 'SliceEncodingDirection', 'SliceTiming' ]
  # These keys are still relevant for the output data if no EPI distortion correction was performed
  if do_topup:
    keys_to_remove.extend([ 'PhaseEncodingDirection', 'TotalReadoutTime', 'pe_scheme' ])
  # Get the header key-value entries from the input DWI, remove those we don't wish to keep, and
  #   export the result to a new JSON file so that they can be inserted into the output header
  with open('dwi.json', 'r') as input_json_file:
    keyval = json.load(input_json_file)
  for key in keys_to_remove:
    keyval.pop(key, None)
  # 'Stash' the phase encoding scheme of the original uncorrected DWIs, since it still
  #   may be useful information at some point in the future but is no longer relevant
  #   for e.g. tracking for different volumes, or performing any geometric corrections
  if do_topup:
    keyval['prior_pe_scheme'] = dwi_manual_pe_scheme if dwi_manual_pe_scheme else dwi_pe_scheme
  with open('output.json', 'w') as output_json_file:
    json.dump(keyval, output_json_file)


  # Finish!
  run.command('mrconvert result.mif ' + path.from_user(app.ARGS.output) + grad_export_option + app.mrconvert_output_option('output.json'))






# Execute the script
import mrtrix3
mrtrix3.execute() #pylint: disable=no-member<|MERGE_RESOLUTION|>--- conflicted
+++ resolved
@@ -1,140 +1,5 @@
 #!/usr/bin/env python
 
-<<<<<<< HEAD
-# Script for performing DWI pre-processing using FSL 5.0 tools eddy / topup / applytopup
-
-# This script is generally one of the first operations that will be applied to diffusion image data. The precise details of how this image pre-processing takes place depends heavily on the DWI acquisition; specifically, the presence or absence of reversed phase-encoding data for the purposes of EPI susceptibility distortion correction.
-
-# The script is capable of handling a wide range of DWI acquisitions with respect to the design of phase encoding directions. This is dependent upon information regarding the phase encoding being embedded within theimage headers. The relevant information should be captured by MRtrix when importing DICOM images; it should also be the case for BIDS-compatible datasets. If the user expects this information to be present within the image headers, the -rpe_header option must be specified.
-
-# If however such information is not present in the image headers, then it is also possible for the user to manually specify the relevant information regarding phase encoding. This involves the following information:
-# * The fundamental acquisition protocol design regarding phase encoding. There are three common acquisition designs that are supported:
-#   1. All DWI volumes acquired using the same phase encode parameters, and no additional volumes acquired for the purpose of estimating the inhomogeneity field. In this case, eddy will only perform motion and eddy current distortion correction. This configuration is specified using the -rpe_none option.
-#   2. All DWI volumes acquired using the same phase encode parameters; but for the purpose of estimating the inhomogeneity field (and subsequently correcting the resulting distortions in the DWIs), an additional pair (or multiple pairs) of image volumes are acquired, where the first volume(s) has the same phase encoding parameters as the input DWI series, and the second volume(s) has precisely the opposite phase encoding. This configuration is specified using the -rpe_pair option; and the user must additionally provide those images to be used for field estimation using the -se_epi option.
-#   3. Every DWI gradient direction is acquired twice: once with one phase encoding configuration, and again using the opposite phase encode direction. The goal here is to combine each pair of images into a single DWI volume per gradient direction, where that recombination takes advantage of the information gained from having two volumes where the signal is distorted in opposite directions in the presence of field inhomogeneity.
-# * The (primary) direction of phase encoding. In cases where opposing phase encoding is part of the acquisition protocol (i.e. the reversed phase-encode pair in case 2 above, and all of the DWIs in case 3 above), the -pe_dir option specifies the phase encode direction of the _first_ volume in the relevant volume pair; the second is assumed to be the exact opposite.
-# * The total readout time of the EPI acquisition. This affects the magnitude of the image distortion for a given field inhomogeneity. If this information is not provided via the -readout_time option, then a 'sane' default of 0.1s will be assumed. Note that this is not actually expected to influence the estimation of the field; it will result in the field inhomogeneity estimation being scaled by some factor, but as long as it uses the same sane default for the DWIs, the distortion correction should operate as expected.
-
-# Make the corresponding MRtrix3 Python libraries available
-import inspect, os, sys
-lib_folder = os.path.realpath(os.path.join(os.path.dirname(os.path.realpath(inspect.getfile(inspect.currentframe()))), os.pardir, 'lib'))
-if not os.path.isdir(lib_folder):
-  sys.stderr.write('Unable to locate MRtrix3 Python libraries')
-  sys.exit(1)
-sys.path.insert(0, lib_folder)
-
-import itertools, json, math, shutil
-from mrtrix3 import app, file, fsl, image, path, phaseEncoding, run #pylint: disable=redefined-builtin
-
-
-app.init ('Robert E. Smith (robert.smith@florey.edu.au)',
-          'Perform diffusion image pre-processing using FSL\'s eddy / topup / applytopup tools')
-app.cmdline.addDescription('Note that this script does not perform any explicit registration between images provided to topup via the -se_epi option, and the DWI volumes provided to eddy. In some instances (motion between acquisitions) this can result in erroneous application of the inhomogeneity field during distortion correction. If this could potentially be a problem for your data, a possible solution is to insert the first b=0 DWI volume to be the first volume of the image file provided via the -se_epi option. This will hopefully be addressed within the script itself in a future update.')
-app.cmdline.addCitation('', 'Andersson, J. L. & Sotiropoulos, S. N. An integrated approach to correction for off-resonance effects and subject movement in diffusion MR imaging. NeuroImage, 2015, 125, 1063-1078', True)
-app.cmdline.addCitation('', 'Smith, S. M.; Jenkinson, M.; Woolrich, M. W.; Beckmann, C. F.; Behrens, T. E.; Johansen-Berg, H.; Bannister, P. R.; De Luca, M.; Drobnjak, I.; Flitney, D. E.; Niazy, R. K.; Saunders, J.; Vickers, J.; Zhang, Y.; De Stefano, N.; Brady, J. M. & Matthews, P. M. Advances in functional and structural MR image analysis and implementation as FSL. NeuroImage, 2004, 23, S208-S219', True)
-app.cmdline.addCitation('If performing recombination of diffusion-weighted volume pairs with opposing phase encoding directions', 'Skare, S. & Bammer, R. Jacobian weighting of distortion corrected EPI data. Proceedings of the International Society for Magnetic Resonance in Medicine, 2010, 5063', True)
-app.cmdline.addCitation('If performing EPI susceptibility distortion correction', 'Andersson, J. L.; Skare, S. & Ashburner, J. How to correct susceptibility distortions in spin-echo echo-planar images: application to diffusion tensor imaging. NeuroImage, 2003, 20, 870-888', True)
-app.cmdline.addCitation('If including "--repol" in -eddy_options input', 'Andersson, J. L. R.; Graham, M. S.; Zsoldos, E. & Sotiropoulos, S. N. Incorporating outlier detection and replacement into a non-parametric framework for movement and distortion correction of diffusion MR images. NeuroImage, 2016, 141, 556-572', True)
-app.cmdline.addCitation('If including "--mporder" in -eddy_options input', 'Andersson, J. L. R.; Graham, M. S.; Drobnjak, I.; Zhang, H.; Filippini, N. & Bastiani, M. Towards a comprehensive framework for movement and distortion correction of diffusion MR images: Within volume movement. NeuroImage, 2017, 152, 450-466', True)
-app.cmdline.add_argument('input',  help='The input DWI series to be corrected')
-app.cmdline.add_argument('output', help='The output corrected image series')
-grad_export_options = app.cmdline.add_argument_group('Options for exporting the diffusion gradient table')
-grad_export_options.add_argument('-export_grad_mrtrix', metavar='grad', help='Export the final gradient table in MRtrix format')
-grad_export_options.add_argument('-export_grad_fsl', nargs=2, metavar=('bvecs', 'bvals'), help='Export the final gradient table in FSL bvecs/bvals format')
-app.cmdline.flagMutuallyExclusiveOptions( [ 'export_grad_mrtrix', 'export_grad_fsl' ] )
-grad_import_options = app.cmdline.add_argument_group('Options for importing the diffusion gradient table')
-grad_import_options.add_argument('-grad', help='Provide a gradient table in MRtrix format')
-grad_import_options.add_argument('-fslgrad', nargs=2, metavar=('bvecs', 'bvals'), help='Provide a gradient table in FSL bvecs/bvals format')
-app.cmdline.flagMutuallyExclusiveOptions( [ 'grad', 'fslgrad' ] )
-options = app.cmdline.add_argument_group('Other options for the dwipreproc script')
-options.add_argument('-pe_dir', metavar=('PE'), help='Manually specify the phase encoding direction of the input series; can be a signed axis number (e.g. -0, 1, +2), an axis designator (e.g. RL, PA, IS), or NIfTI axis codes (e.g. i-, j, k)')
-options.add_argument('-readout_time', metavar=('time'), type=float, help='Manually specify the total readout time of the input series (in seconds)')
-options.add_argument('-se_epi', metavar=('image'), help='Provide an additional image series consisting of spin-echo EPI images, which is to be used exclusively by topup for estimating the inhomogeneity field (i.e. it will not form part of the output image series)')
-options.add_argument('-align_seepi', action='store_true', help='Achieve alignment between the SE-EPI images used for inhomogeneity field estimation, and the DWIs, by inserting the first DWI b=0 volume to the SE-EPI series. Only use this option if the input SE-EPI images have identical image contrast to the b=0 images present in the DWI series.')
-options.add_argument('-json_import', metavar=('file'), help='Import image header information from an associated JSON file (may be necessary to determine phase encoding information)')
-options.add_argument('-topup_options', metavar=('TopupOptions'), help='Manually provide additional command-line options to the topup command (provide a string within quotation marks that contains at least one space, even if only passing a single command-line option to topup)')
-options.add_argument('-eddy_options', metavar=('EddyOptions'), help='Manually provide additional command-line options to the eddy command (provide a string within quotation marks that contains at least one space, even if only passing a single command-line option to eddy)')
-options.add_argument('-eddyqc_text', metavar=('directory'), help='Copy the various text-based statistical outputs generated by eddy into an output directory')
-options.add_argument('-eddyqc_all', metavar=('directory'), help='Copy ALL outputs generated by eddy (including images) into an output directory')
-rpe_options = app.cmdline.add_argument_group('Options for specifying the acquisition phase-encoding design; note that one of the -rpe_* options MUST be provided')
-rpe_options.add_argument('-rpe_none', action='store_true', help='Specify that no reversed phase-encoding image data is being provided; eddy will perform eddy current and motion correction only')
-rpe_options.add_argument('-rpe_pair', action='store_true', help='Specify that a set of images (typically b=0 volumes) will be provided for use in inhomogeneity field estimation only (using the -se_epi option). It is assumed that the FIRST volume(s) of this image has the SAME phase-encoding direction as the input DWIs, and the LAST volume(s) has precisely the OPPOSITE phase encoding')
-rpe_options.add_argument('-rpe_all', action='store_true', help='Specify that ALL DWIs have been acquired with opposing phase-encoding; this information will be used to perform a recombination of image volumes (each pair of volumes with the same b-vector but different phase encoding directions will be combined together into a single volume). It is assumed that the SECOND HALF of the volumes in the input DWIs have corresponding diffusion sensitisation directions to the FIRST HALF, but were acquired using precisely the opposite phase-encoding direction')
-rpe_options.add_argument('-rpe_header', action='store_true', help='Specify that the phase-encoding information can be found in the image header(s), and that this is the information that the script should use')
-app.cmdline.flagMutuallyExclusiveOptions( [ 'rpe_none', 'rpe_pair', 'rpe_all', 'rpe_header' ], True )
-app.cmdline.flagMutuallyExclusiveOptions( [ 'rpe_none', 'se_epi' ], False ) # May still technically provide -se_epi even with -rpe_all
-app.cmdline.flagMutuallyExclusiveOptions( [ 'rpe_header', 'pe_dir' ], False ) # Can't manually provide phase-encoding direction if expecting it to be in the header
-app.cmdline.flagMutuallyExclusiveOptions( [ 'rpe_header', 'readout_time' ], False ) # Can't manually provide readout time if expecting it to be in the header
-app.cmdline.flagMutuallyExclusiveOptions( [ 'eddyqc_text', 'eddyqc_all' ], False )
-app.parse()
-
-
-if app.isWindows():
-  app.error('Script cannot run on Windows due to FSL dependency')
-
-image.check3DNonunity(path.fromUser(app.args.input, False))
-
-PE_design = ''
-if app.args.rpe_none:
-  PE_design = 'None'
-elif app.args.rpe_pair:
-  PE_design = 'Pair'
-  if not app.args.se_epi:
-    app.error('If using the -rpe_pair option, the -se_epi option must be used to provide the spin-echo EPI data to be used by topup')
-elif app.args.rpe_all:
-  PE_design = 'All'
-elif app.args.rpe_header:
-  PE_design = 'Header'
-else:
-  app.error('Must explicitly specify phase-encoding acquisition design (even if none)')
-
-if app.args.align_seepi and not app.args.se_epi:
-  app.error('-align_seepi option is only applicable when the -se_epi option is also used')
-
-fsl_path = os.environ.get('FSLDIR', '')
-if not fsl_path:
-  app.error('Environment variable FSLDIR is not set; please run appropriate FSL configuration script')
-
-if not PE_design == 'None':
-  topup_config_path = os.path.join(fsl_path, 'etc', 'flirtsch', 'b02b0.cnf')
-  if not os.path.isfile(topup_config_path):
-    app.error('Could not find necessary default config file for FSL topup command\n(expected location: ' + topup_config_path + ')')
-  topup_cmd = fsl.exeName('topup')
-  applytopup_cmd = fsl.exeName('applytopup')
-
-if not fsl.eddyBinary(True) and not fsl.eddyBinary(False):
-  app.error('Could not find any version of FSL eddy command')
-fsl_suffix = fsl.suffix()
-app.checkOutputPath(app.args.output)
-
-# Export the gradient table to the path requested by the user if necessary
-grad_export_option = ''
-if app.args.export_grad_mrtrix:
-  grad_export_option = ' -export_grad_mrtrix ' + path.fromUser(app.args.export_grad_mrtrix, True)
-  app.checkOutputPath(path.fromUser(app.args.export_grad_mrtrix, False))
-elif app.args.export_grad_fsl:
-  grad_export_option = ' -export_grad_fsl ' + path.fromUser(app.args.export_grad_fsl[0], True) + ' ' + path.fromUser(app.args.export_grad_fsl[1], True)
-  app.checkOutputPath(path.fromUser(app.args.export_grad_fsl[0], False))
-  app.checkOutputPath(path.fromUser(app.args.export_grad_fsl[1], False))
-
-
-eddyqc_path = None
-eddyqc_files = [ 'eddy_parameters', 'eddy_movement_rms', 'eddy_restricted_movement_rms', \
-                 'eddy_post_eddy_shell_alignment_parameters', 'eddy_post_eddy_shell_PE_translation_parameters', \
-                 'eddy_outlier_report', 'eddy_outlier_map', 'eddy_outlier_n_stdev_map', 'eddy_outlier_n_sqr_stdev_map', \
-                 'eddy_movement_over_time' ]
-if app.args.eddyqc_text:
-  eddyqc_path = path.fromUser(app.args.eddyqc_text, False)
-elif app.args.eddyqc_all:
-  eddyqc_path = path.fromUser(app.args.eddyqc_all, False)
-  eddyqc_files.extend([ 'eddy_outlier_free_data.nii.gz', 'eddy_cnr_maps.nii.gz', 'eddy_residuals.nii.gz' ])
-if eddyqc_path:
-  if os.path.exists(eddyqc_path):
-    if os.path.isdir(eddyqc_path):
-      if any([ os.path.exists(os.path.join(eddyqc_path, filename)) for filename in eddyqc_files ]):
-        if app.forceOverwrite:
-          app.warn('Output eddy QC directory already contains relevant files; these will be overwritten on completion')
-=======
 # Script for performing DWI pre-processing using FSL 5.0 (onwards) tools eddy / topup / applytopup
 
 def usage(cmdline): #pylint: disable=unused-variable
@@ -259,7 +124,6 @@
       else:
         if app.FORCE_OVERWRITE:
           app.warn('Target for eddy QC output is not a directory; it will be overwritten on completion')
->>>>>>> 6e7d1e72
         else:
           raise MRtrixError('Target for eddy QC output exists, and is not a directory (use -force to override)')
 
