#!/usr/bin/env python

# Script for performing DWI pre-processing using FSL 5.0 tools eddy / topup / applytopup

# This script is generally one of the first operations that will be applied to diffusion image data. The precise details of how this image pre-processing takes place depends heavily on the DWI acquisition; specifically, the presence or absence of reversed phase-encoding data for the purposes of EPI susceptibility distortion correction.

# The script is capable of handling a wide range of DWI acquisitions with respect to the design of phase encoding directions. This is dependent upon information regarding the phase encoding being embedded within theimage headers. The relevant information should be captured by MRtrix when importing DICOM images; it should also be the case for BIDS-compatible datasets. If the user expects this information to be present within the image headers, the -rpe_header option must be specified.

# If however such information is not present in the image headers, then it is also possible for the user to manually specify the relevant information regarding phase encoding. This involves the following information:
# * The fundamental acquisition protocol design regarding phase encoding. There are three common acquisition designs that are supported:
#   1. All DWI volumes acquired using the same phase encode parameters, and no additional volumes acquired for the purpose of estimating the inhomogeneity field. In this case, eddy will only perform motion and eddy current distortion correction. This configuration is specified using the -rpe_none option.
#   2. All DWI volumes acquired using the same phase encode parameters; but for the purpose of estimating the inhomogeneity field (and subsequently correcting the resulting distortions in the DWIs), an additional pair (or multiple pairs) of image volumes are acquired, where the first volume(s) has the same phase encoding parameters as the input DWI series, and the second volume(s) has precisely the opposite phase encoding. This configuration is specified using the -rpe_pair option; and the user must additionally provide those images to be used for field estimation using the -se_epi option.
#   3. Every DWI gradient direction is acquired twice: once with one phase encoding configuration, and again using the opposite phase encode direction. The goal here is to combine each pair of images into a single DWI volume per gradient direction, where that recombination takes advantage of the information gained from having two volumes where the signal is distorted in opposite directions in the presence of field inhomogeneity.
# * The (primary) direction of phase encoding. In cases where opposing phase encoding is part of the acquisition protocol (i.e. the reversed phase-encode pair in case 2 above, and all of the DWIs in case 3 above), the -pe_dir option specifies the phase encode direction of the _first_ volume in the relevant volume pair; the second is assumed to be the exact opposite.
# * The total readout time of the EPI acquisition. This affects the magnitude of the image distortion for a given field inhomogeneity. If this information is not provided via the -readout_time option, then a 'sane' default of 0.1s will be assumed. Note that this is not actually expected to influence the estimation of the field; it will result in the field inhomogeneity estimation being scaled by some factor, but as long as it uses the same sane default for the DWIs, the distortion correction should operate as expected.

# Make the corresponding MRtrix3 Python libraries available
import inspect, os, sys
lib_folder = os.path.realpath(os.path.join(os.path.dirname(os.path.realpath(inspect.getfile(inspect.currentframe()))), os.pardir, 'lib'))
if not os.path.isdir(lib_folder):
  sys.stderr.write('Unable to locate MRtrix3 Python libraries')
  sys.exit(1)
sys.path.insert(0, lib_folder)

<<<<<<< HEAD
import math, shutil
=======
import math, itertools
>>>>>>> c685841b
from mrtrix3 import app, file, fsl, image, path, phaseEncoding, run #pylint: disable=redefined-builtin


app.init ('Robert E. Smith (robert.smith@florey.edu.au)',
          'Perform diffusion image pre-processing using FSL\'s eddy tool; including inhomogeneity distortion correction using FSL\'s topup tool if possible')
app.cmdline.addDescription('Note that this script does not perform any explicit registration between images provided to topup via the -se_epi option, and the DWI volumes provided to eddy. In some instances (motion between acquisitions) this can result in erroneous application of the inhomogeneity field during distortion correction. If this could potentially be a problem for your data, a possible solution is to insert the first b=0 DWI volume to be the first volume of the image file provided via the -se_epi option. This will hopefully be addressed within the script itself in a future update.')
app.cmdline.addCitation('', 'Andersson, J. L. & Sotiropoulos, S. N. An integrated approach to correction for off-resonance effects and subject movement in diffusion MR imaging. NeuroImage, 2015, 125, 1063-1078', True)
app.cmdline.addCitation('', 'Smith, S. M.; Jenkinson, M.; Woolrich, M. W.; Beckmann, C. F.; Behrens, T. E.; Johansen-Berg, H.; Bannister, P. R.; De Luca, M.; Drobnjak, I.; Flitney, D. E.; Niazy, R. K.; Saunders, J.; Vickers, J.; Zhang, Y.; De Stefano, N.; Brady, J. M. & Matthews, P. M. Advances in functional and structural MR image analysis and implementation as FSL. NeuroImage, 2004, 23, S208-S219', True)
app.cmdline.addCitation('If performing recombination of diffusion-weighted volume pairs with opposing phase encoding directions', 'Skare, S. & Bammer, R. Jacobian weighting of distortion corrected EPI data. Proceedings of the International Society for Magnetic Resonance in Medicine, 2010, 5063', True)
app.cmdline.addCitation('If performing EPI susceptibility distortion correction', 'Andersson, J. L.; Skare, S. & Ashburner, J. How to correct susceptibility distortions in spin-echo echo-planar images: application to diffusion tensor imaging. NeuroImage, 2003, 20, 870-888', True)
app.cmdline.addCitation('If including "--repol" in -eddy_options input', 'Andersson, J. L. R.; Graham, M. S.; Zsoldos, E. & Sotiropoulos, S. N. Incorporating outlier detection and replacement into a non-parametric framework for movement and distortion correction of diffusion MR images. NeuroImage, 2016, 141, 556-572', True)
app.cmdline.addCitation('If including "--mporder" in -eddy_options input', 'Andersson, J. L. R.; Graham, M. S.; Drobnjak, I.; Zhang, H.; Filippini, N. & Bastiani, M. Towards a comprehensive framework for movement and distortion correction of diffusion MR images: Within volume movement. NeuroImage, 2017, 152, 450-466', True)
app.cmdline.add_argument('input',  help='The input DWI series to be corrected')
app.cmdline.add_argument('output', help='The output corrected image series')
grad_export_options = app.cmdline.add_argument_group('Options for exporting the diffusion gradient table')
grad_export_options.add_argument('-export_grad_mrtrix', metavar='grad', help='Export the final gradient table in MRtrix format')
grad_export_options.add_argument('-export_grad_fsl', nargs=2, metavar=('bvecs', 'bvals'), help='Export the final gradient table in FSL bvecs/bvals format')
app.cmdline.flagMutuallyExclusiveOptions( [ 'export_grad_mrtrix', 'export_grad_fsl' ] )
grad_import_options = app.cmdline.add_argument_group('Options for importing the diffusion gradient table')
grad_import_options.add_argument('-grad', help='Provide a gradient table in MRtrix format')
grad_import_options.add_argument('-fslgrad', nargs=2, metavar=('bvecs', 'bvals'), help='Provide a gradient table in FSL bvecs/bvals format')
app.cmdline.flagMutuallyExclusiveOptions( [ 'grad', 'fslgrad' ] )
options = app.cmdline.add_argument_group('Other options for the dwipreproc script')
options.add_argument('-pe_dir', metavar=('PE'), help='Manually specify the phase encoding direction of the input series; can be a signed axis number (e.g. -0, 1, +2), an axis designator (e.g. RL, PA, IS), or NIfTI axis codes (e.g. i-, j, k)')
options.add_argument('-readout_time', metavar=('time'), type=float, help='Manually specify the total readout time of the input series (in seconds)')
options.add_argument('-se_epi', metavar=('image'), help='Provide an additional image series consisting of spin-echo EPI images, which is to be used exclusively by topup for estimating the inhomogeneity field (i.e. it will not form part of the output image series)')
options.add_argument('-align_seepi', action='store_true', help='Achieve alignment between the SE-EPI images used for inhomogeneity field estimation, and the DWIs, by inserting the first DWI b=0 volume to the SE-EPI series. Only use this option if the input SE-EPI images have identical image contrast to the b=0 images present in the DWI series.')
options.add_argument('-json_import', metavar=('file'), help='Import image header information from an associated JSON file (may be necessary to determine phase encoding information)')
options.add_argument('-topup_options', metavar=('TopupOptions'), help='Manually provide additional command-line options to the topup command (provide a string within quotation marks that contains at least one space, even if only passing a single command-line option to topup)')
options.add_argument('-eddy_options', metavar=('EddyOptions'), help='Manually provide additional command-line options to the eddy command (provide a string within quotation marks that contains at least one space, even if only passing a single command-line option to eddy)')
options.add_argument('-cuda', help='Use the CUDA version of eddy (if available)', action='store_true', default=False)
options.add_argument('-eddyqc_text', metavar=('directory'), help='Copy the various text-based statistical outputs generated by eddy into an output directory')
options.add_argument('-eddyqc_all', metavar=('directory'), help='Copy ALL outputs generated by eddy (including images) into an output directory')
rpe_options = app.cmdline.add_argument_group('Options for specifying the acquisition phase-encoding design; note that one of the -rpe_* options MUST be provided')
rpe_options.add_argument('-rpe_none', action='store_true', help='Specify that no reversed phase-encoding image data is being provided; eddy will perform eddy current and motion correction only')
rpe_options.add_argument('-rpe_pair', action='store_true', help='Specify that a set of images (typically b=0 volumes) will be provided for use in inhomogeneity field estimation only (using the -se_epi option). It is assumed that the FIRST volume(s) of this image has the SAME phase-encoding direction as the input DWIs, and the LAST volume(s) has precisely the OPPOSITE phase encoding')
rpe_options.add_argument('-rpe_all', action='store_true', help='Specify that ALL DWIs have been acquired with opposing phase-encoding; this information will be used to perform a recombination of image volumes (each pair of volumes with the same b-vector but different phase encoding directions will be combined together into a single volume). It is assumed that the SECOND HALF of the volumes in the input DWIs have corresponding diffusion sensitisation directions to the FIRST HALF, but were acquired using precisely the opposite phase-encoding direction')
rpe_options.add_argument('-rpe_header', action='store_true', help='Specify that the phase-encoding information can be found in the image header(s), and that this is the information that the script should use')
app.cmdline.flagMutuallyExclusiveOptions( [ 'rpe_none', 'rpe_pair', 'rpe_all', 'rpe_header' ], True )
app.cmdline.flagMutuallyExclusiveOptions( [ 'rpe_none', 'se_epi' ], False ) # May still technically provide -se_epi even with -rpe_all
app.cmdline.flagMutuallyExclusiveOptions( [ 'rpe_header', 'pe_dir' ], False ) # Can't manually provide phase-encoding direction if expecting it to be in the header
app.cmdline.flagMutuallyExclusiveOptions( [ 'rpe_header', 'readout_time' ], False ) # Can't manually provide readout time if expecting it to be in the header
app.cmdline.flagMutuallyExclusiveOptions( [ 'eddyqc_text', 'eddyqc_all' ], False )
app.parse()


if app.isWindows():
  app.error('Script cannot run on Windows due to FSL dependency')

image.check3DNonunity(path.fromUser(app.args.input, False))

PE_design = ''
if app.args.rpe_none:
  PE_design = 'None'
elif app.args.rpe_pair:
  PE_design = 'Pair'
  if not app.args.se_epi:
    app.error('If using the -rpe_pair option, the -se_epi option must be used to provide the spin-echo EPI data to be used by topup')
elif app.args.rpe_all:
  PE_design = 'All'
elif app.args.rpe_header:
  PE_design = 'Header'
else:
  app.error('Must explicitly specify phase-encoding acquisition design (even if none)')

if app.args.align_seepi and not app.args.se_epi:
  app.error('-align_seepi option is only applicable when the -se_epi option is also used')

fsl_path = os.environ.get('FSLDIR', '')
if not fsl_path:
  app.error('Environment variable FSLDIR is not set; please run appropriate FSL configuration script')

if not PE_design == 'None':
  topup_config_path = os.path.join(fsl_path, 'etc', 'flirtsch', 'b02b0.cnf')
  if not os.path.isfile(topup_config_path):
    app.error('Could not find necessary default config file for FSL\'s topup program\n(expected location: ' + topup_config_path + ')')
  topup_cmd = fsl.exeName('topup')
  applytopup_cmd = fsl.exeName('applytopup')

eddy_cmd = fsl.eddyBinary(app.args.cuda)
fsl_suffix = fsl.suffix()
app.checkOutputPath(app.args.output)

# Export the gradient table to the path requested by the user if necessary
grad_export_option = ''
if app.args.export_grad_mrtrix:
  grad_export_option = ' -export_grad_mrtrix ' + path.fromUser(app.args.export_grad_mrtrix, True)
  app.checkOutputPath(path.fromUser(app.args.export_grad_mrtrix, False))
elif app.args.export_grad_fsl:
  grad_export_option = ' -export_grad_fsl ' + path.fromUser(app.args.export_grad_fsl[0], True) + ' ' + path.fromUser(app.args.export_grad_fsl[1], True)
  app.checkOutputPath(path.fromUser(app.args.export_grad_fsl[0], False))
  app.checkOutputPath(path.fromUser(app.args.export_grad_fsl[1], False))


<<<<<<< HEAD
eddyqc_path = None
eddyqc_files = [ 'eddy_parameters', 'eddy_movement_rms', 'eddy_restricted_movement_rms', \
                 'eddy_post_eddy_shell_alignment_parameters', 'eddy_post_eddy_shell_PE_translation_parameters', \
                 'eddy_outlier_report', 'eddy_outlier_map', 'eddy_outlier_n_stdev_map', 'eddy_outlier_n_sqr_stdev_map', \
                 'eddy_movement_over_time' ]
if app.args.eddyqc_text:
  eddyqc_path = path.fromUser(app.args.eddyqc_text, False)
elif app.args.eddyqc_all:
  eddyqc_path = path.fromUser(app.args.eddyqc_all, False)
  eddyqc_files.extend([ 'eddy_outlier_free_data.nii.gz', 'eddy_cnr_maps.nii.gz', 'eddy_residuals.nii.gz' ])
if eddyqc_path:
  if os.path.exists(eddyqc_path):
    if os.path.isdir(eddyqc_path):
      if any([ os.path.exists(os.path.join(eddyqc_path, filename)) for filename in eddyqc_files ]):
        if app.forceOverwrite:
          app.warn('Output eddy QC directory already contains relevant files; these will be overwritten on completion')
        else:
          app.error('Output eddy QC directory already contains relevant files (use -force to override)')
    else:
      if app.forceOverwrite:
        app.warn('Target for eddy QC output is not a directory; it will be overwritten on completion')
      else:
        app.error('Target for eddy QC output exists, and is not a directory (use -force to override)')
=======
eddy_manual_options = ''
if app.args.eddy_options:
  # Initially process as a list; we'll convert back to a string later
  eddy_manual_options = app.args.eddy_options.strip().split()

>>>>>>> c685841b

# Convert all input images into MRtrix format and store in temprary directory first
app.makeTempDir()

grad_option = ''
if app.args.grad:
  grad_option = ' -grad ' + path.fromUser(app.args.grad, True)
elif app.args.fslgrad:
  grad_option = ' -fslgrad ' + path.fromUser(app.args.fslgrad[0], True) + ' ' + path.fromUser(app.args.fslgrad[1], True)
json_option = ''
if app.args.json_import:
  json_option = ' -json_import ' + path.fromUser(app.args.json_import, True)
run.command('mrconvert ' + path.fromUser(app.args.input, True) + ' ' + path.toTemp('dwi.mif', True) + grad_option + json_option)
if app.args.se_epi:
  image.check3DNonunity(path.fromUser(app.args.se_epi, False))
  run.command('mrconvert ' + path.fromUser(app.args.se_epi, True) + ' ' + path.toTemp('se_epi.mif', True))

app.gotoTempDir()


# Get information on the input images, and check their validity
dwi_header = image.Header('dwi.mif')
if not len(dwi_header.size()) == 4:
  app.error('Input DWI must be a 4D image')
dwi_num_volumes = dwi_header.size()[3]
app.var(dwi_num_volumes)
dwi_num_slices = dwi_header.size()[2]
app.var(dwi_num_slices)
dwi_pe_scheme = phaseEncoding.getScheme(dwi_header)
if app.args.se_epi:
  se_epi_header = image.Header('se_epi.mif')
  # This doesn't necessarily apply any more: May be able to combine e.g. a P>>A from -se_epi with an A>>P b=0 image from the DWIs
#  if not len(se_epi_header.size()) == 4:
#    app.error('File provided using -se_epi option must contain more than one image volume')
  se_epi_pe_scheme = phaseEncoding.getScheme(se_epi_header)
if 'dw_scheme' not in dwi_header.keyval():
  app.error('No diffusion gradient table found')
grad = dwi_header.keyval()['dw_scheme']
if not len(grad) == dwi_num_volumes:
  app.error('Number of lines in gradient table (' + str(len(grad)) + ') does not match input image (' + str(dwi_num_volumes) + ' volumes); check your input data')

# Check the manual options being passed to eddy, ensure they make sense
eddy_mporder = any(s.startswith('--mporder') for s in eddy_manual_options)
if eddy_mporder:
  if 'SliceEncodingDirection' in dwi_header.keyval():
    slice_encoding_direction = dwi_header.keyval()['SliceEncodingDirection']
    app.var(slice_encoding_direction)
    if not slice_encoding_direction.startswith('k'):
      app.error('DWI header indicates that 3rd spatial axis is not the slice axis; this is not yet compatible with --mporder option in eddy, nor supported in dwipreproc')
    slice_encoding_direction = image.axis2dir(slice_encoding_direction)
  else:
    app.console('No slice encoding direction information present; assuming third axis corresponds to slices')
    slice_encoding_direction = [0,0,1]
if '--resamp=lsr' in eddy_manual_options:
  app.error('dwipreproc does not currently support least-squares reconstruction; this cannot be simply passed via -eddy_options')
if eddy_mporder:
  slspec_option = [ s for s in eddy_manual_options if s.startswith('--slspec') ]
  slice_groups = [ ]
  slice_timing = [ ]
  if len(slspec_option) > 1:
    app.error('--slspec option appears more than once in -eddy_options input; cannot import slice timing')
  elif len(slspec_option) == 1:
    slspec_file_path = path.fromUser(slspec_option[0][9:], False)
    if os.path.isfile(slspec_file_path):
      # Since there's a chance that we may need to pad this info, we can't just copy this file
      #   to the temporary directory...
      with open(slspec_file_path, 'r') as f:
        for line in f:
          line = line.strip()
          if line:
            slice_groups.append([int(value) for value in line.split()])
      app.var(slice_groups)
      # Remove this entry from eddy_manual_options; it'll be inserted later, with the
      #   path to the new slspec file
      eddy_manual_options = [ s for s in eddy_manual_options if not s.startswith('--slspec') ]
    else:
      app.error('Unable to find \'slspec\' file provided via -eddy_options \" ... --slspec=/path/to/file ... \" (expected location: ' + slspec_file_path + ')')
  else:
    if 'SliceTiming' not in dwi_header.keyval():
      app.error('Cannot perform slice-to-volume correction in eddy: No slspec file provided, and no slice timing information present in header')
    slice_timing = dwi_header.keyval()['SliceTiming'][0]
    app.var(slice_timing)
    if len(slice_timing) != dwi_num_slices:
      app.error('Cannot use slice timing information in image header for slice-to-volume correction: Number of entries (' + len(slice_timing) + ') does not match number of slices (' + dwi_header.size()[2] + ')')

# Use new features of dirstat to query the quality of the diffusion acquisition scheme
# Need to know the mean b-value in each shell, and the asymmetry value of each shell
# But don't bother testing / warning the user if they're already controlling for this
if not app.args.eddy_options or not any(s.startswith('--slm=') for s in app.args.eddy_options.split()):
  shell_bvalues = [ int(round(float(value))) for value in image.mrinfo('dwi.mif', 'shellvalues').split() ]
  shell_asymmetry = [ float(value) for value in run.command('dirstat dwi.mif -output asym')[0].splitlines() ]
  # dirstat will skip any b=0 shell by default; therefore for correspondence between
  #   shell_bvalues and shell_symmetry, need to remove any b=0 from the former
  if len(shell_bvalues) == len(shell_asymmetry) + 1:
    shell_bvalues = shell_bvalues[1:]
  elif len(shell_bvalues) != len(shell_asymmetry):
    app.error('Number of b-values reported by mrinfo (' + len(shell_bvalues) + ') does not match number of outputs provided by dirstat (' + len(shell_asymmetry) + ')')
  for b, s in zip(shell_bvalues, shell_asymmetry):
    if s >= 0.1:
      app.warn('sampling of b=' + str(b) + ' shell is ' + ('strongly' if s >= 0.4 else 'moderately') + \
               ' asymmetric; distortion correction may benefit from use of: ' + \
               '-eddy_options " ... --slm=linear ... "')


# Since we want to access user-defined phase encoding information regardless of whether or not
#   such information is present in the header, let's grab it here
manual_pe_dir = None
if app.args.pe_dir:
  manual_pe_dir = [ float(i) for i in phaseEncoding.direction(app.args.pe_dir) ]
app.var(manual_pe_dir)
manual_trt = None
if app.args.readout_time:
  manual_trt = float(app.args.readout_time)
app.var(manual_trt)


do_topup = (not PE_design == 'None')


def grads_match(one, two):
  # Dot product between gradient directions
  # First, need to check for zero-norm vectors:
  # - If both are zero, skip this check
  # - If one is zero and the other is not, volumes don't match
  # - If neither is zero, test the dot product
  if any([val for val in one[0:3]]):
    if not any([val for val in two[0:3]]):
      return False
    dot_product = one[0]*two[0] + one[1]*two[1] + one[2]*two[2]
    if abs(dot_product) < 0.999:
      return False
  elif any([val for val in two[0:3]]):
    return False
  # b-value
  if abs(one[3]-two[3]) > 10.0:
    return False
  return True


# Manually generate a phase-encoding table for the input DWI based on user input
dwi_manual_pe_scheme = None
se_epi_manual_pe_scheme = None
auto_trt = 0.1
dwi_auto_trt_warning = False
if manual_pe_dir:

  if manual_trt:
    trt = manual_trt
  else:
    trt = auto_trt
    dwi_auto_trt_warning = True

  # Still construct the manual PE scheme even with 'None' or 'Pair':
  #   there may be information in the header that we need to compare against
  if PE_design == 'None':
    line = list(manual_pe_dir)
    line.append(trt)
    dwi_manual_pe_scheme = [ line ] * dwi_num_volumes
    app.var(dwi_manual_pe_scheme)

  # With 'Pair', also need to construct the manual scheme for SE EPIs
  elif PE_design == 'Pair':
    line = list(manual_pe_dir)
    line.append(trt)
    dwi_manual_pe_scheme = [ line ] * dwi_num_volumes
    app.var(dwi_manual_pe_scheme)
    se_epi_num_volumes = se_epi_header.size()[3]
    if se_epi_num_volumes%2:
      app.error('If using -rpe_pair option, image provided using -se_epi must contain an even number of volumes')
    # Assume that first half of volumes have same direction as series;
    #   second half have the opposite direction
    se_epi_manual_pe_scheme = [ line ] * int(se_epi_num_volumes/2)
    line = [ (-i if i else 0.0) for i in manual_pe_dir ]
    line.append(trt)
    se_epi_manual_pe_scheme.extend( [ line ] * int(se_epi_num_volumes/2) )
    app.var(se_epi_manual_pe_scheme)

  # If -rpe_all, need to scan through grad and figure out the pairings
  # This will be required if relying on user-specified phase encode direction
  # It will also be required at the end of the script for the manual recombination
  # Update: The possible permutations of volume-matched acquisition is limited within the
  #   context of the -rpe_all option. In particular, the potential for having more
  #   than one b=0 volume within each half means that it is not possible to permit
  #   arbitrary ordering of those pairs, since b=0 volumes would then be matched
  #   despite having the same phase-encoding direction. Instead, explicitly enforce
  #   that volumes must be matched between the first and second halves of the DWI data.
  elif PE_design == 'All':
    if dwi_num_volumes%2:
      app.error('If using -rpe_all option, input image must contain an even number of volumes')
    grads_matched = [ dwi_num_volumes ] * dwi_num_volumes
    grad_pairs = [ ]
    app.debug('Commencing gradient direction matching; ' + str(dwi_num_volumes) + ' volumes')
    for index1 in range(int(dwi_num_volumes/2)):
      if grads_matched[index1] == dwi_num_volumes: # As yet unpaired
        for index2 in range(int(dwi_num_volumes/2), dwi_num_volumes):
          if grads_matched[index2] == dwi_num_volumes: # Also as yet unpaired
            if grads_match(grad[index1], grad[index2]):
              grads_matched[index1] = index2
              grads_matched[index2] = index1
              grad_pairs.append([index1, index2])
              app.debug('Matched volume ' + str(index1) + ' with ' + str(index2) + ': ' + str(grad[index1]) + ' ' + str(grad[index2]))
              break
        else:
          app.error('Unable to determine matching reversed phase-encode direction volume for DWI volume ' + str(index1))
    if not len(grad_pairs) == dwi_num_volumes/2:
      app.error('Unable to determine complete matching DWI volume pairs for reversed phase-encode combination')
    # Construct manual PE scheme here:
    #   Regardless of whether or not there's a scheme in the header, need to have it:
    #   if there's one in the header, want to compare to the manually-generated one
    dwi_manual_pe_scheme = [ ]
    for index in range(0, dwi_num_volumes):
      line = list(manual_pe_dir)
      if index >= int(dwi_num_volumes/2):
        line = [ (-i if i else 0.0) for i in line ]
      line.append(trt)
      dwi_manual_pe_scheme.append(line)
    app.var(dwi_manual_pe_scheme)

else: # No manual phase encode direction defined

  if not PE_design == 'Header':
    app.error('If not using -rpe_header, phase encoding direction must be provided using the -pe_dir option')



def scheme_dirs_match(one, two):
  for line_one, line_two in zip(one, two):
    if not line_one[0:3] == line_two[0:3]:
      return False
  return True

def scheme_times_match(one, two):
  for line_one, line_two in zip(one, two):
    if abs(line_one[3] - line_two[3]) > 5e-3:
      return False
  return True



# Determine whether or not the phase encoding table generated manually should be used
#   (possibly instead of a table present in the image header)
overwrite_dwi_pe_scheme = False
if dwi_pe_scheme:
  if manual_pe_dir:
    # Compare manual specification to that read from the header;
    #   overwrite & give warning to user if they differ
    # Bear in mind that this could even be the case for -rpe_all;
    #   relying on earlier code having successfully generated the 'appropriate'
    #   PE scheme for the input volume based on the diffusion gradient table
    if not scheme_dirs_match(dwi_pe_scheme, dwi_manual_pe_scheme):
      app.warn('User-defined phase-encoding direction design does not match what is stored in DWI image header; proceeding with user specification')
      overwrite_dwi_pe_scheme = True
  if manual_trt:
    # Compare manual specification to that read from the header
    if not scheme_times_match(dwi_pe_scheme, dwi_manual_pe_scheme):
      app.warn('User-defined total readout time does not match what is stored in DWI image header; proceeding with user specification')
      overwrite_dwi_pe_scheme = True
  if overwrite_dwi_pe_scheme:
    dwi_pe_scheme = dwi_manual_pe_scheme # May be used later for triggering volume recombination
  else:
    dwi_manual_pe_scheme = None # To guarantee that these generated data are never used
else:
  # Nothing in the header; rely entirely on user specification
  if PE_design == 'Header':
    app.error('No phase encoding information found in DWI image header')
  if not manual_pe_dir:
    app.error('No phase encoding information provided either in header or at command-line')
  if dwi_auto_trt_warning:
    app.console('Total readout time not provided at command-line; assuming sane default of ' + str(auto_trt))
  dwi_pe_scheme = dwi_manual_pe_scheme # May be needed later for triggering volume recombination

# This may be required by -rpe_all for extracting b=0 volumes while retaining phase-encoding information
import_dwi_pe_table_option = ''
if dwi_manual_pe_scheme:
  with open('dwi_manual_pe_scheme.txt', 'w') as f:
    for line in dwi_manual_pe_scheme:
      f.write(' '.join( [ str(value) for value in line ] ) + '\n')
  import_dwi_pe_table_option = ' -import_pe_table dwi_manual_pe_scheme.txt'


# Find the index of the first DWI volume that is a b=0 volume
# This needs to occur at the outermost loop as it is pertinent information
#   not only for the -align_seepi option, but also for when the -se_epi option
#   is not provided at all, and the input top topup is extracted solely from the DWIs
bzero_threshold = 10.0
if 'BZeroThreshold' in app.config:
  bzero_threshold = float(app.config['BZeroThreshold'])
dwi_first_bzero_index = 0
for line in grad:
  if line[3] <= bzero_threshold:
    break
  dwi_first_bzero_index += 1
app.var(dwi_first_bzero_index)


# Deal with the phase-encoding of the images to be fed to topup (if applicable)
overwrite_se_epi_pe_scheme = False
se_epi_path = 'se_epi.mif'
dwi_permute_volumes_pre_eddy_option = ''
dwi_permute_volumes_post_eddy_option = ''
dwi_bzero_added_to_se_epi = False
if app.args.se_epi:

  # Newest version of eddy requires that topup field be on the same grid as the eddy input DWI
  if not image.match(dwi_header, se_epi_header, 3):
    app.console('DWIs and SE-EPI images used for inhomogeneity field estimation are defined on different image grids; '
                'the latter will be automatically re-gridded to match the former')
    new_se_epi_path = 'se_epi_regrid.mif'
    run.command('mrtransform ' + se_epi_path + ' - -interp sinc -template dwi.mif | mrcalc - 0.0 -max ' + new_se_epi_path)
    file.delTemporary(se_epi_path)
    se_epi_path = new_se_epi_path
    se_epi_header = image.Header(se_epi_path)

  # 3 possible sources of PE information: DWI header, topup image header, command-line
  # Any pair of these may conflict, and any one could be absent

  # Have to switch here based on phase-encoding acquisition design
  if PE_design == 'Pair':
    # Criteria:
    #   * If present in own header, ignore DWI header entirely -
    #     - If also provided at command-line, look for conflict & report
    #     - If not provided at command-line, nothing to do
    #   * If _not_ present in own header:
    #     - If provided at command-line, infer appropriately
    #     - If not provided at command-line, but the DWI header has that information, infer appropriately
    if se_epi_pe_scheme:
      if manual_pe_dir:
        if not scheme_dirs_match(se_epi_pe_scheme, se_epi_manual_pe_scheme):
          app.warn('User-defined phase-encoding direction design does not match what is stored in SE EPI image header; proceeding with user specification')
          overwrite_se_epi_pe_scheme = True
      if manual_trt:
        if not scheme_times_match(se_epi_pe_scheme, se_epi_manual_pe_scheme):
          app.warn('User-defined total readout time does not match what is stored in SE EPI image header; proceeding with user specification')
          overwrite_se_epi_pe_scheme = True
      if overwrite_se_epi_pe_scheme:
        se_epi_pe_scheme = se_epi_manual_pe_scheme
      else:
        se_epi_manual_pe_scheme = None # To guarantee that these data are never used
    else:
      overwrite_se_epi_pe_scheme = True
      se_epi_pe_scheme = se_epi_manual_pe_scheme

  elif PE_design == 'All':
    # Criteria:
    #   * If present in own header:
    #     - Nothing to do
    #   * If _not_ present in own header:
    #     - Don't have enough information to proceed
    #     - Is this too harsh? (e.g. Have rules by which it may be inferred from the DWI header / command-line)
    if not se_epi_pe_scheme:
      app.error('If explicitly including SE EPI images when using -rpe_all option, they must come with their own associated phase-encoding information in the image header')

  elif PE_design == 'Header':
    # Criteria:
    #   * If present in own header:
    #       Nothing to do (-pe_dir option is mutually exclusive)
    #   * If _not_ present in own header:
    #       Cannot proceed
    if not se_epi_pe_scheme:
      app.error('No phase-encoding information present in SE-EPI image header')
    # If there is no phase encoding contrast within the SE-EPI series,
    #   try combining it with the DWI b=0 volumes, see if that produces some contrast
    # However, this should probably only be permitted if the -align_seepi option is defined
    se_epi_pe_scheme_has_contrast = 'pe_scheme' in se_epi_header.keyval()
    if not se_epi_pe_scheme_has_contrast:
      if app.args.align_seepi:
        app.console('No phase-encoding contrast present in SE-EPI images; will examine again after combining with DWI b=0 images')
        new_se_epi_path = os.path.splitext(se_epi_path)[0] + '_dwibzeros.mif'
        # Don't worry about trying to produce a balanced scheme here
        run.command('dwiextract dwi.mif - -bzero | mrcat - se_epi.mif ' + new_se_epi_path + ' -axis 3')
        se_epi_header = image.Header(new_se_epi_path)
        se_epi_pe_scheme_has_contrast = 'pe_scheme' in se_epi_header.keyval()
        if se_epi_pe_scheme_has_contrast:
          file.delTemporary(se_epi_path)
          se_epi_path = new_se_epi_path
          se_epi_pe_scheme = phaseEncoding.getScheme(se_epi_header)
          dwi_bzero_added_to_se_epi = True
          # Delay testing appropriateness of the concatenation of these images
          #   (i.e. differences in contrast) to later
        else:
          app.error('No phase-encoding contrast present in SE-EPI images, even after concatenating with b=0 images due to -align_seepi option; '
                    'cannot perform inhomogeneity field estimation')
      else:
        app.error('No phase-encoding contrast present in SE-EPI images; cannot perform inhomogeneity field estimation')

  if app.args.align_seepi:

    dwi_te = dwi_header.keyval().get('EchoTime')
    se_epi_te = se_epi_header.keyval().get('EchoTime')
    if dwi_te and se_epi_te and dwi_te != se_epi_te:
      app.warn('It appears that the spin-echo EPI images used for inhomogeneity field estimation have a different echo time to the DWIs being corrected. '
               'This may cause issues in estimation of the field, as the first DWI b=0 volume will be added to the input series to topup '
               'due to use of the -align_seepi option.')

    dwi_tr = dwi_header.keyval().get('RepetitionTime')
    se_epi_tr = se_epi_header.keyval().get('RepetitionTime')
    if dwi_tr and se_epi_tr and dwi_tr != se_epi_tr:
      app.warn('It appears that the spin-echo EPI images used for inhomogeneity field estimation have a different repetition time to the DWIs being corrected. '
               'This may cause issues in estimation of the field, as the first DWI b=0 volume will be added to the input series to topup '
               'due to use of the -align_seepi option.')

    dwi_flip = dwi_header.keyval().get('FlipAngle')
    se_epi_flip = se_epi_header.keyval().get('FlipAngle')
    if dwi_flip and se_epi_flip and dwi_flip != se_epi_flip:
      app.warn('It appears that the spin-echo EPI images used for inhomogeneity field estimation have a different flip angle to the DWIs being corrected. '
               'This may cause issues in estimation of the field, as the first DWI b=0 volume will be added to the input series to topup '
               'due to use of the -align_seepi option.')

    # If we are using the -se_epi option, and hence the input images to topup have not come from the DWIs themselves,
    #   we need to insert the first b=0 DWI volume to the start of the topup input image. Otherwise, the field estimated
    #   by topup will not be correctly aligned with the volumes as they are processed by eddy.
    #
    # However, there's also a code path by which we may have already performed this addition.
    # If we have already apliced the b=0 volumes from the DWI input with the SE-EPI image
    #   (due to the absence of phase-encoding contrast in the SE-EPI series), we don't want to
    #   re-attempt such a concatenation; the fact that the DWI b=0 images were inserted ahead of
    #   the SE-EPI images means the alignment issue should be dealt with.

    if dwi_first_bzero_index == len(grad) and not dwi_bzero_added_to_se_epi:

      app.warn('Unable to find b=0 volume in input DWIs to provide alignment between topup and eddy; script will proceed as though the -align_seepi option were not provided')

    # If b=0 volumes from the DWIs have already been added to the SE-EPI image due to an
    #   absence of phase-encoding contrast in the latter, we don't need to perform the following
    elif not dwi_bzero_added_to_se_epi:

      run.command('mrconvert dwi.mif dwi_first_bzero.mif -coord 3 ' + str(dwi_first_bzero_index) + ' -axes 0,1,2')
      dwi_first_bzero_pe = dwi_manual_pe_scheme[dwi_first_bzero_index] if overwrite_dwi_pe_scheme else dwi_pe_scheme[dwi_first_bzero_index]

      se_epi_pe_sum = [ 0, 0, 0 ]
      se_epi_volume_to_remove = len(se_epi_pe_scheme)
      for index, line in enumerate(se_epi_pe_scheme):
        se_epi_pe_sum = [ i + j for i, j in zip(se_epi_pe_sum, line[0:3]) ]
        if se_epi_volume_to_remove == len(se_epi_pe_scheme) and line[0:3] == dwi_first_bzero_pe[0:3]:
          se_epi_volume_to_remove = index
      new_se_epi_path = os.path.splitext(se_epi_path)[0] + '_firstdwibzero.mif'
      if (se_epi_pe_sum == [ 0, 0, 0 ]) and (se_epi_volume_to_remove < len(se_epi_pe_scheme)):
        app.console('Balanced phase-encoding scheme detected in SE-EPI series; volume ' + str(se_epi_volume_to_remove) + ' will be removed and replaced with first b=0 from DWIs')
        run.command('mrconvert ' + se_epi_path + ' - -coord 3 ' + ','.join([str(index) for index in range(len(se_epi_pe_scheme)) if not index == se_epi_volume_to_remove]) + ' | mrcat dwi_first_bzero.mif - ' + new_se_epi_path + ' -axis 3')
        # Also need to update the phase-encoding scheme appropriately if it's being set manually
        #   (if embedded within the image headers, should be updated through the command calls)
        if se_epi_manual_pe_scheme:
          first_line = list(manual_pe_dir)
          first_line.append(trt)
          new_se_epi_manual_pe_scheme = [ ]
          new_se_epi_manual_pe_scheme.append(first_line)
          for index, entry in enumerate(se_epi_manual_pe_scheme):
            if not index == se_epi_volume_to_remove:
              new_se_epi_manual_pe_scheme.append(entry)
          se_epi_manual_pe_scheme = new_se_epi_manual_pe_scheme
      else:
        if se_epi_pe_sum == [ 0, 0, 0 ] and se_epi_volume_to_remove == len(se_epi_pe_scheme):
          app.console('Phase-encoding scheme of -se_epi image is balanced, but could not find appropriate volume with which to substitute first b=0 volume from DWIs; first b=0 DWI volume will be inserted to start of series, resulting in an unbalanced scheme')
        else:
          app.console('Unbalanced phase-encoding scheme detected in series provided via -se_epi option; first DWI b=0 volume will be inserted to start of series')
        run.command('mrcat dwi_first_bzero.mif ' + se_epi_path + ' ' + new_se_epi_path + ' -axis 3')
        # Also need to update the phase-encoding scheme appropriately
        if se_epi_manual_pe_scheme:
          first_line = list(manual_pe_dir)
          first_line.append(trt)
          se_epi_manual_pe_scheme = [ first_line, se_epi_manual_pe_scheme ]

      # Ended branching based on balanced-ness of PE acquisition scheme within SE-EPI volumes
      file.delTemporary(se_epi_path)
      file.delTemporary('dwi_first_bzero.mif')
      se_epi_path = new_se_epi_path

    # Ended branching based on:
    # - Detection of first b=0 volume in DWIs; or
    # - Prior merge of SE-EPI and DWI b=0 volumes due to no phase-encoding contrast in SE-EPI

  # Completed checking for presence of -se_epi option

elif not PE_design == 'None': # No SE EPI images explicitly provided: In some cases, can extract appropriate b=0 images from DWI

  # If using 'All' or 'Header', and haven't been given any topup images, need to extract the b=0 volumes from the series,
  #   preserving phase-encoding information while doing so
  # Preferably also make sure that there's some phase-encoding contrast in there...
  # With -rpe_all, need to write inferred phase-encoding to file and import before using dwiextract so that the phase-encoding
  #   of the extracted b=0's is propagated to the generated b=0 series
  run.command('mrconvert dwi.mif' + import_dwi_pe_table_option + ' - | dwiextract - ' + se_epi_path + ' -bzero')
  se_epi_header = image.Header(se_epi_path)

  # If there's no contrast remaining in the phase-encoding scheme, it'll be written to
  #   PhaseEncodingDirection and TotalReadoutTime rather than pe_scheme
  # In this scenario, we will be unable to run topup, or volume recombination
  if 'pe_scheme' not in se_epi_header.keyval():
    if PE_design == 'All':
      app.error('DWI header indicates no phase encoding contrast between b=0 images; cannot proceed with volume recombination-based pre-processing')
    else:
      app.warn('DWI header indicates no phase encoding contrast between b=0 images; proceeding without inhomogeneity field estimation')
      do_topup = False
      run.function(os.remove, se_epi_path)
      se_epi_path = None
      se_epi_header = None


# If the first b=0 volume in the DWIs is in fact not the first volume (i.e. index zero), we're going to
#   manually place it at the start of the DWI volumes when they are input to eddy, so that the
#   first input volume to topup and the first input volume to eddy are one and the same.
# Note: If at a later date, the statistical outputs from eddy are considered (e.g. motion, outliers),
#   then this volume permutation will need to be taken into account
if dwi_first_bzero_index:
  app.console('First b=0 volume in input DWIs is volume index ' + str(dwi_first_bzero_index) + '; '
              'this will be permuted to be the first volume (index 0) when eddy is run')
  dwi_permute_volumes_pre_eddy_option = ' -coord 3 ' + \
                                        str(dwi_first_bzero_index) + \
                                        ',0' + \
                                        (':' + str(dwi_first_bzero_index-1) if dwi_first_bzero_index > 1 else '') + \
                                        (',' + str(dwi_first_bzero_index+1) if dwi_first_bzero_index < dwi_num_volumes-1 else '') + \
                                        (':' + str(dwi_num_volumes-1) if dwi_first_bzero_index < dwi_num_volumes-2 else '')
  dwi_permute_volumes_post_eddy_option = ' -coord 3 1' + \
                                         (':' + str(dwi_first_bzero_index) if dwi_first_bzero_index > 1 else '') + \
                                         ',0' + \
                                         (',' + str(dwi_first_bzero_index+1) if dwi_first_bzero_index < dwi_num_volumes-1 else '') + \
                                         (':' + str(dwi_num_volumes-1) if dwi_first_bzero_index < dwi_num_volumes-2 else '')
  app.var(dwi_permute_volumes_pre_eddy_option, dwi_permute_volumes_post_eddy_option)



# This may be required when setting up the topup call
import_se_epi_manual_pe_table_option = ''
if se_epi_manual_pe_scheme:
  with open('se_epi_manual_pe_scheme.txt', 'w') as f:
    for line in se_epi_manual_pe_scheme:
      f.write(' '.join([str(value) for value in line]) + '\n')
  import_se_epi_manual_pe_table_option = ' -import_pe_table se_epi_manual_pe_scheme.txt'


# Need gradient table if running dwi2mask after applytopup to derive a brain mask for eddy
run.command('mrinfo dwi.mif -export_grad_mrtrix grad.b')


eddy_in_topup_option = ''
dwi_post_eddy_crop_option = ''
dwi_path = 'dwi.mif'
if do_topup:

  # topup will crash if its input image has a spatial dimension with a non-even size;
  #   presumably due to a downsampling by a factor of 2 in a multi-resolution scheme
  # The newest eddy also requires the output from topup and the input DWIs to have the same size;
  #   therefore this restriction applies to the DWIs as well
  # Rather than crop in this case (which would result in a cropped output image),
  #   duplicate the last slice on any problematic axis, and then crop that extra
  #   slice at the output step
  # By this point, if the input SE-EPI images and DWIs are not on the same image grid, the
  #   SE-EPI images have already been re-gridded to DWI image space;
  odd_axis_count = 0
  for axis_size in dwi_header.size()[:3]:
    if int(axis_size%2):
      odd_axis_count += 1
  if odd_axis_count:
    app.console(str(odd_axis_count) + ' spatial ' + ('axes of DWIs have' if odd_axis_count > 1 else 'axis of DWIs has') + ' non-even size; '
                'this will be automatically padded for compatibility with topup, and the extra slice' + ('s' if odd_axis_count > 1 else '') + ' erased afterwards')
    for axis, axis_size in enumerate(dwi_header.size()[:3]):
      if int(axis_size%2):
        new_se_epi_path = os.path.splitext(se_epi_path)[0] + '_pad' + str(axis) + '.mif'
        run.command('mrconvert ' + se_epi_path + ' -coord ' + str(axis) + ' ' + str(axis_size-1) + ' - | mrcat ' + se_epi_path + ' - ' + new_se_epi_path + ' -axis ' + str(axis))
        file.delTemporary(se_epi_path)
        se_epi_path = new_se_epi_path
        new_dwi_path = os.path.splitext(dwi_path)[0] + '_pad' + str(axis) + '.mif'
        run.command('mrconvert ' + dwi_path + ' -coord ' + str(axis) + ' ' + str(axis_size-1) + ' - | mrcat ' + dwi_path + ' - ' + new_dwi_path + ' -axis ' + str(axis))
        file.delTemporary(dwi_path)
        dwi_path = new_dwi_path
        dwi_post_eddy_crop_option += ' -coord ' + str(axis) + ' 0:' + str(axis_size-1)
        # If we are padding the slice axis, and performing slice-to-volume correction,
        #   then we need to perform the corresponding padding to the slice timing
        if eddy_mporder and slice_encoding_direction[axis]:
          dwi_num_slices += 1
          # At this point in the script, this information may be encoded either within
          #   the slice timing vector (as imported from the image header), or as
          #   slice groups (i.e. in the format expected by eddy). How these data are
          #   stored affects how the padding is performed.
          if slice_timing:
            slice_timing.append(slice_timing[-1])
          elif slice_groups:
            # Can't edit in place when looping through the list
            new_slice_groups = [ ]
            for group in slice_groups:
              if axis_size-1 in group:
                group.append(axis_size)
              new_slice_groups.append(group)
            slice_groups = new_slice_groups


  # Do the conversion in preparation for topup
  run.command('mrconvert ' + se_epi_path + ' topup_in.nii' + import_se_epi_manual_pe_table_option + ' -stride -1,+2,+3,+4 -export_pe_table topup_datain.txt')
  file.delTemporary(se_epi_path)

  # Run topup
  topup_manual_options = ''
  if app.args.topup_options:
    topup_manual_options = ' ' + app.args.topup_options.strip()
  run.command(topup_cmd + ' --imain=topup_in.nii --datain=topup_datain.txt --out=field --fout=field_map' + fsl_suffix + ' --config=' + topup_config_path + topup_manual_options)

  # Apply the warp field to the input image series to get an initial corrected volume estimate
  # applytopup can't receive the complete DWI input and correct it as a whole, because the phase-encoding
  #   details may vary between volumes
  if dwi_manual_pe_scheme:
    run.command('mrconvert ' + dwi_path + import_dwi_pe_table_option + ' - | mrinfo - -export_pe_eddy applytopup_config.txt applytopup_indices.txt')
  else:
    run.command('mrinfo ' + dwi_path + ' -export_pe_eddy applytopup_config.txt applytopup_indices.txt')


  # Update: Call applytopup separately for each unique phase-encoding
  # This should be the most compatible option with more complex phase-encoding acquisition designs,
  #   since we don't need to worry about applytopup performing volume recombination
  # Plus, recombination doesn't need to be optimal; we're only using this to derive a brain mask
  applytopup_image_list = [ ]
  index = 1
  with open('applytopup_config.txt', 'r') as f:
    for line in f:
      prefix = os.path.splitext(dwi_path)[0] + '_pe_' + str(index)
      input_path = prefix + '.nii'
      json_path = prefix + '.json'
      temp_path = prefix + '_applytopup.nii'
      output_path = prefix + '_applytopup.mif'
      run.command('dwiextract ' + dwi_path + import_dwi_pe_table_option + ' -pe ' + ','.join(line.split()) + ' - | mrconvert - ' + input_path + ' -json_export ' + json_path)
      run.command(applytopup_cmd + ' --imain=' + input_path + ' --datain=applytopup_config.txt --inindex=' + str(index) + ' --topup=field --out=' + temp_path + ' --method=jac')
      file.delTemporary(input_path)
      temp_path = fsl.findImage(temp_path)
      run.command('mrconvert ' + temp_path + ' ' + output_path + ' -json_import ' + json_path)
      file.delTemporary(json_path)
      file.delTemporary(temp_path)
      applytopup_image_list.append(output_path)
      index += 1

  # Use the initial corrected volumes to derive a brain mask for eddy
  if len(applytopup_image_list) == 1:
    run.command('dwi2mask ' + applytopup_image_list[0] + ' - | maskfilter - dilate - | mrconvert - eddy_mask.nii -datatype float32 -stride -1,+2,+3')
  else:
    run.command('mrcat ' + ' '.join(applytopup_image_list) + ' - -axis 3 | dwi2mask - - | maskfilter - dilate - | mrconvert - eddy_mask.nii -datatype float32 -stride -1,+2,+3')

  for entry in applytopup_image_list:
    file.delTemporary(entry)

  eddy_in_topup_option = ' --topup=field'

else:

  # Generate a processing mask for eddy based on the uncorrected input DWIs
  run.command('dwi2mask ' + dwi_path + ' - | maskfilter - dilate - | mrconvert - eddy_mask.nii -datatype float32 -stride -1,+2,+3')


# Generate the text file containing slice timing / grouping information if necessary
if eddy_mporder:
  if slice_timing:
    # This list contains, for each slice, the timing offset between acquisition of the
    #   first slice in the volume, and acquisition of that slice
    # Eddy however requires a text file where each row contains those slices that were
    #   acquired with a single readout, in ordered rows from first slice (group)
    #   acquired to last slice (group) acquired
    if sum(slice_encoding_direction) < 0:
      slice_timing = reversed(slice_timing)
    slice_groups = [ [ x[0] for x in g ] for _, g in itertools.groupby(sorted(enumerate(slice_timing), key=lambda x:x[1]), key=lambda x:x[1]) ] #pylint: disable=unused-variable
    app.var(slice_timing, slice_groups)
  # Variable slice_groups may have already been defined in the correct format.
  #   In that instance, there's nothing to do other than write it to file;
  #   UNLESS the slice encoding direction is known to be reversed, in which case
  #   we need to reverse the timings. Would think that this would however be
  #   rare, given it requires that the slspec text file be provided manually but
  #   SliceEncodingDirection to be present.
  elif slice_groups and sum(slice_encoding_direction) < 0:
    new_slice_groups = [ ]
    for group in new_slice_groups:
      new_slice_groups.append([ dwi_num_slices-index for index in group ])
    app.var(slice_groups, new_slice_groups)
    slice_groups = new_slice_groups

  with open('slspec.txt', 'w') as f:
    for line in slice_groups:
      f.write(' '.join(str(value) for value in line) + '\n')
  eddy_manual_options.append('--slspec=slspec.txt')


# Revert eddy_manual_options from a list back to a single string
eddy_manual_options = (' ' + ' '.join(eddy_manual_options)) if eddy_manual_options else ''


# Run eddy
run.command('mrconvert ' + dwi_path + import_dwi_pe_table_option + dwi_permute_volumes_pre_eddy_option + ' eddy_in.nii -stride -1,+2,+3,+4 -export_grad_fsl bvecs bvals -export_pe_eddy eddy_config.txt eddy_indices.txt')
file.delTemporary(dwi_path)
run.command(eddy_cmd + ' --imain=eddy_in.nii --mask=eddy_mask.nii --acqp=eddy_config.txt --index=eddy_indices.txt --bvecs=bvecs --bvals=bvals' + eddy_in_topup_option + eddy_manual_options + ' --out=dwi_post_eddy')
file.delTemporary('eddy_in.nii')
file.delTemporary('eddy_mask.nii')
if do_topup:
  file.delTemporary(fsl.findImage('field_fieldcoef'))
eddy_output_image_path = fsl.findImage('dwi_post_eddy')


# Get the axis strides from the input series, so the output image can be modified to match
stride_option = ' -stride ' + ','.join([str(i) for i in dwi_header.stride()])


# Check to see whether or not eddy has provided a rotated bvecs file;
#   if it has, import this into the output image
bvecs_path = 'dwi_post_eddy.eddy_rotated_bvecs'
if not os.path.isfile(bvecs_path):
  app.warn('eddy has not provided rotated bvecs file; using original gradient table. Recommend updating FSL eddy to version 5.0.9 or later.')
  bvecs_path = 'bvecs'


# Determine whether or not volume recombination should be performed
# This could be either due to use of -rpe_all option, or just due to the data provided with -rpe_header
# Rather than trying to re-use the code that was used in the case of -rpe_all, run fresh code
# The phase-encoding scheme needs to be checked also
volume_matchings = [ dwi_num_volumes ] * dwi_num_volumes
volume_pairs = [ ]
app.debug('Commencing gradient direction matching; ' + str(dwi_num_volumes) + ' volumes')
for index1 in range(dwi_num_volumes):
  if volume_matchings[index1] == dwi_num_volumes: # As yet unpaired
    for index2 in range(index1+1, dwi_num_volumes):
      if volume_matchings[index2] == dwi_num_volumes: # Also as yet unpaired
        # Here, need to check both gradient matching and reversed phase-encode direction
        if not any(dwi_pe_scheme[index1][i] + dwi_pe_scheme[index2][i] for i in range(0,3)) and grads_match(grad[index1], grad[index2]):
          volume_matchings[index1] = index2
          volume_matchings[index2] = index1
          volume_pairs.append([index1, index2])
          app.debug('Matched volume ' + str(index1) + ' with ' + str(index2) + '\n' +
                    'Phase encoding: ' + str(dwi_pe_scheme[index1]) + ' ' + str(dwi_pe_scheme[index2]) + '\n' +
                    'Gradients: ' + str(grad[index1]) + ' ' + str(grad[index2]))
          break


if not len(volume_pairs) == int(dwi_num_volumes/2):

  if do_topup:
    file.delTemporary('topup_in.nii')
    file.delTemporary(fsl.findImage('field_map'))

  # Convert the resulting volume to the output image, and re-insert the diffusion encoding
  run.command('mrconvert ' + eddy_output_image_path + ' result.mif' + dwi_permute_volumes_post_eddy_option + dwi_post_eddy_crop_option + stride_option + ' -fslgrad ' + bvecs_path + ' bvals')
  file.delTemporary(eddy_output_image_path)

else:
  app.console('Detected matching DWI volumes with opposing phase encoding; performing explicit volume recombination')

  # Perform a manual combination of the volumes output by eddy, since LSR is disabled

  # Generate appropriate bvecs / bvals files
  # Particularly if eddy has provided rotated bvecs, since we're combining two volumes into one that
  #   potentially have subject rotation between them (and therefore the sensitisation direction is
  #   not precisely equivalent), the best we can do is take the mean of the two vectors.
  # Manual recombination of volumes needs to take into account the explicit volume matching

  bvecs = [ [] for axis in range(3) ]
  with open(bvecs_path, 'r') as f:
    for axis, line in enumerate(f):
      bvecs[axis] = line.split()

  bvecs_combined_transpose = [ ]
  bvals_combined = [ ]

  for pair in volume_pairs:
    bvec_sum = [ float(bvecs[0][pair[0]]) + float(bvecs[0][pair[1]]),
                 float(bvecs[1][pair[0]]) + float(bvecs[1][pair[1]]),
                 float(bvecs[2][pair[0]]) + float(bvecs[2][pair[1]]) ]
    norm2 = bvec_sum[0]*bvec_sum[0] + bvec_sum[1]*bvec_sum[1] + bvec_sum[2]*bvec_sum[2]
    # If one diffusion sensitisation gradient direction is reversed with respect to
    #   the other, still want to enable their recombination; but need to explicitly
    #   account for this when averaging the two directions
    if norm2 < 0.0:
      bvec_sum = [ float(bvecs[0][pair[0]]) - float(bvecs[0][pair[1]]),
                   float(bvecs[1][pair[0]]) - float(bvecs[1][pair[1]]),
                   float(bvecs[2][pair[0]]) - float(bvecs[2][pair[1]]) ]
      norm2 = bvec_sum[0]*bvec_sum[0] + bvec_sum[1]*bvec_sum[1] + bvec_sum[2]*bvec_sum[2]
    # Occasionally a bzero volume can have a zero vector
    if norm2:
      factor = 1.0 / math.sqrt(norm2)
      new_vec = [ bvec_sum[0]*factor, bvec_sum[1]*factor, bvec_sum[2]*factor ]
    else:
      new_vec = [ 0.0, 0.0, 0.0 ]
    bvecs_combined_transpose.append(new_vec)
    bvals_combined.append(0.5 * (grad[pair[0]][3] + grad[pair[1]][3]))

  with open('bvecs_combined', 'w') as f:
    for axis in range(0, 3):
      axis_data = [ ]
      for volume in range(0, int(dwi_num_volumes/2)):
        axis_data.append(str(bvecs_combined_transpose[volume][axis]))
      f.write(' '.join(axis_data) + '\n')

  with open('bvals_combined', 'w') as f:
    f.write(' '.join( [ str(b) for b in bvals_combined ] ))


  # Prior to 5.0.8, a bug resulted in the output field map image from topup having an identity transform,
  #   regardless of the transform of the input image
  # Detect this, and manually replace the transform if necessary
  #   (even if this doesn't cause an issue with the subsequent mrcalc command, it may in the future, it's better for
  #   visualising the script temporary files, and it gives the user a warning about an out-of-date FSL)
  field_map_image = fsl.findImage('field_map')
  if not image.match('topup_in.nii', field_map_image):
    app.warn('topup output field image has erroneous header; recommend updating FSL to version 5.0.8 or later')
    new_field_map_image = 'field_map_fix.mif'
    run.command('mrtransform ' + field_map_image + ' -replace topup_in.nii ' + new_field_map_image)
    file.delTemporary(field_map_image)
    field_map_image = new_field_map_image
  file.delTemporary('topup_in.nii')


  # Derive the weight images
  # Scaling term for field map is identical to the bandwidth provided in the topup config file
  #   (converts Hz to pixel count; that way a simple image gradient can be used to get the Jacobians)
  # Let mrfilter apply the default 1 voxel size gaussian smoothing filter before calculating the field gradient
  #
  #   The jacobian image may be different for any particular volume pair
  #   The appropriate PE directions and total readout times can be acquired from the eddy-style config/index files
  #   eddy_config.txt and eddy_indices.txt

  eddy_config  = [ [ float(f) for f in line.split() ] for line in open('eddy_config.txt', 'r').read().split('\n')[:-1] ]
  eddy_indices = [ int(i) for i in open('eddy_indices.txt', 'r').read().split() ]
  app.var(eddy_config, eddy_indices)

  # This section derives, for each phase encoding configuration present, the 'weight' to be applied
  #   to the image during volume recombination, which is based on the Jacobian of the field in the
  #   phase encoding direction
  for index, config in enumerate(eddy_config):
    pe_axis = [ i for i, e in enumerate(config[0:3]) if e != 0][0]
    sign_multiplier = ' -1.0 -mult' if config[pe_axis] < 0 else ''
    field_derivative_path = 'field_deriv_pe_' + str(index+1) + '.mif'
    run.command('mrcalc ' + field_map_image + ' ' + str(config[3]) + ' -mult' + sign_multiplier + ' - | mrfilter - gradient - | mrconvert - ' + field_derivative_path + ' -coord 3 ' + str(pe_axis) + ' -axes 0,1,2')
    jacobian_path = 'jacobian_' + str(index+1) + '.mif'
    run.command('mrcalc 1.0 ' + field_derivative_path + ' -add 0.0 -max ' + jacobian_path)
    file.delTemporary(field_derivative_path)
    run.command('mrcalc ' + jacobian_path + ' ' + jacobian_path + ' -mult weight' + str(index+1) + '.mif')
    file.delTemporary(jacobian_path)
  file.delTemporary(field_map_image)

  # If eddy provides its main image output in a compressed format, the code block below will need to
  #   uncompress that image independently for every volume pair. Instead, if this is the case, let's
  #   convert it to an uncompressed format before we do anything with it.
  if eddy_output_image_path.endswith('.gz'):
    new_eddy_output_image_path = 'dwi_post_eddy_uncompressed.mif'
    run.command('mrconvert ' + eddy_output_image_path + ' ' + new_eddy_output_image_path)
    file.delTemporary(eddy_output_image_path)
    eddy_output_image_path = new_eddy_output_image_path

  # If the DWI volumes were permuted prior to running eddy, then the simplest approach is to permute them
  #   back to their original positions; otherwise, the stored gradient vector directions / phase encode
  #   directions / matched volume pairs are no longer appropriate
  if dwi_permute_volumes_post_eddy_option:
    new_eddy_output_image_path = os.path.splitext(eddy_output_image_path)[0] + '_volpermuteundo.mif'
    run.command('mrconvert ' + eddy_output_image_path + dwi_permute_volumes_post_eddy_option + ' ' + new_eddy_output_image_path)
    file.delTemporary(eddy_output_image_path)
    eddy_output_image_path = new_eddy_output_image_path

  # This section extracts the two volumes corresponding to each reversed phase-encoded volume pair, and
  #   derives a single image volume based on the recombination equation
  combined_image_list = [ ]
  progress = app.progressBar('Performing explicit volume recombination', len(volume_pairs))
  for index, volumes in enumerate(volume_pairs):
    pe_indices = [ eddy_indices[i] for i in volumes ]
    run.command('mrconvert ' + eddy_output_image_path + ' volume0.mif -coord 3 ' + str(volumes[0]))
    run.command('mrconvert ' + eddy_output_image_path + ' volume1.mif -coord 3 ' + str(volumes[1]))
    # Volume recombination equation described in Skare and Bammer 2010
    combined_image_path = 'combined' + str(index) + '.mif'
    run.command('mrcalc volume0.mif weight' + str(pe_indices[0]) + '.mif -mult volume1.mif weight' + str(pe_indices[1]) + '.mif -mult -add weight' + str(pe_indices[0]) + '.mif weight' + str(pe_indices[1]) + '.mif -add -divide 0.0 -max ' + combined_image_path)
    combined_image_list.append(combined_image_path)
    run.function(os.remove, 'volume0.mif')
    run.function(os.remove, 'volume1.mif')
    progress.increment()
  progress.done()

  file.delTemporary(eddy_output_image_path)
  for index in range(0, len(eddy_config)):
    file.delTemporary('weight' + str(index+1) + '.mif')

  # Finally the recombined volumes must be concatenated to produce the resulting image series
  run.command('mrcat ' + ' '.join(combined_image_list) + ' - -axis 3 | mrconvert - result.mif' + dwi_post_eddy_crop_option + ' -fslgrad bvecs_combined bvals_combined' + stride_option)
  for entry in combined_image_list:
    file.delTemporary(entry)


# Grab any relevant files that eddy has created, and copy them to the requested directory
if eddyqc_path:
  if os.path.exists(eddyqc_path) and not os.path.isdir(eddyqc_path):
    run.function(os.remove, eddyqc_path)
  if not os.path.exists(eddyqc_path):
    run.function(os.makedirs, eddyqc_path)
  for filename in eddyqc_files:
    if os.path.exists('dwi_post_eddy.' + filename):
      run.function(shutil.copy, 'dwi_post_eddy.' + filename, os.path.join(eddyqc_path, filename))


# Build a list of header key-value entries that we want to _remove_ from the
#   output image, as they may have been useful for controlling pre-processing
#   but are no longer required, and will just bloat the key-value listings of
#   all subsequent derived images
# Disabled this for now: The output from eddy is a NIfTI, so all these fields
#   have been lost. For now just neglect to re-introduce them; in the future,
#   this may be combined with GitHub Issue #1188 (proper behaviour of
#   command_history header key-value entry when running a Python script)
#keys_to_remove = [ 'EchoTime', 'FlipAngle', 'MultibandAccelerationFactor', 'PhaseEncodingDirection', 'RepetitionTime', 'SliceEncodingDirection', 'SliceTiming', 'TotalReadoutTime', 'pe_scheme' ]
#clear_property_options = ' ' + ' '.join(['-clear_property '+key for key in keys_to_remove if key in dwi_header.keyval() ])


# Finish!
run.command('mrconvert result.mif ' + path.fromUser(app.args.output, True) + grad_export_option + (' -force' if app.forceOverwrite else ''))
app.complete()<|MERGE_RESOLUTION|>--- conflicted
+++ resolved
@@ -22,11 +22,7 @@
   sys.exit(1)
 sys.path.insert(0, lib_folder)
 
-<<<<<<< HEAD
-import math, shutil
-=======
-import math, itertools
->>>>>>> c685841b
+import math, itertools, shutil
 from mrtrix3 import app, file, fsl, image, path, phaseEncoding, run #pylint: disable=redefined-builtin
 
 
@@ -121,7 +117,6 @@
   app.checkOutputPath(path.fromUser(app.args.export_grad_fsl[1], False))
 
 
-<<<<<<< HEAD
 eddyqc_path = None
 eddyqc_files = [ 'eddy_parameters', 'eddy_movement_rms', 'eddy_restricted_movement_rms', \
                  'eddy_post_eddy_shell_alignment_parameters', 'eddy_post_eddy_shell_PE_translation_parameters', \
@@ -145,13 +140,13 @@
         app.warn('Target for eddy QC output is not a directory; it will be overwritten on completion')
       else:
         app.error('Target for eddy QC output exists, and is not a directory (use -force to override)')
-=======
+
+
 eddy_manual_options = ''
 if app.args.eddy_options:
   # Initially process as a list; we'll convert back to a string later
   eddy_manual_options = app.args.eddy_options.strip().split()
 
->>>>>>> c685841b
 
 # Convert all input images into MRtrix format and store in temprary directory first
 app.makeTempDir()
