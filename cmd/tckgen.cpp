--- conflicted
+++ resolved
@@ -52,11 +52,7 @@
 
 
 
-<<<<<<< HEAD
-const char* algorithms[] = { "fact", "ifod1", "ifod2", "nulldist", "sd_stream", "seedtest", "tensor_det", "tensor_prob", nullptr };
-=======
-const char* algorithms[] = { "fact", "ifod1", "ifod2", "nulldist1", "nulldist2", "sd_stream", "seedtest", "tensor_det", "tensor_prob", NULL };
->>>>>>> 426bd8fd
+const char* algorithms[] = { "fact", "ifod1", "ifod2", "nulldist1", "nulldist2", "sd_stream", "seedtest", "tensor_det", "tensor_prob", nullptr };
 
 
 void usage ()
@@ -198,10 +194,10 @@
       Exec<iFOD2>      ::run (argument[0], argument[1], properties);
       break;
     case 3:
-      Exec<NullDist1>   ::run (argument[0], argument[1], properties);
+      Exec<NullDist1>  ::run (argument[0], argument[1], properties);
       break;
     case 4:
-      Exec<NullDist2>   ::run (argument[0], argument[1], properties);
+      Exec<NullDist2>  ::run (argument[0], argument[1], properties);
       break;
     case 5:
       Exec<SDStream>   ::run (argument[0], argument[1], properties);
