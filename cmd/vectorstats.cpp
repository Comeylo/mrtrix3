--- conflicted
+++ resolved
@@ -225,18 +225,12 @@
   // Don't use convenience function: No enhancer!
   // Manually construct default shuffling matrix
   // TODO Change to use convenience function; we make an empty enhancer later anyway
-<<<<<<< HEAD
   const matrix_type default_shuffle (matrix_type::Identity (num_inputs, num_inputs));
-  matrix_type default_output;
-  (*glm_test) (default_shuffle, default_output);
-=======
-  const matrix_type default_shuffle (matrix_type::Identity (num_subjects, num_subjects));
   matrix_type default_statistic, default_zstat;
   (*glm_test) (default_shuffle, default_statistic, default_zstat);
->>>>>>> ce31356f
   for (size_t i = 0; i != num_hypotheses; ++i) {
     save_matrix (default_statistic.col(i), output_prefix + (hypotheses[i].is_F() ? "F" : "t") + "value" + postfix(i) + ".csv");
-    save_matrix (default_statistic.col(i), output_prefix + "Zstat" + postfix(i) + ".csv");
+    save_matrix (default_zstat.col(i), output_prefix + "Zstat" + postfix(i) + ".csv");
   }
 
   // Perform permutation testing
