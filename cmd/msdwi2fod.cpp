#include "command.h"
#include "ptr.h"
#include "progressbar.h"
#include "thread/exec.h"
#include "thread/queue.h"
#include "image/copy.h"
#include "image/loop.h"
#include "image/adapter/subset.h"
#include "image/buffer.h"
#include "image/buffer_preload.h"
#include "image/buffer_scratch.h"
#include "image/voxel.h"
#include "dwi/gradient.h"
#include "math/SH.h"
#include "dwi/directions/predefined.h"
#include "math/constrained_least_squares.h"


using namespace MR;
using namespace App;

void usage () {
  AUTHOR = "Ben Jeurissen (ben.jeurissen@gmail.com)";

  DESCRIPTION
    + "Multi-shell, multi-tissue CSD";

  REFERENCES = "Jeurissen, B.; Tournier, J.-D.; Dhollander, T.; Connelly, A.; Sijbers, J."
    "Multi-tissue constrained spherical deconvolution for improved analysis of multi-shell diffusion MRI data"
    "NeuroImage, in press, DOI: 10.1016/j.neuroimage.2014.07.061";

  ARGUMENTS
    + Argument ("dwi",
      "the input diffusion-weighted image.").type_image_in()
    + Argument ("response odf",
      "the input tissue response and the output ODF image.").allow_multiple();

  OPTIONS
    + Option ("mask",
        "only perform computation within the specified binary brain mask image.")
    + Argument ("image").type_image_in ()
    + Option ("lmax","")
    + Argument ("order").type_integer (0, 8, 30).allow_multiple();
}

typedef double value_type;
typedef Image::BufferPreload<value_type> InputBufferType;
typedef Image::Buffer<bool> MaskBufferType;
typedef Image::Buffer<value_type> OutputBufferType;
typedef Image::BufferScratch<value_type> BufferScratchType;


class Shared {
  public:
    Shared (std::vector<size_t>& lmax_, std::vector<Math::Matrix<value_type> >& response_, Math::Matrix<value_type>& grad_) :
      lmax(lmax_),
      response(response_),
      grad(grad_)
  {
    /* create forward convolution matrix */
    DWI::Shells shells (grad);
    size_t nbvals = shells.count();
    size_t nsamples = grad.rows();
    size_t ntissues = lmax.size();
    size_t nparams = 0;
    size_t maxlmax = 0;
    for(std::vector<size_t>::iterator it = lmax.begin(); it != lmax.end(); ++it) {
      nparams+=Math::SH::NforL(*it);
      if (*it > maxlmax)
        maxlmax = *it;
    }
    Math::Matrix<value_type> C (nsamples,nparams);

    std::vector<size_t> dwilist;
    for (size_t i = 0; i < nsamples; i++)
      dwilist.push_back(i);
    Math::Matrix<value_type> directions; DWI::gen_direction_matrix (directions, grad, dwilist);
    Math::Matrix<value_type> SHT; Math::SH::init_transform (SHT, directions, maxlmax);
    for (size_t i = 0; i < SHT.rows(); i++)
      for (size_t j = 0; j < SHT.columns(); j++)
        if (isnan(SHT(i,j)))
          SHT(i,j) = 0;

    Math::Matrix<value_type> delta(1,2);
    Math::Matrix<value_type> DSH__; Math::SH::init_transform (DSH__, delta, maxlmax);
    Math::Vector<value_type> DSH_ = DSH__.row(0);
    Math::Vector<value_type> DSH(maxlmax/2+1);
    size_t j = 0;
    for (size_t i = 0; i < DSH_.size(); i++)
      if (DSH_[i] != 0) {
        DSH[j] = DSH_[i];
        j++;
      }

    size_t pbegin = 0;
    for (size_t tissue_idx = 0; tissue_idx < ntissues; tissue_idx++) {
      size_t tissue_lmax = lmax[tissue_idx];
      size_t tissue_n = Math::SH::NforL(tissue_lmax);
      size_t tissue_nmzero = tissue_lmax/2+1;
      for (size_t shell_idx = 0; shell_idx < nbvals; shell_idx++) {
        Math::Vector<value_type> response_ = response[tissue_idx].row(shell_idx);
        Math::Vector<value_type> response__(response_);
        response__/=DSH.sub(0,tissue_nmzero);
        Math::Vector<value_type> fconv(tissue_n);
        int li = 0; int mi = 0;
        for (int l = 0; l <= int(tissue_lmax); l+=2) {
          for (int m = -l; m <= l; m++) {
            fconv[mi] = response__[li];
            mi++;
          }
          li++;
        }
        std::vector<size_t> vols = shells[shell_idx].get_volumes();
        for (size_t idx = 0; idx < vols.size(); idx++) {
          Math::Vector<value_type> SHT_(SHT.row(vols[idx]).sub(0,tissue_n));
          Math::Vector<value_type> SHT__(SHT_);
          SHT__*=fconv;
          C.row(vols[idx]).sub(pbegin,pbegin+tissue_n) = SHT__;
        }
      }
      pbegin+=tissue_n;
    }

    /* create constraint matrix */
    std::vector<size_t> m(lmax.size());
    std::vector<size_t> n(lmax.size());
    size_t M = 0;
    size_t N = 0;

    Math::Matrix<value_type> HR_dirs;
    DWI::Directions::electrostatic_repulsion_300(HR_dirs);
    Math::Matrix<value_type> SHT300; Math::SH::init_transform (SHT300, HR_dirs, maxlmax);

    for(size_t i = 0; i < lmax.size(); i++) {
      if (lmax[i] > 0)
        m[i] = HR_dirs.rows();
      else
        m[i] = 1;
      M+=m[i];
      n[i] = Math::SH::NforL(lmax[i]);
      N+=n[i];
    }

    Math::Matrix<value_type> A (M,N);
    size_t b_m = 0; size_t b_n = 0;
    for(size_t i = 0; i < lmax.size(); i++) {
      A.sub(b_m,b_m+m[i],b_n,b_n+n[i]) = SHT300.sub(0,m[i],0,n[i]);
      b_m+=m[i]; b_n+=n[i];
    }
<<<<<<< HEAD

    C.save ("C.txt", 16);
    A.save ("A.txt", 16);
=======
    //A.save("A.txt",16);
    //C.save("C.txt",16);
>>>>>>> c8dbce41
    problem = Math::ICLS::Problem<value_type> (C, A);
  };

  public:
    std::vector<size_t> lmax;
    std::vector<Math::Matrix<value_type> > response;
    Math::Matrix<value_type>& grad;
    Math::ICLS::Problem<value_type> problem;
};




class Processor {
  public:
    Processor (
        Shared& shared,
        InputBufferType::voxel_type& dwi_in_vox,
        Ptr<MaskBufferType::voxel_type>& mask_in_vox,
        BufferScratchType::voxel_type& fodf_out_vox)
      :
        shared (shared),
        solver (shared.problem),
        dwi_in(dwi_in_vox),
        mask_in(mask_in_vox),
        fodf_out(fodf_out_vox),
        dwi(dwi_in.dim(3)),
        fodf(fodf_out.dim(3))
  { }

    void operator () (const Image::Iterator& pos) {
      if (!load_data(pos))
        return;
      try {
        solver (fodf, dwi);
      } 
      catch (Exception& E) {
        INFO ("failed to converge for voxel " + str(pos));
        //dwi.save("d" + str(pos) + ".txt",16);
      }
      write_back (pos);
    }

  private:
    const Shared& shared;
    Math::ICLS::Solver<value_type> solver;
    InputBufferType::voxel_type dwi_in;
    Ptr<MaskBufferType::voxel_type> mask_in;
    BufferScratchType::voxel_type fodf_out;
    Math::Vector<value_type> dwi;
    Math::Vector<value_type> fodf;

    bool load_data (const Image::Iterator& pos) {
      if (mask_in) {
        Image::assign_pos(pos) (*mask_in);
        if (!mask_in->value())
          return false;
      }
      Image::assign_pos(pos) (dwi_in);

      for (auto l = Image::Loop(3) (dwi_in); l; ++l) {
        dwi[dwi_in[3]] = dwi_in.value();
        if (!std::isfinite (dwi[dwi_in[3]]))
          return false;
        if (dwi[dwi_in[3]] < 0.0)
          dwi[dwi_in[3]] = 0.0;
      }
      return true;
    }

    void write_back (const Image::Iterator& pos) {
      Image::assign_pos(pos) (fodf_out);
      for (auto l = Image::Loop(3) (fodf_out); l; ++l) 
        fodf_out.value() = fodf[fodf_out[3]];
    }

};








void run () {
  std::cout << argument.size() << std::endl;
  std::cout << (argument.size()-1)/2 << std::endl;
  
  /* input DWI image */
  InputBufferType dwi_in_buffer (argument[0], Image::Stride::contiguous_along_axis(3));
  InputBufferType::voxel_type dwi_in_vox (dwi_in_buffer);
  
  /* input response functions */
  std::vector<size_t> lmax_response;
  std::vector<Math::Matrix<value_type> > response;
  for (size_t i = 0; i < (argument.size()-1)/2; i++) {
    Math::Matrix<value_type> r(argument[i*2+1]);
    response.push_back(r);
    lmax_response.push_back((r.columns()-1)*2);
  }
  
  /* input mask image */
  Ptr<MaskBufferType> mask_in_buffer;
  Ptr<MaskBufferType::voxel_type> mask_in_vox;
  Options opt = get_options ("mask");
  if (opt.size()) {
    mask_in_buffer = new MaskBufferType (opt[0][0]);
    Image::check_dimensions (*mask_in_buffer, dwi_in_buffer, 0, 3);
    mask_in_vox = new MaskBufferType::voxel_type (*mask_in_buffer);
  }

  /* gradient directions from header */
  Math::Matrix<value_type> grad = DWI::get_valid_DW_scheme<value_type> (dwi_in_buffer);

  /* for now,  lmaxes are taken from the response files, still take into account lmax option */
  /*int lmax_ = 8;
  opt = get_options ("lmax");
  if (opt.size())
    lmax_ = opt[0][0];
  std::vector<size_t> lmax;
  lmax.push_back(0);
  lmax.push_back(0);
  lmax.push_back(lmax_);*/
  std::vector<size_t> lmax = lmax_response;

  /* make sure responses abide to the lmaxes */
  size_t sumnparams = 0;
  std::vector<size_t> nparams;
  for(size_t i = 0; i < lmax.size(); i++) {
    nparams.push_back(Math::SH::NforL(lmax[i]));
    sumnparams+=Math::SH::NforL(lmax[i]);
    response[i].resize(response[i].rows(),lmax[i]/2+1);
  }

  /* precalculate everything */
  Shared shared (lmax,response,grad);
  
  /* create scratch buffer for output */  
  Image::Header scratch_header (dwi_in_buffer); scratch_header.set_ndim (4); scratch_header.dim (3) = sumnparams;
  BufferScratchType scratch_buffer (scratch_header);
  BufferScratchType::voxel_type scratch_vox (scratch_buffer);
  
  /* do the actual work */
  Image::ThreadedLoop loop ("working...", dwi_in_vox, 1, 0, 3);
  Processor processor (shared, dwi_in_vox, mask_in_vox, scratch_vox);
  loop.run (processor);
 
  /* copy from scratch buffer to output files */
  //std::vector<size_t> from (4,0);
  //std::vector<size_t> to(4,0); to[0] = scratch_vox.dim(0); to[1] = scratch_vox.dim(1); to[2] = scratch_vox.dim(2); to[3] = scratch_vox.dim(3);
   for (size_t i = 0; i < (argument.size()-1)/2; i++) {
    Image::Header out_header (dwi_in_buffer); out_header.set_ndim (4); out_header.dim (3) = nparams[i];
    OutputBufferType out_buffer (argument[(i+1)*2], out_header);
    OutputBufferType::voxel_type out_vox (out_buffer);
    //to[3] = nparams[i];
    //Image::copy (Image::Adapter::Subset<BufferScratchType::voxel_type>(scratch_vox, from, to), out_vox);
    //from[3]+= nparams[i];
  }
  
}
<|MERGE_RESOLUTION|>--- conflicted
+++ resolved
@@ -147,14 +147,8 @@
       A.sub(b_m,b_m+m[i],b_n,b_n+n[i]) = SHT300.sub(0,m[i],0,n[i]);
       b_m+=m[i]; b_n+=n[i];
     }
-<<<<<<< HEAD
-
-    C.save ("C.txt", 16);
-    A.save ("A.txt", 16);
-=======
     //A.save("A.txt",16);
     //C.save("C.txt",16);
->>>>>>> c8dbce41
     problem = Math::ICLS::Problem<value_type> (C, A);
   };
 
@@ -268,7 +262,7 @@
   }
 
   /* gradient directions from header */
-  Math::Matrix<value_type> grad = DWI::get_valid_DW_scheme<value_type> (dwi_in_buffer);
+  auto grad = DWI::get_valid_DW_scheme<value_type> (dwi_in_buffer);
 
   /* for now,  lmaxes are taken from the response files, still take into account lmax option */
   /*int lmax_ = 8;
@@ -294,9 +288,12 @@
   Shared shared (lmax,response,grad);
   
   /* create scratch buffer for output */  
-  Image::Header scratch_header (dwi_in_buffer); scratch_header.set_ndim (4); scratch_header.dim (3) = sumnparams;
-  BufferScratchType scratch_buffer (scratch_header);
-  BufferScratchType::voxel_type scratch_vox (scratch_buffer);
+  Image::Header header (dwi_in_buffer); 
+  header.set_ndim (4); 
+  header.dim (3) = sumnparams;
+  header.datatype() = DataType::Float32;
+  BufferScratchType scratch_buffer (header);
+  auto scratch_vox = scratch_buffer.voxel();
   
   /* do the actual work */
   Image::ThreadedLoop loop ("working...", dwi_in_vox, 1, 0, 3);
@@ -304,15 +301,15 @@
   loop.run (processor);
  
   /* copy from scratch buffer to output files */
-  //std::vector<size_t> from (4,0);
-  //std::vector<size_t> to(4,0); to[0] = scratch_vox.dim(0); to[1] = scratch_vox.dim(1); to[2] = scratch_vox.dim(2); to[3] = scratch_vox.dim(3);
-   for (size_t i = 0; i < (argument.size()-1)/2; i++) {
-    Image::Header out_header (dwi_in_buffer); out_header.set_ndim (4); out_header.dim (3) = nparams[i];
-    OutputBufferType out_buffer (argument[(i+1)*2], out_header);
-    OutputBufferType::voxel_type out_vox (out_buffer);
-    //to[3] = nparams[i];
-    //Image::copy (Image::Adapter::Subset<BufferScratchType::voxel_type>(scratch_vox, from, to), out_vox);
-    //from[3]+= nparams[i];
+  std::vector<ssize_t> from (4, 0);
+  std::vector<ssize_t> to = { scratch_vox.dim(0), scratch_vox.dim(1), scratch_vox.dim(2), 0 };
+
+   for (size_t i = 0; i < (argument.size()-1)/2; ++i) {
+    header.dim (3) = nparams[i];
+    OutputBufferType out_buffer (argument[(i+1)*2], header);
+    to[3] = nparams[i];
+    Image::copy (Image::Adapter::Subset<decltype(scratch_vox)> (scratch_vox, from, to), out_buffer.voxel());
+    from[3]+= nparams[i];
   }
   
-}
+}