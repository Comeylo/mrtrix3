--- conflicted
+++ resolved
@@ -435,11 +435,7 @@
         if (temp.size(axis) != 1)
           throw Exception ("Image " + path + " has axis with non-unary dimension beyond first input image " + header.name());
       }
-<<<<<<< HEAD
-      header.merge (temp, false);
-=======
       header.merge_keyval (temp);
->>>>>>> c5c7f9c8
     }
 
     // Instantiate a kernel depending on the operation requested
