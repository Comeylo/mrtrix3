/* Copyright (c) 2008-2017 the MRtrix3 contributors
 *
 * This Source Code Form is subject to the terms of the Mozilla Public
 * License, v. 2.0. If a copy of the MPL was not distributed with this
 * file, you can obtain one at http://mozilla.org/MPL/2.0/.
 *
 * MRtrix is distributed in the hope that it will be useful,
 * but WITHOUT ANY WARRANTY; without even the implied warranty
 * of MERCHANTABILITY or FITNESS FOR A PARTICULAR PURPOSE.
 *
 * For more details, see http://www.mrtrix.org/.
 */

<<<<<<< HEAD

#include <math.h> 
=======
#include <cmath>
>>>>>>> 00f9837e
#include "command.h"
#include "image.h"
#include "image_helpers.h"
#include "algo/loop.h"

using namespace MR;
using namespace App;

void usage ()
{
  AUTHOR = "Max Pietsch (maximilian.pietsch@kcl.ac.uk)";

  SYNOPSIS = "Create bitwise checkerboard image";

  ARGUMENTS
  + Argument ("input", "the input image to be .").type_image_in ()
  + Argument ("output", "the output binary image mask.").type_image_out ();

  OPTIONS
  + Option ("tiles", "specify the number of tiles in any direction")
  + Argument ("value").type_integer()

  + Option ("invert", "invert output binary mask.")

  + Option ("nan", "use NaN as the output zero value.");
}


void run ()
{

  size_t ntiles = 5;
  auto opt = get_options ("tiles");
  if (opt.size()) {
    ntiles = opt[0][0];
  }

  bool invert = get_options ("invert").size();
  const bool use_NaN = get_options ("nan").size();

  auto in = Image<float>::open (argument[0]);
  if (in.ndim() < 3)
    throw Exception ("3D image required");

  size_t patchwidth_x = ceil((float) in.size(0) / ntiles);
  size_t patchwidth_y = ceil((float) in.size(1) / ntiles);
  size_t patchwidth_z = ceil((float) in.size(2) / ntiles);

  Header header_out (in);
  header_out.datatype() = use_NaN ? DataType::Float32 : DataType::Bit;
  auto out = Image<float>::create (argument[1], header_out);

  float zero = use_NaN ? NAN : 0.0;
  float one  = 1.0;
  if (invert) std::swap (zero, one);

  for (auto l = Loop(in) (in, out); l; ++l) {
    const size_t x = in.index(0);
    const size_t y = in.index(1);
    const size_t z = in.index(2);
    size_t xpatch = (x-(x%patchwidth_x))/patchwidth_x;
    size_t ypatch = (y-(y%patchwidth_y))/patchwidth_y;
    size_t zpatch = (z-(z%patchwidth_z))/patchwidth_z;
    out.value() = (
      (xpatch%2 + ypatch%2+ zpatch%2)%2==0)  ? one : zero;
  }

}<|MERGE_RESOLUTION|>--- conflicted
+++ resolved
@@ -11,12 +11,9 @@
  * For more details, see http://www.mrtrix.org/.
  */
 
-<<<<<<< HEAD
 
-#include <math.h> 
-=======
 #include <cmath>
->>>>>>> 00f9837e
+
 #include "command.h"
 #include "image.h"
 #include "image_helpers.h"
