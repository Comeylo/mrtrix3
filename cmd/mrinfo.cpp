--- conflicted
+++ resolved
@@ -94,12 +94,8 @@
     +   Option ("shells", "list the average b-value of each shell")
     +   Option ("shellcounts", "list the number of volumes in each shell")
 
-<<<<<<< HEAD
-    + PhaseEncoding::ExportOptions;
-=======
     + PhaseEncoding::ExportOptions
     + Option ("petable", "print the phase encoding table");
->>>>>>> 13698720
 
 }
 
@@ -227,11 +223,7 @@
   const bool petable     = get_options("petable")       .size();
 
   const bool print_full_header = !(format || ndim || size || vox || datatype || stride ||
-<<<<<<< HEAD
-      offset || multiplier || properties.size() || transform || dwgrad || export_grad || shells || shellcounts || export_pe);
-=======
       offset || multiplier || properties.size() || transform || dwgrad || export_grad || shells || shellcounts || export_pe || petable);
->>>>>>> 13698720
 
   Eigen::IOFormat fmt(Eigen::FullPrecision, 0, ", ", "\n", "", "", "", "\n");
 
