--- conflicted
+++ resolved
@@ -56,33 +56,6 @@
   + Argument ("values", "the output sampled values").type_file_out();
 
   OPTIONS
-<<<<<<< HEAD
-    + OptionGroup ("Streamline resampling options")
-
-    + Option ("resample", "resample tracks before sampling from the image, by "
-        "resampling the tracks at 'num' equidistant and comparable locations "
-        "along the tracks between 'start' and 'end' (specified as "
-          "comma-separated 3-vectors in scanner coordinates)")
-    +   Argument ("num").type_integer (2)
-    +   Argument ("start").type_sequence_float()
-    +   Argument ("end").type_sequence_float()
-
-    + Option ("waypoint", "[only used with -resample] together with the start "
-        "and end points, this defines an arc of a circle passing through all "
-        "points, along which resampling is to occur.")
-    +   Argument ("point").type_sequence_float()
-
-    + Option ("locations", "[only used with -resample] output a new track file "
-        "with vertices at the locations resampled by the algorithm.")
-    +   Argument ("file").type_tracks_out()
-
-    + Option ("warp", "[only used with -resample] specify an image containing "
-        "the warp field to the space in which the resampling is to take "
-        "place. The tracks will be resampled as per their locations in the "
-        "warped space, with sampling itself taking place in the original "
-        "space")
-    +   Argument ("image").type_image_in();
-=======
   + Option ("stat_tck", "compute some statistic from the values along each streamline "
                         "(options are: " + join(statistics, ","))
     + Argument ("statistic").type_choice (statistics)
@@ -90,7 +63,6 @@
   + Option ("precise", "use the precise mechanism for mapping streamlines to voxels "
                        "(obviates the need for trilinear interpolation) "
                        "(only applicable if some per-streamline statistic is requested)")
->>>>>>> 4e30f59e
   
   // TODO add support for SH amplitude along tangent
   // TODO add support for reading from fixel image
@@ -398,7 +370,8 @@
 {
   DWI::Tractography::Properties properties;
   DWI::Tractography::Reader<value_type> reader (argument[0], properties);
-  auto image = Image<value_type>::open (argument[1]);
+  auto H = Header::open (argument[1]);
+  auto image = H.get_image<value_type>();
 
   auto opt = get_options ("stat_tck");
   const stat_tck statistic = opt.size() ? stat_tck(int(opt[0][0])) : stat_tck::NONE;
@@ -416,9 +389,9 @@
     if (!precise)
       throw Exception ("-use_tdi_fraction option can only be used in conjunction with precise mapping");
     DWI::Tractography::Reader<value_type> tdi_reader (argument[0], properties);
-    DWI::Tractography::Mapping::TrackMapperBase mapper (image.original_header());
+    DWI::Tractography::Mapping::TrackMapperBase mapper (H);
     mapper.set_use_precise_mapping (true);
-    TDI tdi (image.original_header(), num_tracks);
+    TDI tdi (H, num_tracks);
     Thread::run_queue (tdi_reader,
                        Thread::batch (DWI::Tractography::Streamline<value_type>()),
                        Thread::multi (mapper),
