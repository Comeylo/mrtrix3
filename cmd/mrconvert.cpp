/*
 * Copyright (c) 2008-2018 the MRtrix3 contributors.
 *
 * This Source Code Form is subject to the terms of the Mozilla Public
 * License, v. 2.0. If a copy of the MPL was not distributed with this
 * file, you can obtain one at http://mozilla.org/MPL/2.0/
 *
 * MRtrix3 is distributed in the hope that it will be useful,
 * but WITHOUT ANY WARRANTY; without even the implied warranty
 * of MERCHANTABILITY or FITNESS FOR A PARTICULAR PURPOSE.
 *
 * For more details, see http://www.mrtrix.org/
 */


#include "axes.h"
#include "command.h"
#include "header.h"
#include "image.h"
#include "phase_encoding.h"
#include "transform.h"
#include "types.h"
#include "algo/threaded_copy.h"
#include "adapter/extract.h"
#include "adapter/permute_axes.h"
#include "file/json_utils.h"
#include "file/ofstream.h"
#include "dwi/gradient.h"


using namespace MR;
using namespace App;

void usage ()
{
  AUTHOR = "J-Donald Tournier (jdtournier@gmail.com) and Robert E. Smith (robert.smith@florey.edu.au)";

  SYNOPSIS = "Perform conversion between different file types and optionally "
             "extract a subset of the input image";

  DESCRIPTION
  + "If used correctly, this program can be a very useful workhorse. "
    "In addition to converting images between different formats, it can "
    "be used to extract specific studies from a data set, extract a "
    "specific region of interest, or flip the images. Some of the possible "
    "operations are described in more detail below."

  + "The -coord option is used to select the coordinates within the input "
    "image that are to be retained in the output image. This can therefore "
    "be used to include or exclude subsets of slices along a particular "
    "spatial axis, or volumes / series within higher dimensions. "
    "For instance: "
    "-coord 3 0 extracts the first volume from a 4D image; "
    "-coord 1 24 extracts slice number 24 along the y-axis."

  + "The colon operator can be particularly useful in conjunction with the "
    "-coord option, in order to select multiple coordinates. "
    "For instance: "
    "-coord 3 1:59 "
    "would select all but the first volume from an image containing 60 volumes."

  + "The -vox option is used to change the size of the voxels in the output "
    "image. Note that this does not re-sample the image based on a new "
    "voxel size (that is done using the mrresize command); this only changes "
    "the voxel size as reported in the image header. Voxel sizes for "
    "individual axes can be set independently, using a comma-separated list of "
    "values; e.g. "
    "-vox 1,,3.5 "
    "will change the voxel size along the x & z axes to 1.0mm and 3.5mm "
    "respectively, and leave the y-axis voxel size unchanged."

  + "The -axes option specifies which axes from the input image will be used "
    "to form the output image. This allows the permutation, omission, or "
    "addition of axes into the output image. The axes should be supplied as a "
    "comma-separated list of axis indices, e.g. "
    "-axes 0,1,2 "
    "would select only the three spatial axes to form the output image. If an "
    "axis from the input image is to be omitted from the output image, it must "
    "have dimension 1; either in the input image itself, or a single coordinate "
    "along that axis must be selected by the user by using the -coord option. "
    "An axis of unity dimension can be inserted by supplying -1 at the "
    "corresponding position in the list."

  + "The -scaling option specifies the data scaling parameters stored within "
    "the image header that are used to rescale the image intensity values. "
    "Where the raw data stored in a particular voxel is I, the value within "
    "that voxel is interpreted as: "
    "value = offset + (scale x I). "
    "To adjust this scaling, the relevant parameters must be provided as a "
    "comma-separated 2-vector of floating-point values, in the format "
    "\"offset,scale\" (no quotation marks)."

  + "By default, the intensity scaling parameters in the input image header "
    "are passed through to the output image header when writing to an integer "
    "image, and reset to 0,1 (i.e. no scaling) for floating-point and binary "
    "images. Note that the -scaling option will therefore have no effect for "
    "floating-point or binary output images."

  + "Note that for both the -coord and -axes options, indexing starts from 0 "
    "rather than 1. E.g. "
    "-coord 3 <#> selects volumes (the fourth dimension) from the series; "
    "-axes 0,1,2 includes only the three spatial axes in the output image.";

  ARGUMENTS
  + Argument ("input", "the input image.").type_image_in ()
  + Argument ("output", "the output image.").type_image_out ();

  OPTIONS

  + OptionGroup ("Options for manipulating fundamental image properties")

  + Option ("coord",
            "retain data from the input image only at the coordinates specified")
  .allow_multiple()
    + Argument ("axis").type_integer (0)
    + Argument ("coord").type_sequence_int()

  + Option ("vox",
            "change the voxel dimensions of the output image")
    + Argument ("sizes").type_sequence_float()

  + Option ("axes",
            "specify the axes from the input image that will be used to form the output image")
    + Argument ("axes").type_sequence_int()

  + Option ("scaling",
            "specify the data scaling parameters used to rescale the intensity values")
    + Argument ("values").type_sequence_float()


  + OptionGroup ("Options for handling JSON (JavaScript Object Notation) files")

  + Option ("json_import", "import data from a JSON file into header key-value pairs")
    + Argument ("file").type_file_in()

  + Option ("json_export", "export data from an image header key-value pairs into a JSON file")
    + Argument ("file").type_file_out()


  + OptionGroup ("Options to modify generic header entries")

  + Option ("clear_property",
            "remove the specified key from the image header altogether.").allow_multiple()
  + Argument ("key").type_text()

  + Option ("set_property",
            "set the value of the specified key in the image header.").allow_multiple()
  + Argument ("key").type_text()
  + Argument ("value").type_text()

  + Option ("append_property",
            "append the given value to the specified key in the image header (this adds the value specified as a new line in the header value).").allow_multiple()
  + Argument ("key").type_text()
  + Argument ("value").type_text()


  + Stride::Options

  + DataType::options()

  + DWI::GradImportOptions (false)
  + DWI::GradExportOptions()

  + PhaseEncoding::ImportOptions
  + PhaseEncoding::ExportOptions;
}




void permute_DW_scheme (Header& H, const vector<int>& axes)
{
  auto in = DWI::get_DW_scheme (H);
  if (!in.rows())
    return;

  Transform T (H);
  Eigen::Matrix3d permute = Eigen::Matrix3d::Zero();
  for (size_t axis = 0; axis != 3; ++axis)
    permute(axes[axis], axis) = 1.0;
  const Eigen::Matrix3d R = T.scanner2voxel.rotation() * permute * T.voxel2scanner.rotation();

  Eigen::MatrixXd out (in.rows(), in.cols());
  out.block(0, 3, out.rows(), out.cols()-3) = in.block(0, 3, in.rows(), in.cols()-3); // Copy b-values (and anything else stored in dw_scheme)
  for (int row = 0; row != in.rows(); ++row)
    out.block<1,3>(row, 0) = in.block<1,3>(row, 0) * R;

  DWI::set_DW_scheme (H, out);
}



void permute_PE_scheme (Header& H, const vector<int>& axes)
{
  auto in = PhaseEncoding::parse_scheme (H);
  if (!in.rows())
    return;

  Eigen::Matrix3d permute = Eigen::Matrix3d::Zero();
  for (size_t axis = 0; axis != 3; ++axis)
    permute(axes[axis], axis) = 1.0;

  Eigen::MatrixXd out (in.rows(), in.cols());
  out.block(0, 3, out.rows(), out.cols()-3) = in.block(0, 3, in.rows(), in.cols()-3); // Copy total readout times (and anything else stored in pe_scheme)
  for (int row = 0; row != in.rows(); ++row)
    out.block<1,3>(row, 0) = in.block<1,3>(row, 0) * permute;

  PhaseEncoding::set_scheme (H, out);
}



void permute_slice_direction (Header& H, const vector<int>& axes)
{
  auto it = H.keyval().find ("SliceEncodingDirection");
  if (it == H.keyval().end())
    return;
  const Eigen::Vector3 orig_dir = Axes::id2dir (it->second);
  const Eigen::Vector3 new_dir (orig_dir[axes[0]], orig_dir[axes[1]], orig_dir[axes[2]]);
  it->second = Axes::dir2id (new_dir);
}




template <class ImageType>
inline vector<int> set_header (Header& header, const ImageType& input)
{
  header.ndim() = input.ndim();
  for (size_t n = 0; n < header.ndim(); ++n) {
    header.size(n) = input.size(n);
    header.spacing(n) = input.spacing(n);
    header.stride(n) = input.stride(n);
  }
  header.transform() = input.transform();

  auto opt = get_options ("axes");
  vector<int> axes;
  if (opt.size()) {
    axes = opt[0][0];
    header.ndim() = axes.size();
    for (size_t i = 0; i < axes.size(); ++i) {
      if (axes[i] >= static_cast<int> (input.ndim()))
        throw Exception ("axis supplied to option -axes is out of bounds");
      header.size(i) = axes[i] < 0 ? 1 : input.size (axes[i]);
      header.spacing(i) = axes[i] < 0 ? NaN : input.spacing (axes[i]);
    }
    permute_DW_scheme (header, axes);
    permute_PE_scheme (header, axes);
    permute_slice_direction (header, axes);
  } else {
    header.ndim() = input.ndim();
    axes.assign (input.ndim(), 0);
    for (size_t i = 0; i < axes.size(); ++i) {
      axes[i] = i;
      header.size (i) = input.size (i);
    }
  }

  opt = get_options ("vox");
  if (opt.size()) {
    vector<default_type> vox = opt[0][0];
    if (vox.size() > header.ndim())
      throw Exception ("too many axes supplied to -vox option");
    for (size_t n = 0; n < vox.size(); ++n) {
      if (std::isfinite (vox[n]))
        header.spacing(n) = vox[n];
    }
  }

  Stride::set_from_command_line (header);

  return axes;
}




<<<<<<< HEAD
template <class InputType>
void copy_permute (const InputType& in, Header& header_out, const std::string& output_filename)
{
  const auto axes = set_header (header_out, in);
  auto out = Image<typename InputType::value_type>::create (output_filename, header_out);
=======

template <typename T, class InputType>
void copy_permute (const InputType& in, Header& header_out, const std::string& output_filename)
{
  const auto axes = set_header (header_out, in);
  auto out = Image<T>::create (output_filename, header_out);
>>>>>>> 57e351eb
  DWI::export_grad_commandline (out);
  PhaseEncoding::export_commandline (out);
  auto perm = Adapter::make <Adapter::PermuteAxes> (in, axes);
  threaded_copy_with_progress (perm, out, 0, std::numeric_limits<size_t>::max(), 2);
}






template <typename T>
void extract (Header& header_in, Header& header_out, const vector<vector<int>>& pos, const std::string& output_filename)
{
  auto in = header_in.get_image<T>();
  if (pos.empty()) {
<<<<<<< HEAD
    copy_permute (in, header_out, output_filename);
  } else {
    auto extract = Adapter::Extract<Image<T>> (in, pos);
    copy_permute (extract, header_out, output_filename);
=======
    copy_permute<T, decltype(in)> (in, header_out, output_filename);
  } else {
    auto extract = Adapter::make<Adapter::Extract> (in, pos);
    copy_permute<T, decltype(extract)> (extract, header_out, output_filename);
>>>>>>> 57e351eb
  }
}










void run ()
{
  Header header_in = Header::open (argument[0]);

  Header header_out (header_in);
  header_out.datatype() = DataType::from_command_line (header_out.datatype());

  if (header_in.datatype().is_complex() && !header_out.datatype().is_complex())
    WARN ("requested datatype is real but input datatype is complex - imaginary component will be ignored");

  if (get_options ("grad").size() || get_options ("fslgrad").size())
    DWI::set_DW_scheme (header_out, DWI::get_DW_scheme (header_in));

  if (get_options ("import_pe_table").size() || get_options ("import_pe_eddy").size())
    PhaseEncoding::set_scheme (header_out, PhaseEncoding::get_scheme (header_in));

  auto opt = get_options ("json_import");
  if (opt.size())
    File::JSON::load (header_out, opt[0][0]);



  opt = get_options ("clear_property");
  for (size_t n = 0; n < opt.size(); ++n) {
    auto entry = header_out.keyval().find (opt[n][0]);
    if (entry == header_out.keyval().end()) {
      WARN ("No header key/value entry \"" + opt[n][0] + "\" found; ignored");
    } else {
      header_out.keyval().erase (entry);
    }
  }

  opt = get_options ("set_property");
  for (size_t n = 0; n < opt.size(); ++n)
    header_out.keyval()[opt[n][0].as_text()] = opt[n][1].as_text();

  opt = get_options ("append_property");
  for (size_t n = 0; n < opt.size(); ++n)
    add_line (header_out.keyval()[opt[n][0].as_text()], opt[n][1].as_text());




  opt = get_options ("coord");
  vector<vector<int>> pos;
  if (opt.size()) {
    pos.assign (header_in.ndim(), vector<int>());
    for (size_t n = 0; n < opt.size(); n++) {
      int axis = opt[n][0];
      if (axis >= (int)header_in.ndim())
        throw Exception ("axis " + str(axis) + " provided with -coord option is out of range of input image");
      if (pos[axis].size())
        throw Exception ("\"coord\" option specified twice for axis " + str (axis));
      pos[axis] = parse_ints (opt[n][1], header_in.size(axis)-1);

      auto minval = std::min_element(std::begin(pos[axis]), std::end(pos[axis]));
      if (*minval < 0)
        throw Exception ("coordinate position " + str(*minval) + " for axis " + str(axis) + " provided with -coord option is negative");
      auto maxval = std::max_element(std::begin(pos[axis]), std::end(pos[axis]));
      if (*maxval >= header_in.size(axis))
        throw Exception ("coordinate position " + str(*maxval) + " for axis " + str(axis) + " provided with -coord option is out of range of input image");

      header_out.size (axis) = pos[axis].size();
      if (axis == 3) {
        const auto grad = DWI::get_DW_scheme (header_in);
        if (grad.rows()) {
          if ((ssize_t)grad.rows() != header_in.size(3)) {
            WARN ("Diffusion encoding of input file does not match number of image volumes; omitting gradient information from output image");
            header_out.keyval().erase ("dw_scheme");
          } else {
            Eigen::MatrixXd extract_grad (pos[3].size(), grad.cols());
            for (size_t dir = 0; dir != pos[3].size(); ++dir)
              extract_grad.row (dir) = grad.row (pos[3][dir]);
            DWI::set_DW_scheme (header_out, extract_grad);
          }
        }
        Eigen::MatrixXd pe_scheme;
        try {
          pe_scheme = PhaseEncoding::get_scheme (header_in);
          if (pe_scheme.rows()) {
            Eigen::MatrixXd extract_scheme (pos[3].size(), pe_scheme.cols());
            for (size_t vol = 0; vol != pos[3].size(); ++vol)
              extract_scheme.row (vol) = pe_scheme.row (pos[3][vol]);
            PhaseEncoding::set_scheme (header_out, extract_scheme);
          }
        } catch (...) {
          WARN ("Phase encoding scheme of input file does not match number of image volumes; omitting information from output image");
          PhaseEncoding::set_scheme (header_out, Eigen::MatrixXd());
        }
      }
    }

    for (size_t n = 0; n < header_in.ndim(); ++n) {
      if (pos[n].empty()) {
        pos[n].resize (header_in.size (n));
        for (size_t i = 0; i < pos[n].size(); i++)
          pos[n][i] = i;
      }
    }
  }


  opt = get_options ("scaling");
  if (opt.size()) {
    if (header_out.datatype().is_integer()) {
      vector<default_type> scaling = opt[0][0];
      if (scaling.size() != 2)
        throw Exception ("-scaling option expects comma-separated 2-vector of floating-point values");
      header_out.intensity_offset() = scaling[0];
      header_out.intensity_scale()  = scaling[1];
    }
    else
      WARN ("-scaling option has no effect for floating-point or binary images");
  }


  if (header_out.intensity_offset() == 0.0 && header_out.intensity_scale() == 1.0 && !header_out.datatype().is_floating_point()) {
    switch (header_out.datatype()() & DataType::Type) {
      case DataType::Bit:
      case DataType::UInt8:
      case DataType::UInt16:
      case DataType::UInt32:
        if (header_out.datatype().is_signed())
          extract<int32_t> (header_in, header_out, pos, argument[1]);
        else
          extract<uint32_t> (header_in, header_out, pos, argument[1]);
        break;
      case DataType::UInt64:
        if (header_out.datatype().is_signed())
          extract<int64_t> (header_in, header_out, pos, argument[1]);
        else
          extract<uint64_t> (header_in, header_out, pos, argument[1]);
        break;
      case DataType::Undefined: throw Exception ("invalid output image data type"); break;

    }
  }
  else {
    if (header_out.datatype().is_complex())
      extract<cdouble> (header_in, header_out, pos, argument[1]);
    else
      extract<double> (header_in, header_out, pos, argument[1]);
  }


  opt = get_options ("json_export");
  if (opt.size())
    File::JSON::save (header_out, opt[0][0]);
}
<|MERGE_RESOLUTION|>--- conflicted
+++ resolved
@@ -276,20 +276,13 @@
 
 
 
-<<<<<<< HEAD
-template <class InputType>
-void copy_permute (const InputType& in, Header& header_out, const std::string& output_filename)
-{
-  const auto axes = set_header (header_out, in);
-  auto out = Image<typename InputType::value_type>::create (output_filename, header_out);
-=======
+
 
 template <typename T, class InputType>
 void copy_permute (const InputType& in, Header& header_out, const std::string& output_filename)
 {
   const auto axes = set_header (header_out, in);
   auto out = Image<T>::create (output_filename, header_out);
->>>>>>> 57e351eb
   DWI::export_grad_commandline (out);
   PhaseEncoding::export_commandline (out);
   auto perm = Adapter::make <Adapter::PermuteAxes> (in, axes);
@@ -306,17 +299,10 @@
 {
   auto in = header_in.get_image<T>();
   if (pos.empty()) {
-<<<<<<< HEAD
-    copy_permute (in, header_out, output_filename);
-  } else {
-    auto extract = Adapter::Extract<Image<T>> (in, pos);
-    copy_permute (extract, header_out, output_filename);
-=======
     copy_permute<T, decltype(in)> (in, header_out, output_filename);
   } else {
     auto extract = Adapter::make<Adapter::Extract> (in, pos);
     copy_permute<T, decltype(extract)> (extract, header_out, output_filename);
->>>>>>> 57e351eb
   }
 }
 
