--- conflicted
+++ resolved
@@ -139,18 +139,8 @@
 
   // Initialise classes in preparation for multi-threading
   Mapping::TrackLoader loader (reader, properties["count"].empty() ? 0 : to<size_t>(properties["count"]), "Constructing connectome... ");
-<<<<<<< HEAD
   Tractography::Connectome::Mapper mapper (*tck2nodes, *metric);
-  Tractography::Connectome::Matrix connectome (max_node_index);
-  Thread::run_queue (
-      loader, 
-      Thread::batch (Tractography::Streamline<float>()), 
-      Thread::multi (mapper), 
-      Thread::batch (Mapped_track()), 
-      connectome);
-=======
-  Mapper mapper (*tck2nodes, *metric);
-  Connectome connectome (max_node_index, vector_output);
+  Tractography::Connectome::Matrix connectome (max_node_index, vector_output);
 
   // Multi-threaded connectome construction
   if (tck2nodes->provides_pair()) {
@@ -168,7 +158,6 @@
         Thread::batch (Mapped_track_nodelist()),
         connectome);
   }
->>>>>>> b08791d2
 
   if (metric->scale_edges_by_streamline_count())
     connectome.scale_by_streamline_count();
