--- conflicted
+++ resolved
@@ -154,19 +154,12 @@
   const uint32_t num_fixels = Fixel::get_number_of_fixels (index_header);
   CONSOLE ("number of fixels: " + str(num_fixels));
 
-  std::vector<Eigen::Vector3> positions (num_fixels);
-  std::vector<direction_type> directions (num_fixels);
+  vector<Eigen::Vector3> positions (num_fixels);
+  vector<direction_type> directions (num_fixels);
 
   const std::string output_fixel_directory = argument[5];
   Fixel::copy_index_and_directions_file (input_fixel_directory, output_fixel_directory);
 
-<<<<<<< HEAD
-  int nperms_nonstationary = get_option_value ("nperms_nonstationary", DEFAULT_PERMUTATIONS_NONSTATIONARITY);
-  
-  // Read filenames
-  vector<std::string> filenames;
-=======
->>>>>>> de773ec5
   {
     auto directions_data = Fixel::find_directions_header (input_fixel_directory).get_image<default_type>().with_direct_io ({+2,+1});
     // Load template fixel directions
@@ -183,7 +176,7 @@
     }
   }
   // Read identifiers and check files exist
-  std::vector<std::string> identifiers;
+  vector<std::string> identifiers;
   Header header;
   {
     ProgressBar progress ("validating input files...");
@@ -210,7 +203,7 @@
 
   // Load permutations file if supplied
   opt = get_options("permutations");
-  std::vector<std::vector<size_t> > permutations;
+  vector<vector<size_t> > permutations;
   if (opt.size()) {
     permutations = Math::Stats::Permutation::load_permutations_file (opt[0][0]);
     num_perms = permutations.size();
@@ -220,7 +213,7 @@
 
   // Load non-stationary correction permutations file if supplied
   opt = get_options("permutations_nonstationary");
-  std::vector<std::vector<size_t> > permutations_nonstationary;
+  vector<vector<size_t> > permutations_nonstationary;
   if (opt.size()) {
     permutations_nonstationary = Math::Stats::Permutation::load_permutations_file (opt[0][0]);
     nperms_nonstationary = permutations_nonstationary.size();
@@ -236,49 +229,10 @@
   if (contrast.rows() > 1)
     throw Exception ("only a single contrast vector (defined as a row) is currently supported");
 
-<<<<<<< HEAD
-  auto input_header = Header::open (argument[1]);
-  Sparse::Image<FixelMetric> mask_fixel_image (argument[1]);
-
-  // Create an image to store the fixel indices, if we had a fixel scratch buffer this would be cleaner
-  Header index_header (input_header);
-  index_header.ndim() = 4;
-  index_header.size(3) = 2;
-  auto fixel_index_image = Image<int32_t>::scratch (index_header);
-  for (auto i = Loop ()(fixel_index_image);i; ++i)
-    fixel_index_image.value() = -1;
-
-  vector<Eigen::Vector3> positions;
-  vector<Eigen::Vector3f> directions;
-
-  Transform image_transform (mask_fixel_image);
-  for (auto i = Loop (mask_fixel_image)(mask_fixel_image, fixel_index_image); i; ++i) {
-    fixel_index_image.index(3) = 0;
-    fixel_index_image.value() = directions.size();
-    int32_t fixel_count = 0;
-    for (size_t f = 0; f != mask_fixel_image.value().size(); ++f, ++fixel_count) {
-      directions.push_back (mask_fixel_image.value()[f].dir);
-      Eigen::Vector3 pos (mask_fixel_image.index(0), mask_fixel_image.index(1), mask_fixel_image.index(2));
-      positions.push_back (image_transform.voxel2scanner * pos);
-    }
-    fixel_index_image.index(3) = 1;
-    fixel_index_image.value() = fixel_count;
-  }
-
-  uint32_t num_fixels = directions.size();
-  CONSOLE ("number of fixels: " + str(num_fixels));
-
   // Compute fixel-fixel connectivity
-  vector<std::map<int32_t, Stats::CFE::connectivity> > connectivity_matrix (num_fixels);
+  vector<std::map<uint32_t, Stats::CFE::connectivity> > connectivity_matrix (num_fixels);
   vector<uint16_t> fixel_TDI (num_fixels, 0.0);
-  std::string track_filename = argument[4];
-  std::string output_prefix = argument[5];
-=======
-  // Compute fixel-fixel connectivity
-  std::vector<std::map<uint32_t, Stats::CFE::connectivity> > connectivity_matrix (num_fixels);
-  std::vector<uint16_t> fixel_TDI (num_fixels, 0.0);
   const std::string track_filename = argument[4];
->>>>>>> de773ec5
   DWI::Tractography::Properties properties;
   DWI::Tractography::Reader<float> track_file (track_filename, properties);
   // Read in tracts, and compute whole-brain fixel-fixel connectivity
@@ -304,11 +258,7 @@
   track_file.close();
 
   // Normalise connectivity matrix and threshold, pre-compute fixel-fixel weights for smoothing.
-<<<<<<< HEAD
-  vector<std::map<int32_t, value_type> > smoothing_weights (num_fixels);
-=======
-  std::vector<std::map<uint32_t, connectivity_value_type> > smoothing_weights (num_fixels);
->>>>>>> de773ec5
+  vector<std::map<uint32_t, connectivity_value_type> > smoothing_weights (num_fixels);
   bool do_smoothing = false;
 
   const float gaussian_const2 = 2.0 * smooth_std_dev * smooth_std_dev;
@@ -376,36 +326,9 @@
     ProgressBar progress ("loading input images", identifiers.size());
     for (size_t subject = 0; subject < identifiers.size(); subject++) {
       LogLevelLatch log_level (0);
-<<<<<<< HEAD
-      Sparse::Image<FixelMetric> fixel (filenames[subject]);
-      check_dimensions (fixel, mask_fixel_image, 0, 3);
-      vector<value_type> temp_fixel_data (num_fixels, 0.0);
-
-      for (auto voxel = Loop(fixel)(fixel, fixel_index_image); voxel; ++voxel) {
-         fixel_index_image.index(3) = 0;
-         int32_t index = fixel_index_image.value();
-         fixel_index_image.index(3) = 1;
-         int32_t number_fixels = fixel_index_image.value();
-
-         // for each fixel in the mask, find the corresponding fixel in this subject voxel
-         for (int32_t i = index; i < index + number_fixels; ++i) {
-           value_type largest_dp = 0.0;
-           int index_of_closest_fixel = -1;
-           for (size_t f = 0; f != fixel.value().size(); ++f) {
-             value_type dp = std::abs (directions[i].dot(fixel.value()[f].dir));
-             if (dp > largest_dp) {
-               largest_dp = dp;
-               index_of_closest_fixel = f;
-             }
-           }
-           if (largest_dp > angular_threshold_dp)
-             temp_fixel_data[i] = fixel.value()[index_of_closest_fixel].value;
-         }
-       }
-=======
 
       auto subject_data = Image<value_type>::open (identifiers[subject]).with_direct_io();
-      std::vector<value_type> subject_data_vector (num_fixels, 0.0);
+      vector<value_type> subject_data_vector (num_fixels, 0.0);
       for (auto i = Loop (index_image, 0, 3)(index_image); i; ++i) {
         index_image.index(3) = 1;
         uint32_t offset = index_image.value();
@@ -416,7 +339,6 @@
           subject_data_vector[offset + fixel_index] = subject_data.value();
         }
       }
->>>>>>> de773ec5
 
       // Smooth the data
       for (size_t fixel = 0; fixel < num_fixels; ++fixel) {
@@ -451,25 +373,6 @@
   }
 
   Math::Stats::GLMTTest glm_ttest (data, design, contrast);
-<<<<<<< HEAD
-  Stats::CFE::Enhancer cfe_integrator (connectivity_matrix, cfe_dh, cfe_e, cfe_h);
-  std::shared_ptr<vector<double> > empirical_cfe_statistic;
-
-  Header output_header (input_header);
-  output_header.keyval()["num permutations"] = str(num_perms);
-  output_header.keyval()["dh"] = str(cfe_dh);
-  output_header.keyval()["cfe_e"] = str(cfe_e);
-  output_header.keyval()["cfe_h"] = str(cfe_h);
-  output_header.keyval()["cfe_c"] = str(cfe_c);
-  output_header.keyval()["angular threshold"] = str(angular_threshold);
-  output_header.keyval()["connectivity threshold"] = str(connectivity_threshold);
-  output_header.keyval()["smoothing FWHM"] = str(smooth_std_dev * 2.3548);
-
-  // If performing non-stationarity adjustment we need to pre-compute the empirical CFE statistic
-  if (do_nonstationary_adjustment) {
-    empirical_cfe_statistic.reset(new vector<double> (num_fixels, 0.0));
-    Stats::PermTest::precompute_empirical_stat (glm_ttest, cfe_integrator, nperms_nonstationary, *empirical_cfe_statistic);
-=======
   std::shared_ptr<Stats::EnhancerBase> cfe_integrator;
   cfe_integrator.reset (new Stats::CFE::Enhancer (connectivity_matrix, cfe_dh, cfe_e, cfe_h));
   vector_type empirical_cfe_statistic;
@@ -484,7 +387,6 @@
       Stats::PermTest::PermutationStack permutations (nperms_nonstationary, design.rows(), "precomputing empirical statistic for non-stationarity adjustment", false);
       Stats::PermTest::precompute_empirical_stat (glm_ttest, cfe_integrator, permutations, empirical_cfe_statistic);
     }
->>>>>>> de773ec5
     output_header.keyval()["nonstationary adjustment"] = str(true);
     write_fixel_output (Path::join (output_fixel_directory, "cfe_empirical.mif"), empirical_cfe_statistic, output_header);
   } else {
@@ -492,19 +394,11 @@
   }
 
   // Precompute default statistic and CFE statistic
-<<<<<<< HEAD
-  vector<value_type> cfe_output (num_fixels, 0.0);
-  std::shared_ptr<vector<value_type> > cfe_output_neg;
-  vector<value_type> tvalue_output (num_fixels, 0.0);
-  if (compute_negative_contrast)
-    cfe_output_neg.reset (new vector<value_type> (num_fixels, 0.0));
-=======
   vector_type cfe_output (num_fixels);
   std::shared_ptr<vector_type> cfe_output_neg;
   vector_type tvalue_output (num_fixels);
   if (compute_negative_contrast)
     cfe_output_neg.reset (new vector_type (num_fixels));
->>>>>>> de773ec5
 
   Stats::PermTest::precompute_default_permutation (glm_ttest, cfe_integrator, empirical_cfe_statistic, cfe_output, cfe_output_neg, tvalue_output);
 
@@ -516,16 +410,6 @@
   // Perform permutation testing
   opt = get_options ("notest");
   if (!opt.size()) {
-<<<<<<< HEAD
-    Eigen::Matrix<value_type, Eigen::Dynamic, 1> perm_distribution (num_perms);
-    std::shared_ptr<Eigen::Matrix<value_type, Eigen::Dynamic, 1> > perm_distribution_neg;
-    vector<value_type> uncorrected_pvalues (num_fixels, 0.0);
-    std::shared_ptr<vector<value_type> > uncorrected_pvalues_neg;
-
-    if (compute_negative_contrast) {
-      perm_distribution_neg.reset (new Eigen::Matrix<value_type, Eigen::Dynamic, 1> (num_perms));
-      uncorrected_pvalues_neg.reset (new vector<value_type> (num_fixels, 0.0));
-=======
     vector_type perm_distribution (num_perms);
     std::shared_ptr<vector_type> perm_distribution_neg;
     vector_type uncorrected_pvalues (num_fixels);
@@ -534,7 +418,6 @@
     if (compute_negative_contrast) {
       perm_distribution_neg.reset (new vector_type (num_perms));
       uncorrected_pvalues_neg.reset (new vector_type (num_fixels));
->>>>>>> de773ec5
     }
 
     if (permutations.size()) {
@@ -552,19 +435,6 @@
     ProgressBar progress ("outputting final results");
     save_matrix (perm_distribution, Path::join (output_fixel_directory, "perm_dist.txt")); ++progress;
 
-<<<<<<< HEAD
-    vector<value_type> pvalue_output (num_fixels, 0.0);
-    Math::Stats::statistic2pvalue (perm_distribution, cfe_output, pvalue_output);
-    write_fixel_output (output_prefix + "fwe_pvalue.msf", pvalue_output, output_header, mask_fixel_image, fixel_index_image);
-    write_fixel_output (output_prefix + "uncorrected_pvalue.msf", uncorrected_pvalues, output_header, mask_fixel_image, fixel_index_image);
-
-    if (compute_negative_contrast) {
-      save_matrix (*perm_distribution_neg, output_prefix + "perm_dist_neg.txt");
-      vector<value_type> pvalue_output_neg (num_fixels, 0.0);
-      Math::Stats::statistic2pvalue (*perm_distribution_neg, *cfe_output_neg, pvalue_output_neg);
-      write_fixel_output (output_prefix + "fwe_pvalue_neg.msf", pvalue_output_neg, output_header, mask_fixel_image, fixel_index_image);
-      write_fixel_output (output_prefix + "uncorrected_pvalue_neg.msf", *uncorrected_pvalues_neg, output_header, mask_fixel_image, fixel_index_image);
-=======
     vector_type pvalue_output (num_fixels);
     Math::Stats::Permutation::statistic2pvalue (perm_distribution, cfe_output, pvalue_output); ++progress;
     write_fixel_output (Path::join (output_fixel_directory, "fwe_pvalue.mif"), pvalue_output, output_header); ++progress;
@@ -576,7 +446,6 @@
       Math::Stats::Permutation::statistic2pvalue (*perm_distribution_neg, *cfe_output_neg, pvalue_output_neg); ++progress;
       write_fixel_output (Path::join (output_fixel_directory, "fwe_pvalue_neg.mif"), pvalue_output_neg, output_header); ++progress;
       write_fixel_output (Path::join (output_fixel_directory, "uncorrected_pvalue_neg.mif"), *uncorrected_pvalues_neg, output_header);
->>>>>>> de773ec5
     }
   }
 }