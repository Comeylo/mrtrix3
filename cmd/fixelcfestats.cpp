--- conflicted
+++ resolved
@@ -555,13 +555,8 @@
   }
 
   // Precompute default statistic and CFE statistic
-<<<<<<< HEAD
   matrix_type default_statistic, default_zstat, default_enhanced;
   Stats::PermTest::precompute_default_permutation (glm_test, cfe_integrator, empirical_cfe_statistic, default_statistic, default_zstat, default_enhanced);
-=======
-  matrix_type default_output, cfe_output;
-  Stats::PermTest::precompute_default_permutation (glm_test, cfe_integrator, empirical_cfe_statistic, default_output, cfe_output);
->>>>>>> bdb9376c
   for (size_t i = 0; i != num_hypotheses; ++i) {
     write_fixel_output (Path::join (output_fixel_directory, (hypotheses[i].is_F() ? std::string("F") : std::string("t")) + "value" + postfix(i) + ".mif"), default_statistic.col(i), output_header);
     write_fixel_output (Path::join (output_fixel_directory, "Zstat" + postfix(i) + ".mif"), default_zstat.col(i), output_header);
