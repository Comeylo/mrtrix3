/* Copyright (c) 2008-2017 the MRtrix3 contributors
 *
 * This Source Code Form is subject to the terms of the Mozilla Public
 * License, v. 2.0. If a copy of the MPL was not distributed with this
 * file, you can obtain one at http://mozilla.org/MPL/2.0/.
 *
 * MRtrix is distributed in the hope that it will be useful,
 * but WITHOUT ANY WARRANTY; without even the implied warranty
 * of MERCHANTABILITY or FITNESS FOR A PARTICULAR PURPOSE.
 *
 * For more details, see http://www.mrtrix.org/.
 */


#include "command.h"
#include "progressbar.h"
#include "thread_queue.h"
#include "algo/loop.h"
#include "transform.h"
#include "image.h"
#include "fixel/helpers.h"
#include "fixel/keys.h"
#include "fixel/loop.h"
#include "math/stats/glm.h"
#include "math/stats/permutation.h"
#include "math/stats/typedefs.h"
#include "stats/cfe.h"
#include "stats/enhance.h"
#include "stats/permtest.h"
#include "dwi/tractography/file.h"
#include "dwi/tractography/mapping/mapper.h"
#include "dwi/tractography/mapping/loader.h"
#include "dwi/tractography/mapping/writer.h"


using namespace MR;
using namespace App;
using namespace MR::DWI::Tractography::Mapping;
using namespace MR::Math::Stats;
using Stats::CFE::direction_type;
using Stats::CFE::connectivity_value_type;

<<<<<<< HEAD
=======
using value_type = float;

#define DEFAULT_PERMUTATIONS 5000
>>>>>>> 00f9837e
#define DEFAULT_CFE_DH 0.1
#define DEFAULT_CFE_E 2.0
#define DEFAULT_CFE_H 3.0
#define DEFAULT_CFE_C 0.5
#define DEFAULT_ANGLE_THRESHOLD 45.0
#define DEFAULT_CONNECTIVITY_THRESHOLD 0.01
#define DEFAULT_SMOOTHING_STD 10.0

void usage ()
{
  AUTHOR = "David Raffelt (david.raffelt@florey.edu.au)";

  SYNOPSIS = "Fixel-based analysis using connectivity-based fixel enhancement and non-parametric permutation testing";

  REFERENCES
  + "Raffelt, D.; Smith, RE.; Ridgway, GR.; Tournier, JD.; Vaughan, DN.; Rose, S.; Henderson, R.; Connelly, A." // Internal
    "Connectivity-based fixel enhancement: Whole-brain statistical analysis of diffusion MRI measures in the presence of crossing fibres. \n"
    "Neuroimage, 2015, 15(117):40-55\n"

  + "* If using the -nonstationary option: \n"
    "Salimi-Khorshidi, G. Smith, S.M. Nichols, T.E. \n"
    "Adjusting the effect of nonstationarity in cluster-based and TFCE inference. \n"
    "NeuroImage, 2011, 54(3), 2006-19\n" ;

  ARGUMENTS
  + Argument ("in_fixel_directory", "the fixel directory containing the data files for each subject (after obtaining fixel correspondence").type_file_in ()

  + Argument ("subjects", "a text file listing the subject identifiers (one per line). This should correspond with the filenames "
                          "in the fixel directory (including the file extension), and be listed in the same order as the rows of the design matrix.").type_image_in ()

  + Argument ("design", "the design matrix. Note that a column of 1's will need to be added for correlations.").type_file_in ()

  + Argument ("contrast", "the contrast vector, specified as a single row of weights").type_file_in ()

  + Argument ("tracks", "the tracks used to determine fixel-fixel connectivity").type_tracks_in ()

  + Argument ("out_fixel_directory", "the output directory where results will be saved. Will be created if it does not exist").type_text();


  OPTIONS

  + Stats::PermTest::Options (true)

  + OptionGroup ("Parameters for the Connectivity-based Fixel Enhancement algorithm")

  + Option ("cfe_dh", "the height increment used in the cfe integration (default: " + str(DEFAULT_CFE_DH, 2) + ")")
  + Argument ("value").type_float (0.001, 1.0)

  + Option ("cfe_e", "cfe extent exponent (default: " + str(DEFAULT_CFE_E, 2) + ")")
  + Argument ("value").type_float (0.0, 100.0)

  + Option ("cfe_h", "cfe height exponent (default: " + str(DEFAULT_CFE_H, 2) + ")")
  + Argument ("value").type_float (0.0, 100.0)

  + Option ("cfe_c", "cfe connectivity exponent (default: " + str(DEFAULT_CFE_C, 2) + ")")
  + Argument ("value").type_float (0.0, 100.0)

  + OptionGroup ("Additional options for fixelcfestats")

  + Option ("negative", "automatically test the negative (opposite) contrast. By computing the opposite contrast simultaneously "
                        "the computation time is reduced.")

  + Option ("smooth", "smooth the fixel value along the fibre tracts using a Gaussian kernel with the supplied FWHM (default: " + str(DEFAULT_SMOOTHING_STD, 2) + "mm)")
  + Argument ("FWHM").type_float (0.0, 200.0)

  + Option ("connectivity", "a threshold to define the required fraction of shared connections to be included in the neighbourhood (default: " + str(DEFAULT_CONNECTIVITY_THRESHOLD, 2) + ")")
  + Argument ("threshold").type_float (0.0, 1.0)

  + Option ("angle", "the max angle threshold for assigning streamline tangents to fixels (Default: " + str(DEFAULT_ANGLE_THRESHOLD, 2) + " degrees)")
  + Argument ("value").type_float (0.0, 90.0);

}



template <class VectorType>
void write_fixel_output (const std::string& filename,
                         const VectorType& data,
                         const Header& header)
{
  auto output = Image<float>::create (filename, header);
  for (uint32_t i = 0; i < data.size(); ++i) {
    output.index(0) = i;
    output.value() = data[i];
  }
}



void run() {

  auto opt = get_options ("negative");
  bool compute_negative_contrast = opt.size() ? true : false;
  const value_type cfe_dh = get_option_value ("cfe_dh", DEFAULT_CFE_DH);
  const value_type cfe_h = get_option_value ("cfe_h", DEFAULT_CFE_H);
  const value_type cfe_e = get_option_value ("cfe_e", DEFAULT_CFE_E);
  const value_type cfe_c = get_option_value ("cfe_c", DEFAULT_CFE_C);
  int num_perms = get_option_value ("nperms", DEFAULT_NUMBER_PERMUTATIONS);
  const value_type smooth_std_dev = get_option_value ("smooth", DEFAULT_SMOOTHING_STD) / 2.3548;
  const value_type connectivity_threshold = get_option_value ("connectivity", DEFAULT_CONNECTIVITY_THRESHOLD);
  const bool do_nonstationary_adjustment = get_options ("nonstationary").size();
  int nperms_nonstationary = get_option_value ("nperms_nonstationary", DEFAULT_NUMBER_PERMUTATIONS_NONSTATIONARITY);
  const value_type angular_threshold = get_option_value ("angle", DEFAULT_ANGLE_THRESHOLD);


  const std::string input_fixel_directory = argument[0];
  Header index_header = Fixel::find_index_header (input_fixel_directory);
  auto index_image = index_header.get_image<uint32_t>();

  const uint32_t num_fixels = Fixel::get_number_of_fixels (index_header);
  CONSOLE ("number of fixels: " + str(num_fixels));

  vector<Eigen::Vector3> positions (num_fixels);
  vector<direction_type> directions (num_fixels);

  const std::string output_fixel_directory = argument[5];
  Fixel::copy_index_and_directions_file (input_fixel_directory, output_fixel_directory);

  {
    auto directions_data = Fixel::find_directions_header (input_fixel_directory).get_image<default_type>().with_direct_io ({+2,+1});
    // Load template fixel directions
    Transform image_transform (index_image);
    for (auto i = Loop ("loading template fixel directions and positions", index_image, 0, 3)(index_image); i; ++i) {
      const Eigen::Vector3 vox ((default_type)index_image.index(0), (default_type)index_image.index(1), (default_type)index_image.index(2));
      index_image.index(3) = 1;
      uint32_t offset = index_image.value();
      size_t fixel_index = 0;
      for (auto f = Fixel::Loop (index_image) (directions_data); f; ++f, ++fixel_index) {
        directions[offset + fixel_index] = directions_data.row(1);
        positions[offset + fixel_index] = image_transform.voxel2scanner * vox;
      }
    }
  }
  // Read identifiers and check files exist
  vector<std::string> identifiers;
  Header header;
  {
    ProgressBar progress ("validating input files...");
    std::ifstream ifs (argument[1].c_str());
    std::string temp;
    while (getline (ifs, temp)) {
      std::string filename (Path::join (input_fixel_directory, temp));
      size_t p = filename.find_last_not_of(" \t");
      if (std::string::npos != p)
        filename.erase(p+1);
      if (!MR::Path::exists (filename))
        throw Exception ("input fixel image not found: " + filename);
      header = Header::open (filename);
      Fixel::fixels_match (index_header, header);
      identifiers.push_back (filename);
      progress++;
    }
  }

  // Load design matrix:
  const matrix_type design = load_matrix (argument[2]);
  if (design.rows() != (ssize_t)identifiers.size())
    throw Exception ("number of input files does not match number of rows in design matrix");

  // Load permutations file if supplied
  opt = get_options("permutations");
  vector<vector<size_t> > permutations;
  if (opt.size()) {
    permutations = Math::Stats::Permutation::load_permutations_file (opt[0][0]);
    num_perms = permutations.size();
    if (permutations[0].size() != (size_t)design.rows())
      throw Exception ("number of rows in the permutations file (" + str(opt[0][0]) + ") does not match number of rows in design matrix");
  }

  // Load non-stationary correction permutations file if supplied
  opt = get_options("permutations_nonstationary");
  vector<vector<size_t> > permutations_nonstationary;
  if (opt.size()) {
    permutations_nonstationary = Math::Stats::Permutation::load_permutations_file (opt[0][0]);
    nperms_nonstationary = permutations_nonstationary.size();
    if (permutations_nonstationary[0].size() != (size_t)design.rows())
      throw Exception ("number of rows in the nonstationary permutations file (" + str(opt[0][0]) + ") does not match number of rows in design matrix");
  }

  // Load contrast matrix:
  const matrix_type contrast = load_matrix (argument[3]);

  if (contrast.cols() != design.cols())
    throw Exception ("the number of columns per contrast does not equal the number of columns in the design matrix");
  if (contrast.rows() > 1)
    throw Exception ("only a single contrast vector (defined as a row) is currently supported");

  // Compute fixel-fixel connectivity
  vector<std::map<uint32_t, Stats::CFE::connectivity> > connectivity_matrix (num_fixels);
  vector<uint16_t> fixel_TDI (num_fixels, 0.0);
  const std::string track_filename = argument[4];
  DWI::Tractography::Properties properties;
  DWI::Tractography::Reader<float> track_file (track_filename, properties);
  // Read in tracts, and compute whole-brain fixel-fixel connectivity
  const size_t num_tracks = properties["count"].empty() ? 0 : to<int> (properties["count"]);
  if (!num_tracks)
    throw Exception ("no tracks found in input file");
  if (num_tracks < 1000000)
    WARN ("more than 1 million tracks should be used to ensure robust fixel-fixel connectivity");
  {
    using SetVoxelDir = DWI::Tractography::Mapping::SetVoxelDir;
    DWI::Tractography::Mapping::TrackLoader loader (track_file, num_tracks, "pre-computing fixel-fixel connectivity");
    DWI::Tractography::Mapping::TrackMapperBase mapper (index_image);
    mapper.set_upsample_ratio (DWI::Tractography::Mapping::determine_upsample_ratio (index_header, properties, 0.333f));
    mapper.set_use_precise_mapping (true);
    Stats::CFE::TrackProcessor tract_processor (index_image, directions, fixel_TDI, connectivity_matrix, angular_threshold);
    Thread::run_queue (
        loader,
        Thread::batch (DWI::Tractography::Streamline<float>()),
        mapper,
        Thread::batch (SetVoxelDir()),
        tract_processor);
  }
  track_file.close();

  // Normalise connectivity matrix and threshold, pre-compute fixel-fixel weights for smoothing.
  vector<std::map<uint32_t, connectivity_value_type> > smoothing_weights (num_fixels);
  bool do_smoothing = false;

  const float gaussian_const2 = 2.0 * smooth_std_dev * smooth_std_dev;
  float gaussian_const1 = 1.0;
  if (smooth_std_dev > 0.0) {
    do_smoothing = true;
    gaussian_const1 = 1.0 / (smooth_std_dev *  std::sqrt (2.0 * Math::pi));
  }

  {
    ProgressBar progress ("normalising and thresholding fixel-fixel connectivity matrix", num_fixels);
    for (uint32_t fixel = 0; fixel < num_fixels; ++fixel) {

      auto it = connectivity_matrix[fixel].begin();
      while (it != connectivity_matrix[fixel].end()) {
        const connectivity_value_type connectivity = it->second.value / connectivity_value_type (fixel_TDI[fixel]);
        if (connectivity < connectivity_threshold)  {
          connectivity_matrix[fixel].erase (it++);
        } else {
          if (do_smoothing) {
            const value_type distance = std::sqrt (Math::pow2 (positions[fixel][0] - positions[it->first][0]) +
                                                   Math::pow2 (positions[fixel][1] - positions[it->first][1]) +
                                                   Math::pow2 (positions[fixel][2] - positions[it->first][2]));
            const connectivity_value_type smoothing_weight = connectivity * gaussian_const1 * std::exp (-std::pow (distance, 2) / gaussian_const2);
            if (smoothing_weight > 0.01)
              smoothing_weights[fixel].insert (std::pair<uint32_t, connectivity_value_type> (it->first, smoothing_weight));
          }
          // Here we pre-exponentiate each connectivity value by C
          it->second.value = std::pow (connectivity, cfe_c);
          ++it;
        }
      }
      // Make sure the fixel is fully connected to itself
      connectivity_matrix[fixel].insert (std::pair<uint32_t, Stats::CFE::connectivity> (fixel, Stats::CFE::connectivity (1.0)));
      smoothing_weights[fixel].insert (std::pair<uint32_t, connectivity_value_type> (fixel, gaussian_const1));

      // Normalise smoothing weights
      value_type sum = 0.0;
      for (auto smooth_it = smoothing_weights[fixel].begin(); smooth_it != smoothing_weights[fixel].end(); ++smooth_it) {
        sum += smooth_it->second;
      }
      value_type norm_factor = 1.0 / sum;
      for (auto smooth_it = smoothing_weights[fixel].begin(); smooth_it != smoothing_weights[fixel].end(); ++smooth_it) {
        smooth_it->second *= norm_factor;
      }
      progress++;
    }
  }

  Header output_header (header);
  output_header.keyval()["num permutations"] = str(num_perms);
  output_header.keyval()["dh"] = str(cfe_dh);
  output_header.keyval()["cfe_e"] = str(cfe_e);
  output_header.keyval()["cfe_h"] = str(cfe_h);
  output_header.keyval()["cfe_c"] = str(cfe_c);
  output_header.keyval()["angular threshold"] = str(angular_threshold);
  output_header.keyval()["connectivity threshold"] = str(connectivity_threshold);
  output_header.keyval()["smoothing FWHM"] = str(smooth_std_dev * 2.3548);


  // Load input data
  matrix_type data (num_fixels, identifiers.size());
  data.setZero();
  {
    ProgressBar progress ("loading input images", identifiers.size());
    for (size_t subject = 0; subject < identifiers.size(); subject++) {
      LogLevelLatch log_level (0);

      auto subject_data = Image<value_type>::open (identifiers[subject]).with_direct_io();
      vector<value_type> subject_data_vector (num_fixels, 0.0);
      for (auto i = Loop (index_image, 0, 3)(index_image); i; ++i) {
        index_image.index(3) = 1;
        uint32_t offset = index_image.value();
        uint32_t fixel_index = 0;
        for (auto f = Fixel::Loop (index_image) (subject_data); f; ++f, ++fixel_index) {
          if (!std::isfinite(static_cast<value_type>(subject_data.value())))
            throw Exception ("subject data file " + identifiers[subject] + " contains non-finite value: " + str(subject_data.value()));
          subject_data_vector[offset + fixel_index] = subject_data.value();
        }
      }

      // Smooth the data
      for (size_t fixel = 0; fixel < num_fixels; ++fixel) {
        value_type value = 0.0;
        std::map<uint32_t, connectivity_value_type>::const_iterator it = smoothing_weights[fixel].begin();
        for (; it != smoothing_weights[fixel].end(); ++it) {
          value += subject_data_vector[it->first] * it->second;
        }
        data (fixel, subject) = value;
      }
      progress++;
    }
  }


  if (!data.allFinite())
    throw Exception ("input data contains non-finite value(s)");
  {
    ProgressBar progress ("outputting beta coefficients, effect size and standard deviation");
    auto temp = Math::Stats::GLM::solve_betas (data, design);

    for (ssize_t i = 0; i < contrast.cols(); ++i) {
      write_fixel_output (Path::join (output_fixel_directory, "beta" + str(i) + ".mif"), temp.row(i), output_header);
      ++progress;
    }
    temp = Math::Stats::GLM::abs_effect_size (data, design, contrast); ++progress;
    write_fixel_output (Path::join (output_fixel_directory, "abs_effect.mif"), temp.row(0), output_header); ++progress;
    temp = Math::Stats::GLM::std_effect_size (data, design, contrast); ++progress;
    write_fixel_output (Path::join (output_fixel_directory, "std_effect.mif"), temp.row(0), output_header); ++progress;
    temp = Math::Stats::GLM::stdev (data, design); ++progress;
    write_fixel_output (Path::join (output_fixel_directory, "std_dev.mif"), temp.row(0), output_header);
  }

  Math::Stats::GLMTTest glm_ttest (data, design, contrast);
  std::shared_ptr<Stats::EnhancerBase> cfe_integrator;
  cfe_integrator.reset (new Stats::CFE::Enhancer (connectivity_matrix, cfe_dh, cfe_e, cfe_h));
  vector_type empirical_cfe_statistic;

  // If performing non-stationarity adjustment we need to pre-compute the empirical CFE statistic
  if (do_nonstationary_adjustment) {

    if (permutations_nonstationary.size()) {
      Stats::PermTest::PermutationStack permutations (permutations_nonstationary, "precomputing empirical statistic for non-stationarity adjustment");
      Stats::PermTest::precompute_empirical_stat (glm_ttest, cfe_integrator, permutations, empirical_cfe_statistic);
    } else {
      Stats::PermTest::PermutationStack permutations (nperms_nonstationary, design.rows(), "precomputing empirical statistic for non-stationarity adjustment", false);
      Stats::PermTest::precompute_empirical_stat (glm_ttest, cfe_integrator, permutations, empirical_cfe_statistic);
    }
    output_header.keyval()["nonstationary adjustment"] = str(true);
    write_fixel_output (Path::join (output_fixel_directory, "cfe_empirical.mif"), empirical_cfe_statistic, output_header);
  } else {
    output_header.keyval()["nonstationary adjustment"] = str(false);
  }

  // Precompute default statistic and CFE statistic
  vector_type cfe_output (num_fixels);
  std::shared_ptr<vector_type> cfe_output_neg;
  vector_type tvalue_output (num_fixels);
  if (compute_negative_contrast)
    cfe_output_neg.reset (new vector_type (num_fixels));

  Stats::PermTest::precompute_default_permutation (glm_ttest, cfe_integrator, empirical_cfe_statistic, cfe_output, cfe_output_neg, tvalue_output);

  write_fixel_output (Path::join (output_fixel_directory, "cfe.mif"), cfe_output, output_header);
  write_fixel_output (Path::join (output_fixel_directory, "tvalue.mif"), tvalue_output, output_header);
  if (compute_negative_contrast)
    write_fixel_output (Path::join (output_fixel_directory, "cfe_neg.mif"), *cfe_output_neg, output_header);

  // Perform permutation testing
  if (!get_options ("notest").size()) {
    vector_type perm_distribution (num_perms);
    std::shared_ptr<vector_type> perm_distribution_neg;
    vector_type uncorrected_pvalues (num_fixels);
    std::shared_ptr<vector_type> uncorrected_pvalues_neg;

    if (compute_negative_contrast) {
      perm_distribution_neg.reset (new vector_type (num_perms));
      uncorrected_pvalues_neg.reset (new vector_type (num_fixels));
    }

    if (permutations.size()) {
      Stats::PermTest::run_permutations (permutations, glm_ttest, cfe_integrator, empirical_cfe_statistic,
                                         cfe_output, cfe_output_neg,
                                         perm_distribution, perm_distribution_neg,
                                         uncorrected_pvalues, uncorrected_pvalues_neg);
    } else {
      Stats::PermTest::run_permutations (num_perms, glm_ttest, cfe_integrator, empirical_cfe_statistic,
                                         cfe_output, cfe_output_neg,
                                         perm_distribution, perm_distribution_neg,
                                         uncorrected_pvalues, uncorrected_pvalues_neg);
    }

    ProgressBar progress ("outputting final results");
    save_matrix (perm_distribution, Path::join (output_fixel_directory, "perm_dist.txt")); ++progress;

    vector_type pvalue_output (num_fixels);
    Math::Stats::Permutation::statistic2pvalue (perm_distribution, cfe_output, pvalue_output); ++progress;
    write_fixel_output (Path::join (output_fixel_directory, "fwe_pvalue.mif"), pvalue_output, output_header); ++progress;
    write_fixel_output (Path::join (output_fixel_directory, "uncorrected_pvalue.mif"), uncorrected_pvalues, output_header); ++progress;

    if (compute_negative_contrast) {
      save_matrix (*perm_distribution_neg, Path::join (output_fixel_directory, "perm_dist_neg.txt")); ++progress;
      vector_type pvalue_output_neg (num_fixels);
      Math::Stats::Permutation::statistic2pvalue (*perm_distribution_neg, *cfe_output_neg, pvalue_output_neg); ++progress;
      write_fixel_output (Path::join (output_fixel_directory, "fwe_pvalue_neg.mif"), pvalue_output_neg, output_header); ++progress;
      write_fixel_output (Path::join (output_fixel_directory, "uncorrected_pvalue_neg.mif"), *uncorrected_pvalues_neg, output_header);
    }
  }
}<|MERGE_RESOLUTION|>--- conflicted
+++ resolved
@@ -40,12 +40,6 @@
 using Stats::CFE::direction_type;
 using Stats::CFE::connectivity_value_type;
 
-<<<<<<< HEAD
-=======
-using value_type = float;
-
-#define DEFAULT_PERMUTATIONS 5000
->>>>>>> 00f9837e
 #define DEFAULT_CFE_DH 0.1
 #define DEFAULT_CFE_E 2.0
 #define DEFAULT_CFE_H 3.0
