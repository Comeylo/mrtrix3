/* Copyright (c) 2008-2017 the MRtrix3 contributors.
 *
 * This Source Code Form is subject to the terms of the Mozilla Public
 * License, v. 2.0. If a copy of the MPL was not distributed with this
 * file, you can obtain one at http://mozilla.org/MPL/2.0/.
 *
 * MRtrix is distributed in the hope that it will be useful,
 * but WITHOUT ANY WARRANTY; without even the implied warranty
 * of MERCHANTABILITY or FITNESS FOR A PARTICULAR PURPOSE.
 *
 * For more details, see http://www.mrtrix.org/.
 */


#include "command.h"
#include "progressbar.h"
#include "thread_queue.h"
#include "algo/loop.h"
#include "transform.h"
#include "image.h"
#include "fixel/helpers.h"
#include "fixel/keys.h"
#include "fixel/loop.h"
#include "math/stats/fwe.h"
#include "math/stats/glm.h"
#include "math/stats/import.h"
#include "math/stats/shuffle.h"
#include "math/stats/typedefs.h"
#include "stats/cfe.h"
#include "stats/enhance.h"
#include "stats/permtest.h"
#include "dwi/tractography/file.h"
#include "dwi/tractography/mapping/mapper.h"
#include "dwi/tractography/mapping/loader.h"
#include "dwi/tractography/mapping/writer.h"


using namespace MR;
using namespace App;
using namespace MR::DWI::Tractography::Mapping;
using namespace MR::Math::Stats;
using namespace MR::Math::Stats::GLM;
using Stats::CFE::direction_type;
using Stats::CFE::connectivity_value_type;
using Stats::CFE::index_type;

#define DEFAULT_CFE_DH 0.1
#define DEFAULT_CFE_E 2.0
#define DEFAULT_CFE_H 3.0
#define DEFAULT_CFE_C 0.5
#define DEFAULT_ANGLE_THRESHOLD 45.0
#define DEFAULT_CONNECTIVITY_THRESHOLD 0.01
#define DEFAULT_SMOOTHING_STD 10.0

void usage ()
{
  AUTHOR = "David Raffelt (david.raffelt@florey.edu.au) and Robert E. Smith (robert.smith@florey.edu.au)";

  SYNOPSIS = "Fixel-based analysis using connectivity-based fixel enhancement and non-parametric permutation testing";

  DESCRIPTION
<<<<<<< HEAD
      + Math::Stats::GLM::column_ones_description;
=======
  + "Note that if the -mask option is used, the output fixel directory will still contain the same set of fixels as that "
    "present in the input fixel template, in order to retain fixel correspondence. However a consequence of this is that "
    "all fixels in the template will be initialy visible when the output fixel directory is loaded in mrview. Those fixels "
    "outside the processing mask will immediately disappear from view as soon as any data-file-based fixel colouring or "
    "thresholding is applied.";
>>>>>>> 2742e2fc

  REFERENCES
  + "Raffelt, D.; Smith, RE.; Ridgway, GR.; Tournier, JD.; Vaughan, DN.; Rose, S.; Henderson, R.; Connelly, A." // Internal
    "Connectivity-based fixel enhancement: Whole-brain statistical analysis of diffusion MRI measures in the presence of crossing fibres. \n"
    "Neuroimage, 2015, 15(117):40-55\n"

  + "* If using the -nonstationary option: \n"
    "Salimi-Khorshidi, G. Smith, S.M. Nichols, T.E. \n"
    "Adjusting the effect of nonstationarity in cluster-based and TFCE inference. \n"
    "NeuroImage, 2011, 54(3), 2006-19\n" ;

  ARGUMENTS
  + Argument ("in_fixel_directory", "the fixel directory containing the data files for each subject (after obtaining fixel correspondence").type_file_in ()

  + Argument ("subjects", "a text file listing the subject identifiers (one per line). This should correspond with the filenames "
                          "in the fixel directory (including the file extension), and be listed in the same order as the rows of the design matrix.").type_image_in ()

  + Argument ("design", "the design matrix").type_file_in ()

  + Argument ("contrast", "the contrast matrix, specified as rows of weights").type_file_in ()

  + Argument ("tracks", "the tracks used to determine fixel-fixel connectivity").type_tracks_in ()

  + Argument ("out_fixel_directory", "the output directory where results will be saved. Will be created if it does not exist").type_text();


  OPTIONS

  + Math::Stats::shuffle_options (true)

  + OptionGroup ("Parameters for the Connectivity-based Fixel Enhancement algorithm")

  + Option ("cfe_dh", "the height increment used in the cfe integration (default: " + str(DEFAULT_CFE_DH, 2) + ")")
  + Argument ("value").type_float (0.001, 1.0)

  + Option ("cfe_e", "cfe extent exponent (default: " + str(DEFAULT_CFE_E, 2) + ")")
  + Argument ("value").type_float (0.0, 100.0)

  + Option ("cfe_h", "cfe height exponent (default: " + str(DEFAULT_CFE_H, 2) + ")")
  + Argument ("value").type_float (0.0, 100.0)

  + Option ("cfe_c", "cfe connectivity exponent (default: " + str(DEFAULT_CFE_C, 2) + ")")
  + Argument ("value").type_float (0.0, 100.0)

  + Math::Stats::GLM::glm_options ("fixel")

  + OptionGroup ("Additional options for fixelcfestats")

  + Option ("smooth", "smooth the fixel value along the fibre tracts using a Gaussian kernel with the supplied FWHM (default: " + str(DEFAULT_SMOOTHING_STD, 2) + "mm)")
  + Argument ("FWHM").type_float (0.0, 200.0)

  + Option ("connectivity", "a threshold to define the required fraction of shared connections to be included in the neighbourhood (default: " + str(DEFAULT_CONNECTIVITY_THRESHOLD, 2) + ")")
  + Argument ("threshold").type_float (0.0, 1.0)

  + Option ("angle", "the max angle threshold for assigning streamline tangents to fixels (Default: " + str(DEFAULT_ANGLE_THRESHOLD, 2) + " degrees)")
  + Argument ("value").type_float (0.0, 90.0)

  + Option ("mask", "provide a fixel data file containing a mask of those fixels to be used during processing")
  + Argument ("file").type_image_in();

}



template <class VectorType>
void write_fixel_output (const std::string& filename,
                         const VectorType& data,
                         const vector<int32_t>& fixel2row,
                         const Header& header)
{
<<<<<<< HEAD
  assert (data.size() == header.size (0));
=======
  assert (size_t(header.size(0)) == fixel2row.size());
>>>>>>> 2742e2fc
  auto output = Image<float>::create (filename, header);
  for (size_t i = 0; i != fixel2row.size(); ++i) {
    output.index(0) = i;
    output.value() = (fixel2row[i] >= 0) ? data[fixel2row[i]] : NaN;
  }
}



// Define data importer class that willl obtain fixel data for a
//   specific subject based on the string path to the image file for
//   that subject
class SubjectFixelImport : public SubjectDataImportBase
{ MEMALIGN(SubjectFixelImport)
  public:
    SubjectFixelImport (const std::string& path) :
        SubjectDataImportBase (path),
        H (Header::open (find_image (path))),
        data (H.get_image<float>())
    {
      for (size_t axis = 1; axis < data.ndim(); ++axis) {
        if (data.size(axis) > 1)
          throw Exception ("Image file \"" + path + "\" does not contain fixel data (wrong dimensions)");
      }
    }

    void operator() (matrix_type::RowXpr row) const override
    {
      assert (size_t(row.size()) == size());
      Image<float> temp (data); // For thread-safety
      // Doesn't work
      //row = temp.row(0);
      for (temp.index(0) = 0; temp.index(0) != temp.size(0); ++temp.index(0))
        row (temp.index(0)) = temp.value();
    }

    default_type operator[] (const size_t index) const override
    {
      assert (index < size());
      Image<float> temp (data); // For thread-safety
      temp.index(0) = index;
      return default_type(temp.value());
    }

    size_t size() const override { return data.size(0); }

    const Header& header() const { return H; }


    static void set_fixel_directory (const std::string& s) { fixel_directory = s; }


  private:
    Header H;
    const Image<float> data;

    // Enable input image paths to be either absolute, relative to CWD, or
    //   relative to input fixel template directory
    std::string find_image (const std::string& path) const
    {
      const std::string cat_path = Path::join (fixel_directory, path);
      if (Path::is_file (cat_path))
        return cat_path;
      if (Path::is_file (path))
        return path;
      throw Exception ("Unable to find subject image \"" + path +
                       "\" either in input fixel diretory \"" + fixel_directory +
                       "\" or in current working directory");
      return "";
    }

    static std::string fixel_directory;

};

std::string SubjectFixelImport::fixel_directory;



void run()
{

  const value_type cfe_dh = get_option_value ("cfe_dh", DEFAULT_CFE_DH);
  const value_type cfe_h = get_option_value ("cfe_h", DEFAULT_CFE_H);
  const value_type cfe_e = get_option_value ("cfe_e", DEFAULT_CFE_E);
  const value_type cfe_c = get_option_value ("cfe_c", DEFAULT_CFE_C);
  const value_type smooth_std_dev = get_option_value ("smooth", DEFAULT_SMOOTHING_STD) / 2.3548;
  const value_type connectivity_threshold = get_option_value ("connectivity", DEFAULT_CONNECTIVITY_THRESHOLD);
  const bool do_nonstationary_adjustment = get_options ("nonstationary").size();
  const value_type angular_threshold = get_option_value ("angle", DEFAULT_ANGLE_THRESHOLD);


  const std::string input_fixel_directory = argument[0];
  SubjectFixelImport::set_fixel_directory (input_fixel_directory);
  Header index_header = Fixel::find_index_header (input_fixel_directory);
  auto index_image = index_header.get_image<index_type>();

<<<<<<< HEAD
  const uint32_t num_fixels = Fixel::get_number_of_fixels (index_header);
  CONSOLE ("Number of fixels: " + str(num_fixels));
=======
  const index_type num_fixels = Fixel::get_number_of_fixels (index_header);
  CONSOLE ("number of fixels: " + str(num_fixels));
>>>>>>> 2742e2fc

  Image<bool> mask;
  index_type mask_fixels;
  // Lookup table that maps from input fixel index to row number
  // Note that if a fixel is masked out, it will have a value of -1
  //   in this array; hence require a signed integer type
  vector<int32_t> fixel2row (num_fixels);
  opt = get_options ("mask");
  if (opt.size()) {
    mask = Image<bool>::open (opt[0][0]);
    Fixel::check_data_file (mask);
    if (!Fixel::fixels_match (index_header, mask))
      throw Exception ("Mask image provided using -mask option does not match fixel template");
    mask_fixels = 0;
    for (mask.index(0) = 0; mask.index(0) != num_fixels; ++mask.index(0))
      fixel2row[mask.index(0)] = mask.value() ? mask_fixels++ : -1;
    CONSOLE ("Fixel mask contains " + str(mask_fixels) + " fixels");
  } else {
    Header data_header;
    data_header.ndim() = 3;
    data_header.size(0) = num_fixels;
    data_header.size(1) = 1;
    data_header.size(2) = 1;
    data_header.spacing(0) = data_header.spacing(1) = data_header.spacing(2) = NaN;
    data_header.stride(0) = 1; data_header.stride(1) = 2; data_header.stride(2) = 3;
    mask = Image<bool>::scratch (data_header, "scratch fixel mask");
    for (index_type f = 0; f != num_fixels; ++f) {
      mask.index(0) = f;
      mask.value() = true;
    }
    mask_fixels = num_fixels;
    for (index_type f = 0; f != num_fixels; ++f)
      fixel2row[f] = f;
  }

  vector<Eigen::Vector3> positions (num_fixels);
  vector<direction_type> directions (num_fixels);

  const std::string output_fixel_directory = argument[5];
  Fixel::copy_index_and_directions_file (input_fixel_directory, output_fixel_directory);

  {
    auto directions_data = Fixel::find_directions_header (input_fixel_directory).get_image<default_type>().with_direct_io ({+2,+1});
    // Load template fixel directions
    Transform image_transform (index_image);
    for (auto i = Loop ("loading template fixel directions and positions", index_image, 0, 3)(index_image); i; ++i) {
      Eigen::Vector3 vox ((default_type)index_image.index(0), (default_type)index_image.index(1), (default_type)index_image.index(2));
      vox = image_transform.voxel2scanner * vox;
      index_image.index(3) = 1;
      const index_type offset = index_image.value();
      size_t fixel_index = 0;
      for (auto f = Fixel::Loop (index_image) (directions_data); f; ++f, ++fixel_index) {
        directions[offset + fixel_index] = directions_data.row(1);
        positions[offset + fixel_index] = vox;
      }
    }
  }
<<<<<<< HEAD

  // Read file names and check files exist
  CohortDataImport importer;
  importer.initialise<SubjectFixelImport> (argument[1]);
  for (size_t i = 0; i != importer.size(); ++i) {
    if (!Fixel::fixels_match (index_header, dynamic_cast<SubjectFixelImport*>(importer[i].get())->header()))
      throw Exception ("Fixel data file \"" + importer[i]->name() + "\" does not match template fixel image");
=======
  // Read identifiers and check files exist
  vector<std::string> identifiers;
  Header header;
  {
    ProgressBar progress ("validating input files");
    std::ifstream ifs (argument[1].c_str());
    std::string temp;
    while (getline (ifs, temp)) {
      std::string filename (Path::join (input_fixel_directory, temp));
      size_t p = filename.find_last_not_of(" \t");
      if (std::string::npos != p)
        filename.erase(p+1);
      if (!MR::Path::exists (filename))
        throw Exception ("input fixel image not found: " + filename);
      header = Header::open (filename);
      Fixel::fixels_match (index_header, header);
      identifiers.push_back (filename);
      progress++;
    }
>>>>>>> 2742e2fc
  }
  CONSOLE ("Number of subjects: " + str(importer.size()));

  // Load design matrix:
  const matrix_type design = load_matrix (argument[2]);
  if (design.rows() != (ssize_t)importer.size())
    throw Exception ("Number of input files does not match number of rows in design matrix");

  // Load contrasts
  const vector<Contrast> contrasts = Math::Stats::GLM::load_contrasts (argument[3]);
  const size_t num_contrasts = contrasts.size();
  CONSOLE ("Number of contrasts: " + str(num_contrasts));

  // Before validating the contrast matrix, we first need to see if there are any
  //   additional design matrix columns coming from fixel-wise subject data
  vector<CohortDataImport> extra_columns;
  bool nans_in_columns = false;
  auto opt = get_options ("column");
  for (size_t i = 0; i != opt.size(); ++i) {
    extra_columns.push_back (CohortDataImport());
    extra_columns[i].initialise<SubjectFixelImport> (opt[i][0]);
    if (!extra_columns[i].allFinite())
      nans_in_columns = true;
  }
  if (extra_columns.size()) {
    CONSOLE ("Number of element-wise design matrix columns: " + str(extra_columns.size()));
    if (nans_in_columns)
      INFO ("Non-finite values detected in element-wise design matrix columns; individual rows will be removed from fixel-wise design matrices accordingly");
  }

  const ssize_t num_factors = design.cols() + extra_columns.size();
  CONSOLE ("Number of factors: " + str(num_factors));
  if (contrasts[0].cols() != num_factors)
    throw Exception ("The number of columns per contrast (" + str(contrasts[0].cols()) + ")"
                     + (extra_columns.size() ? " (in addition to the " + str(extra_columns.size()) + " uses of -column)" : "")
                     + " does not equal the number of columns in the design matrix (" + str(design.cols()) + ")");

  // Compute fixel-fixel connectivity
  Stats::CFE::init_connectivity_matrix_type connectivity_matrix (num_fixels);
  vector<uint16_t> fixel_TDI (num_fixels, 0);
  const std::string track_filename = argument[4];
  DWI::Tractography::Properties properties;
  DWI::Tractography::Reader<float> track_file (track_filename, properties);
  // Read in tracts, and compute whole-brain fixel-fixel connectivity
  const size_t num_tracks = properties["count"].empty() ? 0 : to<size_t> (properties["count"]);
  if (!num_tracks)
    throw Exception ("No tracks found in input file");
  if (num_tracks < 1000000) {
    WARN ("More than 1 million tracks is preferable to ensure robust fixel-fixel connectivity; file \"" + track_filename + "\" contains only " + str(num_tracks));
  }
  {
    DWI::Tractography::Mapping::TrackLoader loader (track_file, num_tracks, "pre-computing fixel-fixel connectivity");
    DWI::Tractography::Mapping::TrackMapperBase mapper (index_image);
    mapper.set_upsample_ratio (DWI::Tractography::Mapping::determine_upsample_ratio (index_header, properties, 0.333f));
    mapper.set_use_precise_mapping (true);
    Stats::CFE::TrackProcessor tract_processor (index_image, directions, mask, fixel_TDI, connectivity_matrix, angular_threshold);
    Thread::run_queue (
        loader,
        Thread::batch (DWI::Tractography::Streamline<float>()),
        mapper,
        Thread::batch (DWI::Tractography::Mapping::SetVoxelDir()),
        tract_processor);
  }
  track_file.close();

  // Normalise connectivity matrix, threshold, and put in a more efficient format
  Stats::CFE::norm_connectivity_matrix_type norm_connectivity_matrix (mask_fixels);
  // Also pre-compute fixel-fixel weights for smoothing.
  Stats::CFE::norm_connectivity_matrix_type smoothing_weights (mask_fixels);
  bool do_smoothing = false;

  const float gaussian_const2 = 2.0 * smooth_std_dev * smooth_std_dev;
  float gaussian_const1 = 1.0;
  if (smooth_std_dev > 0.0) {
    do_smoothing = true;
    gaussian_const1 = 1.0 / (smooth_std_dev *  std::sqrt (2.0 * Math::pi));
  }

  {
<<<<<<< HEAD
    // TODO This could trivially be multi-threaded; fixels are handled independently
    ProgressBar progress ("Normalising and thresholding fixel-fixel connectivity matrix", num_fixels);
    for (uint32_t fixel = 0; fixel < num_fixels; ++fixel) {

      auto it = connectivity_matrix[fixel].begin();
      while (it != connectivity_matrix[fixel].end()) {
        const connectivity_value_type connectivity = it->second.value / connectivity_value_type (fixel_TDI[fixel]);
        if (connectivity < connectivity_threshold) {
          connectivity_matrix[fixel].erase (it++);
        } else {
          if (do_smoothing) {
            const value_type distance = std::sqrt (Math::pow2 (positions[fixel][0] - positions[it->first][0]) +
                                                   Math::pow2 (positions[fixel][1] - positions[it->first][1]) +
                                                   Math::pow2 (positions[fixel][2] - positions[it->first][2]));
            const connectivity_value_type smoothing_weight = connectivity * gaussian_const1 * std::exp (-std::pow (distance, 2) / gaussian_const2);
            if (smoothing_weight > 0.01)
              smoothing_weights[fixel].insert (std::pair<uint32_t, connectivity_value_type> (it->first, smoothing_weight));
=======
    ProgressBar progress ("normalising and thresholding fixel-fixel connectivity matrix", num_fixels);
    for (index_type fixel = 0; fixel < num_fixels; ++fixel) {
      mask.index(0) = fixel;
      const int32_t row = fixel2row[fixel];

      if (mask.value()) {

        // Here, the connectivity matrix needs to be modified to reflect the
        //   fact that fixel indices in the template fixel image may not
        //   correspond to rows in the statistical analysis
        connectivity_value_type sum_weights = 0.0;

        for (auto& it : connectivity_matrix[fixel]) {
#ifndef NDEBUG
          // Even if this fixel is within the mask, it should still not
          //   connect to any fixel that is outside the mask
          mask.index(0) = it.first;
          assert (mask.value());
#endif
          const connectivity_value_type connectivity = it.second.value / connectivity_value_type (fixel_TDI[fixel]);
          if (connectivity >= connectivity_threshold) {
            if (do_smoothing) {
              const value_type distance = std::sqrt (Math::pow2 (positions[fixel][0] - positions[it.first][0]) +
                                                     Math::pow2 (positions[fixel][1] - positions[it.first][1]) +
                                                     Math::pow2 (positions[fixel][2] - positions[it.first][2]));
              const connectivity_value_type smoothing_weight = connectivity * gaussian_const1 * std::exp (-Math::pow2 (distance) / gaussian_const2);
              if (smoothing_weight >= connectivity_threshold) {
                smoothing_weights[row].push_back (Stats::CFE::NormMatrixElement (fixel2row[it.first], smoothing_weight));
                sum_weights += smoothing_weight;
              }
            }
            // Here we pre-exponentiate each connectivity value by C
            norm_connectivity_matrix[row].push_back (Stats::CFE::NormMatrixElement (fixel2row[it.first], std::pow (connectivity, cfe_c)));
>>>>>>> 2742e2fc
          }
        }

        // Make sure the fixel is fully connected to itself
        norm_connectivity_matrix[row].push_back (Stats::CFE::NormMatrixElement (uint32_t(row), connectivity_value_type(1.0)));
        smoothing_weights[row].push_back (Stats::CFE::NormMatrixElement (uint32_t(row), connectivity_value_type(gaussian_const1)));
        sum_weights += connectivity_value_type(gaussian_const1);

        // Normalise smoothing weights
        const connectivity_value_type norm_factor = connectivity_value_type(1.0) / sum_weights;
        for (auto i : smoothing_weights[row])
          i.normalise (norm_factor);

        // Force deallocation of memory used for this fixel in the original matrix
        std::map<uint32_t, Stats::CFE::connectivity>().swap (connectivity_matrix[fixel]);

      } else {

        // If fixel is not in the mask, tract_processor should never assign
        //   any connections to it
        assert (connectivity_matrix[fixel].empty());

      }
<<<<<<< HEAD
      // Make sure the fixel is fully connected to itself
      connectivity_matrix[fixel].insert (std::pair<uint32_t, Stats::CFE::connectivity> (fixel, Stats::CFE::connectivity (1.0)));
      smoothing_weights[fixel].insert (std::pair<uint32_t, connectivity_value_type> (fixel, gaussian_const1));

      // Normalise smoothing weights
      value_type sum = 0.0;
      for (auto smooth_it = smoothing_weights[fixel].begin(); smooth_it != smoothing_weights[fixel].end(); ++smooth_it)
        sum += smooth_it->second;
      const value_type norm_factor = 1.0 / sum;
      for (auto smooth_it = smoothing_weights[fixel].begin(); smooth_it != smoothing_weights[fixel].end(); ++smooth_it)
        smooth_it->second *= norm_factor;
=======

>>>>>>> 2742e2fc
      progress++;
    }
  }

<<<<<<< HEAD
  Header output_header (dynamic_cast<SubjectFixelImport*>(importer[0].get())->header());
  //output_header.keyval()["num permutations"] = str(num_perms);
=======
  // The connectivity matrix is now in vector rather than matrix form;
  //   throw out the structure holding the original data
  // (Note however that all entries in the original structure should
  //   have been deleted during the prior loop)
  Stats::CFE::init_connectivity_matrix_type().swap (connectivity_matrix);


  Header output_header (header);
  output_header.keyval()["num permutations"] = str(num_perms);
>>>>>>> 2742e2fc
  output_header.keyval()["dh"] = str(cfe_dh);
  output_header.keyval()["cfe_e"] = str(cfe_e);
  output_header.keyval()["cfe_h"] = str(cfe_h);
  output_header.keyval()["cfe_c"] = str(cfe_c);
  output_header.keyval()["angular threshold"] = str(angular_threshold);
  output_header.keyval()["connectivity threshold"] = str(connectivity_threshold);
  output_header.keyval()["smoothing FWHM"] = str(smooth_std_dev * 2.3548);


  // Load input data
<<<<<<< HEAD
  matrix_type data = matrix_type::Zero (importer.size(), num_fixels);
  bool nans_in_data = false;
  {
    ProgressBar progress ("Loading input images", importer.size());
    for (size_t subject = 0; subject < importer.size(); subject++) {
      (*importer[subject]) (data.row (subject));
      // Smooth the data
      vector_type smoothed_data (vector_type::Zero (num_fixels));
      for (size_t fixel = 0; fixel < num_fixels; ++fixel) {
        if (std::isfinite (data (subject, fixel))) {
          value_type value = 0.0, sum_weights = 0.0;
          std::map<uint32_t, connectivity_value_type>::const_iterator it = smoothing_weights[fixel].begin();
          for (; it != smoothing_weights[fixel].end(); ++it) {
            if (std::isfinite (data (subject, it->first))) {
              value += data (subject, it->first) * it->second;
              sum_weights += it->second;
            }
          }
          if (sum_weights)
            smoothed_data (fixel) = value / sum_weights;
          else
            smoothed_data (fixel) = NaN;
        } else {
          smoothed_data (fixel) = NaN;
        }
=======
  matrix_type data (mask_fixels, identifiers.size());
  data.setZero();
  {
    ProgressBar progress (std::string ("loading input images") + (do_smoothing ? " and smoothing" : ""), identifiers.size());
    for (size_t subject = 0; subject < identifiers.size(); subject++) {
      LogLevelLatch log_level (0);

      auto subject_data = Image<value_type>::open (identifiers[subject]).with_direct_io();
      vector<value_type> subject_data_vector (mask_fixels, 0.0);
      for (auto i = Loop (index_image, 0, 3)(index_image); i; ++i) {
        index_image.index(3) = 1;
        uint32_t offset = index_image.value();
        uint32_t fixel_index = 0;
        for (auto f = Fixel::Loop (index_image) (subject_data); f; ++f, ++fixel_index) {
          if (!std::isfinite(static_cast<value_type>(subject_data.value())))
            throw Exception ("subject data file " + identifiers[subject] + " contains non-finite value: " + str(subject_data.value()));
          // Note that immediately on import, data are re-arranged according to fixel mask
          const int32_t row = fixel2row[offset+fixel_index];
          if (row >= 0)
            subject_data_vector[row] = subject_data.value();
        }
      }

      // Smooth the data
      if (do_smoothing) {
        for (size_t fixel = 0; fixel < mask_fixels; ++fixel) {
          value_type value = 0.0;
          for (auto i : smoothing_weights[fixel])
            value += subject_data_vector[i.index()] * i.value();
          data (fixel, subject) = value;
        }
      } else {
        data.col (subject) = Eigen::Map<Eigen::Matrix<value_type, Eigen::Dynamic, 1> > (subject_data_vector.data(), mask_fixels);
>>>>>>> 2742e2fc
      }
      data.row (subject) = smoothed_data;
      if (!smoothed_data.allFinite())
        nans_in_data = true;
    }
    progress++;
  }
  if (nans_in_data) {
    INFO ("Non-finite values present in data; rows will be removed from fixel-wise design matrices accordingly");
    if (!extra_columns.size()) {
      INFO ("(Note that this will result in slower execution than if such values were not present)");
    }
  }

<<<<<<< HEAD
  // Only add contrast row number to image outputs if there's more than one contrast
  auto postfix = [&] (const size_t i) { return (num_contrasts > 1) ? ("_" + contrasts[i].name()) : ""; };
=======
  // Free the memory occupied by the data smoothing filter; no longer required
  Stats::CFE::norm_connectivity_matrix_type().swap (smoothing_weights);
>>>>>>> 2742e2fc

  {
    matrix_type betas (num_factors, num_fixels);
    matrix_type abs_effect_size (num_fixels, num_contrasts), std_effect_size (num_fixels, num_contrasts);
    vector_type stdev (num_fixels);

    Math::Stats::GLM::all_stats (data, design, extra_columns, contrasts,
                                 betas, abs_effect_size, std_effect_size, stdev);

<<<<<<< HEAD
    ProgressBar progress ("Outputting beta coefficients, effect size and standard deviation", num_factors + (2 * num_contrasts) + 1);
    for (ssize_t i = 0; i != num_factors; ++i) {
      write_fixel_output (Path::join (output_fixel_directory, "beta" + str(i) + ".mif"), betas.row(i), output_header);
      ++progress;
    }
    for (size_t i = 0; i != num_contrasts; ++i) {
      if (!contrasts[i].is_F()) {
        write_fixel_output (Path::join (output_fixel_directory, "abs_effect" + postfix(i) + ".mif"), abs_effect_size.col(i), output_header); ++progress;
        write_fixel_output (Path::join (output_fixel_directory, "std_effect" + postfix(i) + ".mif"), std_effect_size.col(i), output_header); ++progress;
      }
    }
    write_fixel_output (Path::join (output_fixel_directory, "std_dev.mif"), stdev, output_header);
  }

  // Construct the class for performing the initial statistical tests
  std::shared_ptr<GLM::TestBase> glm_test;
  if (extra_columns.size() || nans_in_data) {
    glm_test.reset (new GLM::TestVariable (extra_columns, data, design, contrasts, nans_in_data, nans_in_columns));
  } else {
    glm_test.reset (new GLM::TestFixed (data, design, contrasts));
  }

  // Construct the class for performing fixel-based statistical enhancement
  std::shared_ptr<Stats::EnhancerBase> cfe_integrator (new Stats::CFE::Enhancer (connectivity_matrix, cfe_dh, cfe_e, cfe_h));
=======
    for (ssize_t i = 0; i < contrast.cols(); ++i) {
      write_fixel_output (Path::join (output_fixel_directory, "beta" + str(i) + ".mif"), temp.row(i), fixel2row, output_header);
      ++progress;
    }
    temp = Math::Stats::GLM::abs_effect_size (data, design, contrast); ++progress;
    write_fixel_output (Path::join (output_fixel_directory, "abs_effect.mif"), temp.row(0), fixel2row, output_header); ++progress;
    temp = Math::Stats::GLM::std_effect_size (data, design, contrast); ++progress;
    write_fixel_output (Path::join (output_fixel_directory, "std_effect.mif"), temp.row(0), fixel2row, output_header); ++progress;
    temp = Math::Stats::GLM::stdev (data, design); ++progress;
    write_fixel_output (Path::join (output_fixel_directory, "std_dev.mif"), temp.row(0), fixel2row, output_header);
  }

  Math::Stats::GLMTTest glm_ttest (data, design, contrast);
  std::shared_ptr<Stats::EnhancerBase> cfe_integrator;
  cfe_integrator.reset (new Stats::CFE::Enhancer (norm_connectivity_matrix, cfe_dh, cfe_e, cfe_h));
  vector_type empirical_cfe_statistic;
>>>>>>> 2742e2fc

  // If performing non-stationarity adjustment we need to pre-compute the empirical CFE statistic
  matrix_type empirical_cfe_statistic;
  if (do_nonstationary_adjustment) {
    Stats::PermTest::precompute_empirical_stat (glm_test, cfe_integrator, empirical_cfe_statistic);
    output_header.keyval()["nonstationary adjustment"] = str(true);
<<<<<<< HEAD
    for (size_t i = 0; i != num_contrasts; ++i)
      write_fixel_output (Path::join (output_fixel_directory, "cfe_empirical" + postfix(i) + ".mif"), empirical_cfe_statistic.col(i), output_header);
=======
    write_fixel_output (Path::join (output_fixel_directory, "cfe_empirical.mif"), empirical_cfe_statistic, fixel2row, output_header);
>>>>>>> 2742e2fc
  } else {
    output_header.keyval()["nonstationary adjustment"] = str(false);
  }

  // Precompute default statistic and CFE statistic
<<<<<<< HEAD
  matrix_type cfe_output, tvalue_output;
  Stats::PermTest::precompute_default_permutation (glm_test, cfe_integrator, empirical_cfe_statistic, cfe_output, tvalue_output);
  for (size_t i = 0; i != num_contrasts; ++i) {
    write_fixel_output (Path::join (output_fixel_directory, "cfe" + postfix(i) + ".mif"), cfe_output.col(i), output_header);
    write_fixel_output (Path::join (output_fixel_directory, std::string(contrasts[i].is_F() ? "F" : "t") + "value" + postfix(i) + ".mif"), tvalue_output.col(i), output_header);
  }

  // Perform permutation testing
  if (!get_options ("notest").size()) {

    matrix_type perm_distribution, uncorrected_pvalues;
    Stats::PermTest::run_permutations (glm_test, cfe_integrator, empirical_cfe_statistic,
                                       cfe_output, perm_distribution, uncorrected_pvalues);

    ProgressBar progress ("Outputting final results");
    for (size_t i = 0; i != num_contrasts; ++i) {
      save_vector (perm_distribution.col(i), Path::join (output_fixel_directory, "perm_dist" + postfix(i) + ".txt"));
      ++progress;
    }

    const matrix_type pvalue_output = MR::Math::Stats::fwe_pvalue (perm_distribution, cfe_output);
    ++progress;
    for (size_t i = 0; i != num_contrasts; ++i) {
      write_fixel_output (Path::join (output_fixel_directory, "fwe_pvalue" + postfix(i) + ".mif"), pvalue_output.col(i), output_header);
      ++progress;
      write_fixel_output (Path::join (output_fixel_directory, "uncorrected_pvalue" + postfix(i) + ".mif"), uncorrected_pvalues.col(i), output_header);
      ++progress;
=======
  vector_type cfe_output (mask_fixels);
  std::shared_ptr<vector_type> cfe_output_neg;
  vector_type tvalue_output (mask_fixels);
  if (compute_negative_contrast)
    cfe_output_neg.reset (new vector_type (mask_fixels));

  Stats::PermTest::precompute_default_permutation (glm_ttest, cfe_integrator, empirical_cfe_statistic, cfe_output, cfe_output_neg, tvalue_output);

  write_fixel_output (Path::join (output_fixel_directory, "cfe.mif"), cfe_output, fixel2row, output_header);
  write_fixel_output (Path::join (output_fixel_directory, "tvalue.mif"), tvalue_output, fixel2row, output_header);
  if (compute_negative_contrast)
    write_fixel_output (Path::join (output_fixel_directory, "cfe_neg.mif"), *cfe_output_neg, fixel2row, output_header);

  // Perform permutation testing
  if (!get_options ("notest").size()) {
    vector_type perm_distribution (num_perms);
    std::shared_ptr<vector_type> perm_distribution_neg;
    vector_type uncorrected_pvalues (mask_fixels);
    std::shared_ptr<vector_type> uncorrected_pvalues_neg;

    if (compute_negative_contrast) {
      perm_distribution_neg.reset (new vector_type (num_perms));
      uncorrected_pvalues_neg.reset (new vector_type (mask_fixels));
    }

    // FIXME fixelcfestats is hanging here for some reason...
    //   Even when no mask is supplied

    if (permutations.size()) {
      Stats::PermTest::run_permutations (permutations, glm_ttest, cfe_integrator, empirical_cfe_statistic,
                                         cfe_output, cfe_output_neg,
                                         perm_distribution, perm_distribution_neg,
                                         uncorrected_pvalues, uncorrected_pvalues_neg);
    } else {
      Stats::PermTest::run_permutations (num_perms, glm_ttest, cfe_integrator, empirical_cfe_statistic,
                                         cfe_output, cfe_output_neg,
                                         perm_distribution, perm_distribution_neg,
                                         uncorrected_pvalues, uncorrected_pvalues_neg);
    }

    ProgressBar progress ("outputting final results");
    save_matrix (perm_distribution, Path::join (output_fixel_directory, "perm_dist.txt")); ++progress;

    vector_type pvalue_output (mask_fixels);
    Math::Stats::Permutation::statistic2pvalue (perm_distribution, cfe_output, pvalue_output); ++progress;
    write_fixel_output (Path::join (output_fixel_directory, "fwe_pvalue.mif"), pvalue_output, fixel2row, output_header); ++progress;
    write_fixel_output (Path::join (output_fixel_directory, "uncorrected_pvalue.mif"), uncorrected_pvalues, fixel2row, output_header); ++progress;

    if (compute_negative_contrast) {
      save_matrix (*perm_distribution_neg, Path::join (output_fixel_directory, "perm_dist_neg.txt")); ++progress;
      vector_type pvalue_output_neg (mask_fixels);
      Math::Stats::Permutation::statistic2pvalue (*perm_distribution_neg, *cfe_output_neg, pvalue_output_neg); ++progress;
      write_fixel_output (Path::join (output_fixel_directory, "fwe_pvalue_neg.mif"), pvalue_output_neg, fixel2row, output_header); ++progress;
      write_fixel_output (Path::join (output_fixel_directory, "uncorrected_pvalue_neg.mif"), *uncorrected_pvalues_neg, fixel2row, output_header);
>>>>>>> 2742e2fc
    }

  }
}<|MERGE_RESOLUTION|>--- conflicted
+++ resolved
@@ -59,15 +59,13 @@
   SYNOPSIS = "Fixel-based analysis using connectivity-based fixel enhancement and non-parametric permutation testing";
 
   DESCRIPTION
-<<<<<<< HEAD
-      + Math::Stats::GLM::column_ones_description;
-=======
+  + Math::Stats::GLM::column_ones_description
+
   + "Note that if the -mask option is used, the output fixel directory will still contain the same set of fixels as that "
     "present in the input fixel template, in order to retain fixel correspondence. However a consequence of this is that "
     "all fixels in the template will be initialy visible when the output fixel directory is loaded in mrview. Those fixels "
     "outside the processing mask will immediately disappear from view as soon as any data-file-based fixel colouring or "
     "thresholding is applied.";
->>>>>>> 2742e2fc
 
   REFERENCES
   + "Raffelt, D.; Smith, RE.; Ridgway, GR.; Tournier, JD.; Vaughan, DN.; Rose, S.; Henderson, R.; Connelly, A." // Internal
@@ -132,21 +130,31 @@
 
 
 
+// Global variabes that need to be set via run() but accessed by other functions / classes
+
+// Lookup table that maps from input fixel index to column number
+// Note that if a fixel is masked out, it will have a value of -1
+//   in this array; hence require a signed integer type
+vector<int32_t> fixel2column;
+// We also need the inverse mappping in order to provide ability
+//   to access appropriate datum for any random fixel
+vector<index_type> column2fixel;
+
+
+
+
+
 template <class VectorType>
 void write_fixel_output (const std::string& filename,
                          const VectorType& data,
-                         const vector<int32_t>& fixel2row,
                          const Header& header)
 {
-<<<<<<< HEAD
   assert (data.size() == header.size (0));
-=======
-  assert (size_t(header.size(0)) == fixel2row.size());
->>>>>>> 2742e2fc
+  assert (size_t(header.size(0)) == fixel2column.size());
   auto output = Image<float>::create (filename, header);
-  for (size_t i = 0; i != fixel2row.size(); ++i) {
+  for (size_t i = 0; i != fixel2column.size(); ++i) {
     output.index(0) = i;
-    output.value() = (fixel2row[i] >= 0) ? data[fixel2row[i]] : NaN;
+    output.value() = (fixel2column[i] >= 0) ? data[fixel2column[i]] : NaN;
   }
 }
 
@@ -173,17 +181,37 @@
     {
       assert (size_t(row.size()) == size());
       Image<float> temp (data); // For thread-safety
-      // Doesn't work
-      //row = temp.row(0);
-      for (temp.index(0) = 0; temp.index(0) != temp.size(0); ++temp.index(0))
-        row (temp.index(0)) = temp.value();
-    }
-
+      // Due to merging 'stats_enhancements' with '3.0_RC2',
+      //   this class now needs to be made aware of the fixel2row contents
+      //   (soon to become fixel2column?)
+#ifndef NDEBUG
+      row.fill (NaN);
+#endif
+      for (temp.index(0) = 0; temp.index(0) != temp.size(0); ++temp.index(0)) {
+        if (fixel2column[temp.index(0)] >= 0)
+          row (fixel2column[temp.index(0)]) = temp.value();
+      }
+      assert (row.allFinite());
+    }
+
+    // Is this going to require a reverse lookup?
+    // I.e. We need to load subject data for a particular row of the
+    //   data / design matrix, but this may be a different fixel index
+    //   in the input data
+    // Would we be better off _not_ reducing the size of the data array,
+    //   and instead providing a mask by which to not process particular elements?
+    // No, this only applies to the fixel stats for now; it's handled
+    //   in other ways in the other stats commands
+    // If statistical inference commands for other natures of data are
+    //   implemented in the future, it may be worth having a class to
+    //   provide forward and reverse index mappings (much like Voxel2Vector
+    //   currently does for 3D images)
     default_type operator[] (const size_t index) const override
     {
-      assert (index < size());
+      assert (index < column2fixel.size());
       Image<float> temp (data); // For thread-safety
-      temp.index(0) = index;
+      assert (column2fixel[index] < size());
+      temp.index(0) = column2fixel[index];
       return default_type(temp.value());
     }
 
@@ -240,21 +268,13 @@
   Header index_header = Fixel::find_index_header (input_fixel_directory);
   auto index_image = index_header.get_image<index_type>();
 
-<<<<<<< HEAD
-  const uint32_t num_fixels = Fixel::get_number_of_fixels (index_header);
+  const index_type num_fixels = Fixel::get_number_of_fixels (index_header);
   CONSOLE ("Number of fixels: " + str(num_fixels));
-=======
-  const index_type num_fixels = Fixel::get_number_of_fixels (index_header);
-  CONSOLE ("number of fixels: " + str(num_fixels));
->>>>>>> 2742e2fc
 
   Image<bool> mask;
   index_type mask_fixels;
-  // Lookup table that maps from input fixel index to row number
-  // Note that if a fixel is masked out, it will have a value of -1
-  //   in this array; hence require a signed integer type
-  vector<int32_t> fixel2row (num_fixels);
-  opt = get_options ("mask");
+  fixel2column.resize (num_fixels);
+  auto opt = get_options ("mask");
   if (opt.size()) {
     mask = Image<bool>::open (opt[0][0]);
     Fixel::check_data_file (mask);
@@ -262,8 +282,21 @@
       throw Exception ("Mask image provided using -mask option does not match fixel template");
     mask_fixels = 0;
     for (mask.index(0) = 0; mask.index(0) != num_fixels; ++mask.index(0))
-      fixel2row[mask.index(0)] = mask.value() ? mask_fixels++ : -1;
+      fixel2column[mask.index(0)] = mask.value() ? mask_fixels++ : -1;
     CONSOLE ("Fixel mask contains " + str(mask_fixels) + " fixels");
+#ifdef NDEBUG
+    column2fixel.resize (mask_fixels);
+#else
+    column2fixel.assign (mask_fixels, std::numeric_limits<index_type>::max());
+#endif
+    for (index_type fixel = 0; fixel != num_fixels; ++fixel) {
+      if (fixel2column[fixel] >= 0)
+        column2fixel[fixel2column[fixel]] = fixel;
+    }
+#ifndef NDEBUG
+    for (index_type column = 0; column != mask_fixels; ++column)
+      assert (column2fixel[column] != std::numeric_limits<index_type>::max());
+#endif
   } else {
     Header data_header;
     data_header.ndim() = 3;
@@ -273,13 +306,12 @@
     data_header.spacing(0) = data_header.spacing(1) = data_header.spacing(2) = NaN;
     data_header.stride(0) = 1; data_header.stride(1) = 2; data_header.stride(2) = 3;
     mask = Image<bool>::scratch (data_header, "scratch fixel mask");
-    for (index_type f = 0; f != num_fixels; ++f) {
-      mask.index(0) = f;
+    for (mask.index(0) = 0; mask.index(0) != num_fixels; ++mask.index(0))
       mask.value() = true;
-    }
     mask_fixels = num_fixels;
+    column2fixel.resize (num_fixels);
     for (index_type f = 0; f != num_fixels; ++f)
-      fixel2row[f] = f;
+      fixel2column[f] = column2fixel[f] = f;
   }
 
   vector<Eigen::Vector3> positions (num_fixels);
@@ -304,7 +336,6 @@
       }
     }
   }
-<<<<<<< HEAD
 
   // Read file names and check files exist
   CohortDataImport importer;
@@ -312,27 +343,6 @@
   for (size_t i = 0; i != importer.size(); ++i) {
     if (!Fixel::fixels_match (index_header, dynamic_cast<SubjectFixelImport*>(importer[i].get())->header()))
       throw Exception ("Fixel data file \"" + importer[i]->name() + "\" does not match template fixel image");
-=======
-  // Read identifiers and check files exist
-  vector<std::string> identifiers;
-  Header header;
-  {
-    ProgressBar progress ("validating input files");
-    std::ifstream ifs (argument[1].c_str());
-    std::string temp;
-    while (getline (ifs, temp)) {
-      std::string filename (Path::join (input_fixel_directory, temp));
-      size_t p = filename.find_last_not_of(" \t");
-      if (std::string::npos != p)
-        filename.erase(p+1);
-      if (!MR::Path::exists (filename))
-        throw Exception ("input fixel image not found: " + filename);
-      header = Header::open (filename);
-      Fixel::fixels_match (index_header, header);
-      identifiers.push_back (filename);
-      progress++;
-    }
->>>>>>> 2742e2fc
   }
   CONSOLE ("Number of subjects: " + str(importer.size()));
 
@@ -350,7 +360,7 @@
   //   additional design matrix columns coming from fixel-wise subject data
   vector<CohortDataImport> extra_columns;
   bool nans_in_columns = false;
-  auto opt = get_options ("column");
+  opt = get_options ("column");
   for (size_t i = 0; i != opt.size(); ++i) {
     extra_columns.push_back (CohortDataImport());
     extra_columns[i].initialise<SubjectFixelImport> (opt[i][0]);
@@ -412,38 +422,21 @@
   }
 
   {
-<<<<<<< HEAD
     // TODO This could trivially be multi-threaded; fixels are handled independently
     ProgressBar progress ("Normalising and thresholding fixel-fixel connectivity matrix", num_fixels);
-    for (uint32_t fixel = 0; fixel < num_fixels; ++fixel) {
-
-      auto it = connectivity_matrix[fixel].begin();
-      while (it != connectivity_matrix[fixel].end()) {
-        const connectivity_value_type connectivity = it->second.value / connectivity_value_type (fixel_TDI[fixel]);
-        if (connectivity < connectivity_threshold) {
-          connectivity_matrix[fixel].erase (it++);
-        } else {
-          if (do_smoothing) {
-            const value_type distance = std::sqrt (Math::pow2 (positions[fixel][0] - positions[it->first][0]) +
-                                                   Math::pow2 (positions[fixel][1] - positions[it->first][1]) +
-                                                   Math::pow2 (positions[fixel][2] - positions[it->first][2]));
-            const connectivity_value_type smoothing_weight = connectivity * gaussian_const1 * std::exp (-std::pow (distance, 2) / gaussian_const2);
-            if (smoothing_weight > 0.01)
-              smoothing_weights[fixel].insert (std::pair<uint32_t, connectivity_value_type> (it->first, smoothing_weight));
-=======
-    ProgressBar progress ("normalising and thresholding fixel-fixel connectivity matrix", num_fixels);
     for (index_type fixel = 0; fixel < num_fixels; ++fixel) {
+
       mask.index(0) = fixel;
-      const int32_t row = fixel2row[fixel];
-
       if (mask.value()) {
+
+        const int32_t column = fixel2column[fixel];
 
         // Here, the connectivity matrix needs to be modified to reflect the
         //   fact that fixel indices in the template fixel image may not
         //   correspond to rows in the statistical analysis
         connectivity_value_type sum_weights = 0.0;
-
         for (auto& it : connectivity_matrix[fixel]) {
+
 #ifndef NDEBUG
           // Even if this fixel is within the mask, it should still not
           //   connect to any fixel that is outside the mask
@@ -458,24 +451,24 @@
                                                      Math::pow2 (positions[fixel][2] - positions[it.first][2]));
               const connectivity_value_type smoothing_weight = connectivity * gaussian_const1 * std::exp (-Math::pow2 (distance) / gaussian_const2);
               if (smoothing_weight >= connectivity_threshold) {
-                smoothing_weights[row].push_back (Stats::CFE::NormMatrixElement (fixel2row[it.first], smoothing_weight));
+                smoothing_weights[column].push_back (Stats::CFE::NormMatrixElement (fixel2column[it.first], smoothing_weight));
                 sum_weights += smoothing_weight;
               }
             }
+
             // Here we pre-exponentiate each connectivity value by C
-            norm_connectivity_matrix[row].push_back (Stats::CFE::NormMatrixElement (fixel2row[it.first], std::pow (connectivity, cfe_c)));
->>>>>>> 2742e2fc
+            norm_connectivity_matrix[column].push_back (Stats::CFE::NormMatrixElement (fixel2column[it.first], std::pow (connectivity, cfe_c)));
           }
         }
 
         // Make sure the fixel is fully connected to itself
-        norm_connectivity_matrix[row].push_back (Stats::CFE::NormMatrixElement (uint32_t(row), connectivity_value_type(1.0)));
-        smoothing_weights[row].push_back (Stats::CFE::NormMatrixElement (uint32_t(row), connectivity_value_type(gaussian_const1)));
+        norm_connectivity_matrix[column].push_back (Stats::CFE::NormMatrixElement (uint32_t(column), connectivity_value_type(1.0)));
+        smoothing_weights[column].push_back (Stats::CFE::NormMatrixElement (uint32_t(column), connectivity_value_type(gaussian_const1)));
         sum_weights += connectivity_value_type(gaussian_const1);
 
         // Normalise smoothing weights
         const connectivity_value_type norm_factor = connectivity_value_type(1.0) / sum_weights;
-        for (auto i : smoothing_weights[row])
+        for (auto i : smoothing_weights[column])
           i.normalise (norm_factor);
 
         // Force deallocation of memory used for this fixel in the original matrix
@@ -488,29 +481,11 @@
         assert (connectivity_matrix[fixel].empty());
 
       }
-<<<<<<< HEAD
-      // Make sure the fixel is fully connected to itself
-      connectivity_matrix[fixel].insert (std::pair<uint32_t, Stats::CFE::connectivity> (fixel, Stats::CFE::connectivity (1.0)));
-      smoothing_weights[fixel].insert (std::pair<uint32_t, connectivity_value_type> (fixel, gaussian_const1));
-
-      // Normalise smoothing weights
-      value_type sum = 0.0;
-      for (auto smooth_it = smoothing_weights[fixel].begin(); smooth_it != smoothing_weights[fixel].end(); ++smooth_it)
-        sum += smooth_it->second;
-      const value_type norm_factor = 1.0 / sum;
-      for (auto smooth_it = smoothing_weights[fixel].begin(); smooth_it != smoothing_weights[fixel].end(); ++smooth_it)
-        smooth_it->second *= norm_factor;
-=======
-
->>>>>>> 2742e2fc
       progress++;
     }
   }
 
-<<<<<<< HEAD
-  Header output_header (dynamic_cast<SubjectFixelImport*>(importer[0].get())->header());
-  //output_header.keyval()["num permutations"] = str(num_perms);
-=======
+
   // The connectivity matrix is now in vector rather than matrix form;
   //   throw out the structure holding the original data
   // (Note however that all entries in the original structure should
@@ -518,9 +493,8 @@
   Stats::CFE::init_connectivity_matrix_type().swap (connectivity_matrix);
 
 
-  Header output_header (header);
-  output_header.keyval()["num permutations"] = str(num_perms);
->>>>>>> 2742e2fc
+  Header output_header (dynamic_cast<SubjectFixelImport*>(importer[0].get())->header());
+  //output_header.keyval()["num permutations"] = str(num_perms);
   output_header.keyval()["dh"] = str(cfe_dh);
   output_header.keyval()["cfe_e"] = str(cfe_e);
   output_header.keyval()["cfe_h"] = str(cfe_h);
@@ -531,70 +505,39 @@
 
 
   // Load input data
-<<<<<<< HEAD
-  matrix_type data = matrix_type::Zero (importer.size(), num_fixels);
+  matrix_type data = matrix_type::Zero (importer.size(), mask_fixels);
   bool nans_in_data = false;
   {
-    ProgressBar progress ("Loading input images", importer.size());
-    for (size_t subject = 0; subject < importer.size(); subject++) {
+    ProgressBar progress (std::string ("Loading input images") + (do_smoothing ? " and smoothing" : ""), importer.size());
+    for (size_t subject = 0; subject != importer.size(); subject++) {
+
+      // TODO It might be faster to import into a vector here, rather than
+      //   going straight into the data matrix, since we most likely have to smooth
       (*importer[subject]) (data.row (subject));
-      // Smooth the data
-      vector_type smoothed_data (vector_type::Zero (num_fixels));
-      for (size_t fixel = 0; fixel < num_fixels; ++fixel) {
-        if (std::isfinite (data (subject, fixel))) {
-          value_type value = 0.0, sum_weights = 0.0;
-          std::map<uint32_t, connectivity_value_type>::const_iterator it = smoothing_weights[fixel].begin();
-          for (; it != smoothing_weights[fixel].end(); ++it) {
-            if (std::isfinite (data (subject, it->first))) {
-              value += data (subject, it->first) * it->second;
-              sum_weights += it->second;
-            }
-          }
-          if (sum_weights)
-            smoothed_data (fixel) = value / sum_weights;
-          else
-            smoothed_data (fixel) = NaN;
-        } else {
-          smoothed_data (fixel) = NaN;
-        }
-=======
-  matrix_type data (mask_fixels, identifiers.size());
-  data.setZero();
-  {
-    ProgressBar progress (std::string ("loading input images") + (do_smoothing ? " and smoothing" : ""), identifiers.size());
-    for (size_t subject = 0; subject < identifiers.size(); subject++) {
-      LogLevelLatch log_level (0);
-
-      auto subject_data = Image<value_type>::open (identifiers[subject]).with_direct_io();
-      vector<value_type> subject_data_vector (mask_fixels, 0.0);
-      for (auto i = Loop (index_image, 0, 3)(index_image); i; ++i) {
-        index_image.index(3) = 1;
-        uint32_t offset = index_image.value();
-        uint32_t fixel_index = 0;
-        for (auto f = Fixel::Loop (index_image) (subject_data); f; ++f, ++fixel_index) {
-          if (!std::isfinite(static_cast<value_type>(subject_data.value())))
-            throw Exception ("subject data file " + identifiers[subject] + " contains non-finite value: " + str(subject_data.value()));
-          // Note that immediately on import, data are re-arranged according to fixel mask
-          const int32_t row = fixel2row[offset+fixel_index];
-          if (row >= 0)
-            subject_data_vector[row] = subject_data.value();
-        }
-      }
 
       // Smooth the data
       if (do_smoothing) {
-        for (size_t fixel = 0; fixel < mask_fixels; ++fixel) {
-          value_type value = 0.0;
-          for (auto i : smoothing_weights[fixel])
-            value += subject_data_vector[i.index()] * i.value();
-          data (fixel, subject) = value;
+        vector_type smoothed_data (vector_type::Zero (mask_fixels));
+        for (size_t fixel = 0; fixel != mask_fixels; ++fixel) {
+          if (std::isfinite (data (subject, fixel))) {
+            value_type value = 0.0, sum_weights = 0.0;
+            for (const auto& it : smoothing_weights[fixel]) {
+              if (std::isfinite (data (subject, it.index()))) {
+                value += data (subject, it.index()) * it.value();
+                sum_weights += it.value();
+              }
+            }
+            if (sum_weights)
+              smoothed_data[fixel] = value / sum_weights;
+            else
+              smoothed_data[fixel] = NaN;
+          } else {
+            smoothed_data[fixel] = NaN;
+          }
         }
-      } else {
-        data.col (subject) = Eigen::Map<Eigen::Matrix<value_type, Eigen::Dynamic, 1> > (subject_data_vector.data(), mask_fixels);
->>>>>>> 2742e2fc
+        data.row (subject) = smoothed_data;
       }
-      data.row (subject) = smoothed_data;
-      if (!smoothed_data.allFinite())
+      if (!data.row (subject).allFinite())
         nans_in_data = true;
     }
     progress++;
@@ -606,13 +549,11 @@
     }
   }
 
-<<<<<<< HEAD
+  // Free the memory occupied by the data smoothing filter; no longer required
+  Stats::CFE::norm_connectivity_matrix_type().swap (smoothing_weights);
+
   // Only add contrast row number to image outputs if there's more than one contrast
   auto postfix = [&] (const size_t i) { return (num_contrasts > 1) ? ("_" + contrasts[i].name()) : ""; };
-=======
-  // Free the memory occupied by the data smoothing filter; no longer required
-  Stats::CFE::norm_connectivity_matrix_type().swap (smoothing_weights);
->>>>>>> 2742e2fc
 
   {
     matrix_type betas (num_factors, num_fixels);
@@ -622,16 +563,18 @@
     Math::Stats::GLM::all_stats (data, design, extra_columns, contrasts,
                                  betas, abs_effect_size, std_effect_size, stdev);
 
-<<<<<<< HEAD
     ProgressBar progress ("Outputting beta coefficients, effect size and standard deviation", num_factors + (2 * num_contrasts) + 1);
+
     for (ssize_t i = 0; i != num_factors; ++i) {
       write_fixel_output (Path::join (output_fixel_directory, "beta" + str(i) + ".mif"), betas.row(i), output_header);
       ++progress;
     }
     for (size_t i = 0; i != num_contrasts; ++i) {
       if (!contrasts[i].is_F()) {
-        write_fixel_output (Path::join (output_fixel_directory, "abs_effect" + postfix(i) + ".mif"), abs_effect_size.col(i), output_header); ++progress;
-        write_fixel_output (Path::join (output_fixel_directory, "std_effect" + postfix(i) + ".mif"), std_effect_size.col(i), output_header); ++progress;
+        write_fixel_output (Path::join (output_fixel_directory, "abs_effect" + postfix(i) + ".mif"), abs_effect_size.col(i), output_header);
+        ++progress;
+        write_fixel_output (Path::join (output_fixel_directory, "std_effect" + postfix(i) + ".mif"), std_effect_size.col(i), output_header);
+        ++progress;
       }
     }
     write_fixel_output (Path::join (output_fixel_directory, "std_dev.mif"), stdev, output_header);
@@ -646,43 +589,20 @@
   }
 
   // Construct the class for performing fixel-based statistical enhancement
-  std::shared_ptr<Stats::EnhancerBase> cfe_integrator (new Stats::CFE::Enhancer (connectivity_matrix, cfe_dh, cfe_e, cfe_h));
-=======
-    for (ssize_t i = 0; i < contrast.cols(); ++i) {
-      write_fixel_output (Path::join (output_fixel_directory, "beta" + str(i) + ".mif"), temp.row(i), fixel2row, output_header);
-      ++progress;
-    }
-    temp = Math::Stats::GLM::abs_effect_size (data, design, contrast); ++progress;
-    write_fixel_output (Path::join (output_fixel_directory, "abs_effect.mif"), temp.row(0), fixel2row, output_header); ++progress;
-    temp = Math::Stats::GLM::std_effect_size (data, design, contrast); ++progress;
-    write_fixel_output (Path::join (output_fixel_directory, "std_effect.mif"), temp.row(0), fixel2row, output_header); ++progress;
-    temp = Math::Stats::GLM::stdev (data, design); ++progress;
-    write_fixel_output (Path::join (output_fixel_directory, "std_dev.mif"), temp.row(0), fixel2row, output_header);
-  }
-
-  Math::Stats::GLMTTest glm_ttest (data, design, contrast);
-  std::shared_ptr<Stats::EnhancerBase> cfe_integrator;
-  cfe_integrator.reset (new Stats::CFE::Enhancer (norm_connectivity_matrix, cfe_dh, cfe_e, cfe_h));
-  vector_type empirical_cfe_statistic;
->>>>>>> 2742e2fc
+  std::shared_ptr<Stats::EnhancerBase> cfe_integrator (new Stats::CFE::Enhancer (norm_connectivity_matrix, cfe_dh, cfe_e, cfe_h));
 
   // If performing non-stationarity adjustment we need to pre-compute the empirical CFE statistic
   matrix_type empirical_cfe_statistic;
   if (do_nonstationary_adjustment) {
     Stats::PermTest::precompute_empirical_stat (glm_test, cfe_integrator, empirical_cfe_statistic);
     output_header.keyval()["nonstationary adjustment"] = str(true);
-<<<<<<< HEAD
     for (size_t i = 0; i != num_contrasts; ++i)
       write_fixel_output (Path::join (output_fixel_directory, "cfe_empirical" + postfix(i) + ".mif"), empirical_cfe_statistic.col(i), output_header);
-=======
-    write_fixel_output (Path::join (output_fixel_directory, "cfe_empirical.mif"), empirical_cfe_statistic, fixel2row, output_header);
->>>>>>> 2742e2fc
   } else {
     output_header.keyval()["nonstationary adjustment"] = str(false);
   }
 
   // Precompute default statistic and CFE statistic
-<<<<<<< HEAD
   matrix_type cfe_output, tvalue_output;
   Stats::PermTest::precompute_default_permutation (glm_test, cfe_integrator, empirical_cfe_statistic, cfe_output, tvalue_output);
   for (size_t i = 0; i != num_contrasts; ++i) {
@@ -697,7 +617,8 @@
     Stats::PermTest::run_permutations (glm_test, cfe_integrator, empirical_cfe_statistic,
                                        cfe_output, perm_distribution, uncorrected_pvalues);
 
-    ProgressBar progress ("Outputting final results");
+    ProgressBar progress ("Outputting final results", 3*num_contrasts + 1);
+
     for (size_t i = 0; i != num_contrasts; ++i) {
       save_vector (perm_distribution.col(i), Path::join (output_fixel_directory, "perm_dist" + postfix(i) + ".txt"));
       ++progress;
@@ -710,63 +631,6 @@
       ++progress;
       write_fixel_output (Path::join (output_fixel_directory, "uncorrected_pvalue" + postfix(i) + ".mif"), uncorrected_pvalues.col(i), output_header);
       ++progress;
-=======
-  vector_type cfe_output (mask_fixels);
-  std::shared_ptr<vector_type> cfe_output_neg;
-  vector_type tvalue_output (mask_fixels);
-  if (compute_negative_contrast)
-    cfe_output_neg.reset (new vector_type (mask_fixels));
-
-  Stats::PermTest::precompute_default_permutation (glm_ttest, cfe_integrator, empirical_cfe_statistic, cfe_output, cfe_output_neg, tvalue_output);
-
-  write_fixel_output (Path::join (output_fixel_directory, "cfe.mif"), cfe_output, fixel2row, output_header);
-  write_fixel_output (Path::join (output_fixel_directory, "tvalue.mif"), tvalue_output, fixel2row, output_header);
-  if (compute_negative_contrast)
-    write_fixel_output (Path::join (output_fixel_directory, "cfe_neg.mif"), *cfe_output_neg, fixel2row, output_header);
-
-  // Perform permutation testing
-  if (!get_options ("notest").size()) {
-    vector_type perm_distribution (num_perms);
-    std::shared_ptr<vector_type> perm_distribution_neg;
-    vector_type uncorrected_pvalues (mask_fixels);
-    std::shared_ptr<vector_type> uncorrected_pvalues_neg;
-
-    if (compute_negative_contrast) {
-      perm_distribution_neg.reset (new vector_type (num_perms));
-      uncorrected_pvalues_neg.reset (new vector_type (mask_fixels));
-    }
-
-    // FIXME fixelcfestats is hanging here for some reason...
-    //   Even when no mask is supplied
-
-    if (permutations.size()) {
-      Stats::PermTest::run_permutations (permutations, glm_ttest, cfe_integrator, empirical_cfe_statistic,
-                                         cfe_output, cfe_output_neg,
-                                         perm_distribution, perm_distribution_neg,
-                                         uncorrected_pvalues, uncorrected_pvalues_neg);
-    } else {
-      Stats::PermTest::run_permutations (num_perms, glm_ttest, cfe_integrator, empirical_cfe_statistic,
-                                         cfe_output, cfe_output_neg,
-                                         perm_distribution, perm_distribution_neg,
-                                         uncorrected_pvalues, uncorrected_pvalues_neg);
-    }
-
-    ProgressBar progress ("outputting final results");
-    save_matrix (perm_distribution, Path::join (output_fixel_directory, "perm_dist.txt")); ++progress;
-
-    vector_type pvalue_output (mask_fixels);
-    Math::Stats::Permutation::statistic2pvalue (perm_distribution, cfe_output, pvalue_output); ++progress;
-    write_fixel_output (Path::join (output_fixel_directory, "fwe_pvalue.mif"), pvalue_output, fixel2row, output_header); ++progress;
-    write_fixel_output (Path::join (output_fixel_directory, "uncorrected_pvalue.mif"), uncorrected_pvalues, fixel2row, output_header); ++progress;
-
-    if (compute_negative_contrast) {
-      save_matrix (*perm_distribution_neg, Path::join (output_fixel_directory, "perm_dist_neg.txt")); ++progress;
-      vector_type pvalue_output_neg (mask_fixels);
-      Math::Stats::Permutation::statistic2pvalue (*perm_distribution_neg, *cfe_output_neg, pvalue_output_neg); ++progress;
-      write_fixel_output (Path::join (output_fixel_directory, "fwe_pvalue_neg.mif"), pvalue_output_neg, fixel2row, output_header); ++progress;
-      write_fixel_output (Path::join (output_fixel_directory, "uncorrected_pvalue_neg.mif"), *uncorrected_pvalues_neg, fixel2row, output_header);
->>>>>>> 2742e2fc
-    }
-
+    }
   }
 }