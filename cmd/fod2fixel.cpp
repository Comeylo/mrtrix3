--- conflicted
+++ resolved
@@ -188,11 +188,7 @@
     assign_pos_of (in.vox).to (*peak);
     peak->value().set_size (in.size());
     for (size_t i = 0; i != in.size(); ++i) {
-<<<<<<< HEAD
-      FixelMetric this_fixel (in[i].get_peak_dir(0), in[i].get_integral(), in[i].get_max_peak_value());
-=======
-      FixelMetric this_fixel (in[i].get_peak_dir().cast<float>(), in[i].get_integral(), in[i].get_peak_value());
->>>>>>> 7c85a681
+      FixelMetric this_fixel (in[i].get_peak_dir(0).cast<float>(), in[i].get_integral(), in[i].get_max_peak_value());
       peak->value()[i] = this_fixel;
     }
   }
@@ -201,11 +197,7 @@
     assign_pos_of (in.vox).to (*disp);
     disp->value().set_size (in.size());
     for (size_t i = 0; i != in.size(); ++i) {
-<<<<<<< HEAD
-      FixelMetric this_fixel (in[i].get_mean_dir(), in[i].get_integral(), in[i].get_integral() / in[i].get_max_peak_value());
-=======
-      FixelMetric this_fixel (in[i].get_mean_dir().cast<float>(), in[i].get_integral(), in[i].get_integral() / in[i].get_peak_value());
->>>>>>> 7c85a681
+      FixelMetric this_fixel (in[i].get_mean_dir().cast<float>(), in[i].get_integral(), in[i].get_integral() / in[i].get_max_peak_value());
       disp->value()[i] = this_fixel;
     }
   }
