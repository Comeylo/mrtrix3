--- conflicted
+++ resolved
@@ -4,10 +4,7 @@
 # * -verbose prints all commands and all command outputs
 
 args = ''
-<<<<<<< HEAD
-=======
 author = 'No author specified'
->>>>>>> a251a1ae
 citationWarning = ''
 cleanup = True
 epilog = ''
@@ -44,8 +41,7 @@
 def initCitations(cmdlist):
 
   import lib.citations
-<<<<<<< HEAD
-  global epilog, citationWarning
+  global refList, citationWarning
   external_refs = False
   for name in cmdlist:
     entry = [item for item in lib.citations.list if item[0] == name][0]
@@ -53,29 +49,13 @@
       if entry[1]:
         external_refs = True
       # Construct string containing all relevant citations that will be fed to the argument parser epilog
-      if not epilog:
-        epilog = 'Relevant citations for tools / algorithms used in this script:\n\n'
-      epilog += entry[0] + ':\n' + entry[2] + '\n\n'
+      if refList:
+        refList += '\n'
+      refList += entry[0] + ':\n' + entry[2] + '\n\n'
 
-  if epilog:
+  if refList:
     citationWarning += 'Note that this script makes use of commands / algorithms that have relevant articles for citation'
     if external_refs:
-=======
-  global refList, citationWarning
-  max_level = 0
-  for name in cmdlist:
-    entry = [item for item in lib.citations.list if item[0] == name][0]
-    if entry:
-      max_level = max(max_level, entry[1]);
-      # Construct string containing all relevant citations that will be fed to the argument parser epilog
-      if refList:
-        refList += '\n'
-      refList += entry[0] + ': ' + entry[2] + '\n'
-
-  if max_level:
-    citationWarning += 'Note that this script makes use of commands / algorithms that have relevant articles for citation'
-    if max_level > 1:
->>>>>>> a251a1ae
       citationWarning += '; INCLUDING FROM EXTERNAL SOFTWARE PACKAGES'
     citationWarning += '. Please consult the help page (-help option) for more information.'
 
@@ -84,31 +64,20 @@
 
 def initParser(desc):
   import argparse
-<<<<<<< HEAD
-  global epilog, parser
-  parser = Parser(description=desc, epilog=epilog, add_help=False, formatter_class=argparse.RawDescriptionHelpFormatter)
-  standard_options = parser.add_argument_group('standard options')
-  standard_options.add_argument('-continue', nargs=2, dest='cont', metavar=('<TempDir>', '<LastFile>'), help='Continue the script from a previous execution; must provide the temporary directory path, and the name of the last successfully-generated file')
-  standard_options.add_argument('-force', action='store_true', help='Force overwrite of output files if pre-existing')
-  standard_options.add_argument('-help', action='store_true', help='Display help information for the script')
-  standard_options.add_argument('-nocleanup', action='store_true', help='Do not delete temporary directory at script completion')
-  standard_options.add_argument('-nthreads', metavar='number', help='Use this number of threads in MRtrix multi-threaded applications (0 disables multi-threading)')
-  standard_options.add_argument('-tempdir', metavar='/path/to/tmp/', help='Manually specify the path in which to generate the temporary directory')
-  verbosity_group = standard_options.add_mutually_exclusive_group()
-=======
   global parser, refList, standardOptions
   epilog = ''
   if refList:
     epilog = 'Relevant citations for tools / algorithms used in this script:\n\n' + refList + '\n'
-  epilog += 'Author:\n' + author + '\n\nCopyright (C) 2008 Brain Research Institute, Melbourne, Australia. This is free software; see the source for copying conditions. There is NO warranty; not even for MERCHANTABILITY or FITNESS FOR A PARTICULAR PURPOSE.\n'
-  parser = Parser(description=desc, epilog=epilog, formatter_class=argparse.RawDescriptionHelpFormatter)
+  epilog += 'Author:\n' + author + '\n\nCopyright (C) 2008-2016 The MRtrix3 contributors. This is free software; see the source for copying conditions. There is NO warranty; not even for MERCHANTABILITY or FITNESS FOR A PARTICULAR PURPOSE.\n'
+  parser = Parser(description=desc, epilog=epilog, add_help = False, formatter_class=argparse.RawDescriptionHelpFormatter)
   standardOptions = parser.add_argument_group('standard options')
   standardOptions.add_argument('-continue', nargs=2, dest='cont', metavar=('<TempDir>', '<LastFile>'), help='Continue the script from a previous execution; must provide the temporary directory path, and the name of the last successfully-generated file')
+  standardOptions.add_argument('-force', action='store_true', help='Force overwrite of output files if pre-existing')
+  standardOptions.add_argument('-help', action='store_true', help='Display help information for the script')
   standardOptions.add_argument('-nocleanup', action='store_true', help='Do not delete temporary directory at script completion')
   standardOptions.add_argument('-nthreads', metavar='number', help='Use this number of threads in MRtrix multi-threaded applications (0 disables multi-threading)')
   standardOptions.add_argument('-tempdir', metavar='/path/to/tmp/', help='Manually specify the path in which to generate the temporary directory')
   verbosity_group = standardOptions.add_mutually_exclusive_group()
->>>>>>> a251a1ae
   verbosity_group.add_argument('-quiet',   action='store_true', help='Suppress all console output during script execution')
   verbosity_group.add_argument('-verbose', action='store_true', help='Display additional information for every command invoked')
 
@@ -128,12 +97,9 @@
   
   workingDir = os.getcwd()
   args = parser.parse_args()
-<<<<<<< HEAD
   if args.help or len(sys.argv) == 1:
     parser.print_help()
     sys.exit(0)
-=======
->>>>>>> a251a1ae
 
   use_colour = readMRtrixConfSetting('TerminalColor')
   if use_colour:
@@ -147,14 +113,6 @@
     colourPrint = '\033[03;32m'
     colourWarn = '\033[00;31m'
 
-<<<<<<< HEAD
-=======
-  if citationWarning:
-    printMessage('')
-    printMessage(citationWarning)
-    printMessage('')
-
->>>>>>> a251a1ae
   if args.nocleanup:
     cleanup = False
   if args.nthreads:
@@ -198,9 +156,6 @@
     with open(os.path.join(tempDir, 'command.txt'), 'w') as outfile:
       outfile.write(' '.join(sys.argv) + '\n')
 
-<<<<<<< HEAD
-
-
 
 
 def checkOutputFile(path):
@@ -217,8 +172,6 @@
     else:
       errorMessage('Output file ' + os.path.basename(path) + ' already exists (use -force to override)')
       sys.exit(1)
-=======
->>>>>>> a251a1ae
 
 
 
@@ -228,22 +181,8 @@
   if verbosity:
     printMessage('Changing to temporary directory (' + tempDir + ')')
   os.chdir(tempDir)
-<<<<<<< HEAD
 
-=======
-
-
-
-def moveFileToDest(local_path, destination):
-  import os, shutil
-  from lib.printMessage import printMessage
-  if destination[0] != '/':
-    destination = os.path.abspath(os.path.join(workingDir, destination))
-  printMessage('Moving output file from temporary directory to user specified location')
-  shutil.move(local_path, destination)
-
->>>>>>> a251a1ae
-
+  
 
 def complete():
   import os, shutil, sys
